--- conflicted
+++ resolved
@@ -74,17 +74,6 @@
 
 	RCU_INIT_POINTER(sta->ampdu_mlme.tid_rx[tid], NULL);
 
-<<<<<<< HEAD
-	ht_vdbg("Rx BA session stop requested for %pM tid %u %s reason: %d\n",
-		sta->sta.addr, tid,
-		initiator == WLAN_BACK_RECIPIENT ? "recipient" : "inititator",
-		(int)reason);
-
-	if (drv_ampdu_action(local, sta->sdata, IEEE80211_AMPDU_RX_STOP,
-			     &sta->sta, tid, NULL, 0))
-		pr_debug("HW problem - can not stop rx aggregation for tid %d\n",
-			 tid);
-=======
 	ht_dbg(sta->sdata,
 	       "Rx BA session stop requested for %pM tid %u %s reason: %d\n",
 	       sta->sta.addr, tid,
@@ -96,7 +85,6 @@
 		sdata_info(sta->sdata,
 			   "HW problem - can not stop rx aggregation for tid %d\n",
 			   tid);
->>>>>>> 42fb0b02
 
 	/* check if this is a self generated aggregation halt */
 	if (initiator == WLAN_BACK_RECIPIENT && tx)
@@ -171,11 +159,7 @@
 	}
 	rcu_read_unlock();
 
-<<<<<<< HEAD
-	ht_vdbg("rx session timer expired on tid %d\n", (u16)*ptid);
-=======
 	ht_dbg(sta->sdata, "rx session timer expired on tid %d\n", (u16)*ptid);
->>>>>>> 42fb0b02
 
 	set_bit(*ptid, sta->ampdu_mlme.tid_rx_timer_expired);
 	ieee80211_queue_work(&sta->local->hw, &sta->ampdu_mlme.work);
@@ -263,11 +247,7 @@
 	status = WLAN_STATUS_REQUEST_DECLINED;
 
 	if (test_sta_flag(sta, WLAN_STA_BLOCK_BA)) {
-<<<<<<< HEAD
-		ht_vdbg("Suspend in progress - Denying ADDBA request\n");
-=======
 		ht_dbg(sta->sdata, "Suspend in progress - Denying ADDBA request\n");
->>>>>>> 42fb0b02
 		goto end_no_lock;
 	}
 
@@ -337,11 +317,7 @@
 
 	ret = drv_ampdu_action(local, sta->sdata, IEEE80211_AMPDU_RX_START,
 			       &sta->sta, tid, &start_seq_num, 0);
-<<<<<<< HEAD
-	ht_vdbg("Rx A-MPDU request on tid %d result %d\n", tid, ret);
-=======
 	ht_dbg(sta->sdata, "Rx A-MPDU request on tid %d result %d\n", tid, ret);
->>>>>>> 42fb0b02
 	if (ret) {
 		kfree(tid_agg_rx->reorder_buf);
 		kfree(tid_agg_rx->reorder_time);
