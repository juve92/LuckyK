/*
 * drivers/gpu/ion/ion_priv.h
 *
 * Copyright (C) 2011 Google, Inc.
 *
 * This software is licensed under the terms of the GNU General Public
 * License version 2, as published by the Free Software Foundation, and
 * may be copied, distributed, and modified under those terms.
 *
 * This program is distributed in the hope that it will be useful,
 * but WITHOUT ANY WARRANTY; without even the implied warranty of
 * MERCHANTABILITY or FITNESS FOR A PARTICULAR PURPOSE.  See the
 * GNU General Public License for more details.
 *
 */

#ifndef _ION_PRIV_H
#define _ION_PRIV_H

#include <linux/ion.h>
#include <linux/kref.h>
#include <linux/mm_types.h>
#include <linux/mutex.h>
#include <linux/rbtree.h>
<<<<<<< HEAD
#include <linux/ion.h>
#include <linux/miscdevice.h>

struct ion_mapping;

struct ion_dma_mapping {
	struct kref ref;
	struct scatterlist *sglist;
};

struct ion_kernel_mapping {
	struct kref ref;
	void *vaddr;
};
=======
#include <linux/sched.h>
#include <linux/mm.h>
#include <linux/types.h>
>>>>>>> 563897de

/**
 * struct ion_device - the metadata of the ion device node
 * @dev:		the actual misc device
 * @buffers:	an rb tree of all the existing buffers
 * @lock:		lock protecting the buffers & heaps trees
 * @heaps:		list of all the heaps in the system
 * @user_clients:	list of all the clients created from userspace
 */
struct ion_device {
	struct miscdevice dev;
	struct rb_root buffers;
	struct mutex lock;
	struct rb_root heaps;
	long (*custom_ioctl) (struct ion_client *client, unsigned int cmd,
			      unsigned long arg);
	struct rb_root user_clients;
	struct rb_root kernel_clients;
	struct dentry *debug_root;
};

/**
 * struct ion_client - a process/hw block local address space
 * @ref:		for reference counting the client
 * @node:		node in the tree of all clients
 * @dev:		backpointer to ion device
 * @handles:		an rb tree of all the handles in this client
 * @lock:		lock protecting the tree of handles
 * @heap_mask:		mask of all supported heaps
 * @name:		used for debugging
 * @task:		used for debugging
 *
 * A client represents a list of buffers this client may access.
 * The mutex stored here is used to protect both handles tree
 * as well as the handles themselves, and should be held while modifying either.
 */
struct ion_client {
	struct kref ref;
	struct rb_node node;
	struct ion_device *dev;
	struct rb_root handles;
	struct mutex lock;
	unsigned int heap_mask;
	const char *name;
	struct task_struct *task;
	pid_t pid;
	struct dentry *debug_root;
};

/**
 * ion_handle - a client local reference to a buffer
 * @ref:		reference count
 * @client:		back pointer to the client the buffer resides in
 * @buffer:		pointer to the buffer
 * @node:		node in the client's handle rbtree
 * @kmap_cnt:		count of times this client has mapped to kernel
 * @dmap_cnt:		count of times this client has mapped for dma
 * @usermap_cnt:	count of times this client has mapped for userspace
 *
 * Modifications to node, map_cnt or mapping should be protected by the
 * lock in the client.  Other fields are never changed after initialization.
 */
struct ion_handle {
	struct kref ref;
	struct ion_client *client;
	struct ion_buffer *buffer;
	struct rb_node node;
	unsigned int kmap_cnt;
	unsigned int dmap_cnt;
	unsigned int usermap_cnt;
};

struct ion_buffer *ion_handle_buffer(struct ion_handle *handle);

/**
 * struct ion_buffer - metadata for a particular buffer
 * @ref:		refernce count
 * @node:		node in the ion_device buffers tree
 * @dev:		back pointer to the ion_device
 * @heap:		back pointer to the heap the buffer came from
 * @flags:		buffer specific flags
 * @size:		size of the buffer
 * @priv_virt:		private data to the buffer representable as
 *			a void *
 * @priv_phys:		private data to the buffer representable as
 *			an ion_phys_addr_t (and someday a phys_addr_t)
 * @lock:		protects the buffers cnt fields
 * @kmap_cnt:		number of times the buffer is mapped to the kernel
 * @vaddr:		the kenrel mapping if kmap_cnt is not zero
 * @dmap_cnt:		number of times the buffer is mapped for dma
 * @sg_table:		the sg table for the buffer if dmap_cnt is not zero
 * @dirty:		bitmask representing which pages of this buffer have
 *			been dirtied by the cpu and need cache maintenance
 *			before dma
 * @vmas:		list of vma's mapping this buffer
 * @handle_count:	count of handles referencing this buffer
 * @task_comm:		taskcomm of last client to reference this buffer in a
 *			handle, used for debugging
 * @pid:		pid of last client to reference this buffer in a
 *			handle, used for debugging
*/
struct ion_buffer {
	struct kref ref;
	union {
		struct rb_node node;
		struct list_head list;
	};
	struct ion_device *dev;
	struct ion_heap *heap;
	unsigned long flags;
	size_t size;
	union {
		void *priv_virt;
		ion_phys_addr_t priv_phys;
	};
	struct mutex lock;
	int kmap_cnt;
	void *vaddr;
	int dmap_cnt;
<<<<<<< HEAD
	struct scatterlist *sglist;
	bool cached;
=======
	struct sg_table *sg_table;
	unsigned long *dirty;
	struct list_head vmas;
	/* used to track orphaned buffers */
	int handle_count;
	char task_comm[TASK_COMM_LEN];
	pid_t pid;
>>>>>>> 563897de
};

/**
 * struct ion_heap_ops - ops to operate on a given heap
 * @allocate:		allocate memory
 * @free:		free memory
 * @phys		get physical address of a buffer (only define on
 *			physically contiguous heaps)
 * @map_dma		map the memory for dma to a scatterlist
 * @unmap_dma		unmap the memory for dma
 * @map_kernel		map memory to the kernel
 * @unmap_kernel	unmap memory to the kernel
 * @map_user		map memory to userspace
 * @flush_user		flush memory if mapped as cacheable
 * @inval_user		invalidate memory if mapped as cacheable
 */
struct ion_heap_ops {
	int (*allocate) (struct ion_heap *heap,
			 struct ion_buffer *buffer, unsigned long len,
			 unsigned long align, unsigned long flags);
	void (*free) (struct ion_buffer *buffer);
	int (*phys) (struct ion_heap *heap, struct ion_buffer *buffer,
		     ion_phys_addr_t *addr, size_t *len);
	struct sg_table *(*map_dma) (struct ion_heap *heap,
					struct ion_buffer *buffer);
	void (*unmap_dma) (struct ion_heap *heap, struct ion_buffer *buffer);
	void * (*map_kernel) (struct ion_heap *heap, struct ion_buffer *buffer);
	void (*unmap_kernel) (struct ion_heap *heap, struct ion_buffer *buffer);
	int (*map_user) (struct ion_heap *mapper, struct ion_buffer *buffer,
			 struct vm_area_struct *vma);
	int (*flush_user) (struct ion_buffer *buffer, size_t len,
			unsigned long vaddr);
	int (*inval_user) (struct ion_buffer *buffer, size_t len,
			unsigned long vaddr);
};

/**
 * heap flags - flags between the heaps and core ion code
 */
#define ION_HEAP_FLAG_DEFER_FREE (1 << 0)

/**
 * struct ion_heap - represents a heap in the system
 * @node:		rb node to put the heap on the device's tree of heaps
 * @dev:		back pointer to the ion_device
 * @type:		type of heap
 * @ops:		ops struct as above
 * @flags:		flags
 * @id:			id of heap, also indicates priority of this heap when
 *			allocating.  These are specified by platform data and
 *			MUST be unique
 * @name:		used for debugging
 * @free_list:		free list head if deferred free is used
 * @lock:		protects the free list
 * @waitqueue:		queue to wait on from deferred free thread
 * @task:		task struct of deferred free thread
 * @debug_show:		called when heap debug file is read to add any
 *			heap specific debug info to output
 *
 * Represents a pool of memory from which buffers can be made.  In some
 * systems the only heap is regular system memory allocated via vmalloc.
 * On others, some blocks might require large physically contiguous buffers
 * that are allocated from a specially reserved heap.
 */
struct ion_heap {
	struct plist_node node;
	struct ion_device *dev;
	enum ion_heap_type type;
	struct ion_heap_ops *ops;
	unsigned long flags;
	unsigned int id;
	const char *name;
	struct list_head free_list;
	struct rt_mutex lock;
	wait_queue_head_t waitqueue;
	struct task_struct *task;
	int (*debug_show)(struct ion_heap *heap, struct seq_file *, void *);
};

/**
 * ion_buffer_cached - this ion buffer is cached
 * @buffer:		buffer
 *
 * indicates whether this ion buffer is cached
 */
bool ion_buffer_cached(struct ion_buffer *buffer);

/**
 * ion_buffer_fault_user_mappings - fault in user mappings of this buffer
 * @buffer:		buffer
 *
 * indicates whether userspace mappings of this buffer will be faulted
 * in, this can affect how buffers are allocated from the heap.
 */
bool ion_buffer_fault_user_mappings(struct ion_buffer *buffer);

/**
 * ion_device_create - allocates and returns an ion device
 * @custom_ioctl:	arch specific ioctl function if applicable
 *
 * returns a valid device or -PTR_ERR
 */
struct ion_device *ion_device_create(long (*custom_ioctl)
				     (struct ion_client *client,
				      unsigned int cmd,
				      unsigned long arg));

/**
 * ion_device_destroy - free and device and it's resource
 * @dev:		the device
 */
void ion_device_destroy(struct ion_device *dev);

/**
 * ion_device_add_heap - adds a heap to the ion device
 * @dev:		the device
 * @heap:		the heap to add
 */
void ion_device_add_heap(struct ion_device *dev, struct ion_heap *heap);

/**
 * some helpers for common operations on buffers using the sg_table
 * and vaddr fields
 */
void *ion_heap_map_kernel(struct ion_heap *, struct ion_buffer *);
void ion_heap_unmap_kernel(struct ion_heap *, struct ion_buffer *);
int ion_heap_map_user(struct ion_heap *, struct ion_buffer *,
			struct vm_area_struct *);
int ion_heap_buffer_zero(struct ion_buffer *buffer);


/**
 * functions for creating and destroying the built in ion heaps.
 * architectures can add their own custom architecture specific
 * heaps as appropriate.
 */

struct ion_heap *ion_heap_create(struct ion_platform_heap *);
void ion_heap_destroy(struct ion_heap *);
struct ion_heap *ion_system_heap_create(struct ion_platform_heap *);
void ion_system_heap_destroy(struct ion_heap *);

struct ion_heap *ion_system_contig_heap_create(struct ion_platform_heap *);
void ion_system_contig_heap_destroy(struct ion_heap *);

struct ion_heap *ion_carveout_heap_create(struct ion_platform_heap *);
void ion_carveout_heap_destroy(struct ion_heap *);

struct ion_heap *ion_chunk_heap_create(struct ion_platform_heap *);
void ion_chunk_heap_destroy(struct ion_heap *);
/**
 * kernel api to allocate/free from carveout -- used when carveout is
 * used to back an architecture specific custom heap
 */
ion_phys_addr_t ion_carveout_allocate(struct ion_heap *heap, unsigned long size,
				      unsigned long align);
void ion_carveout_free(struct ion_heap *heap, ion_phys_addr_t addr,
		       unsigned long size);
/**
 * The carveout heap returns physical addresses, since 0 may be a valid
 * physical address, this is used to indicate allocation failed
 */
#define ION_CARVEOUT_ALLOCATE_FAIL -1

/**
<<<<<<< HEAD
 * Flushing entire cache is more efficient than flushing virtual address
 * range of a buffer whose size is 200Kbytes or higher, since line by
 * line operations of huge buffers consume lot of cpu cycles
 */
#define FULL_CACHE_FLUSH_THRESHOLD 200000

enum cache_operation {
	CACHE_CLEAN		= 0x0,
	CACHE_INVALIDATE	= 0x1,
	CACHE_FLUSH		= 0x2,
};

=======
 * functions for creating and destroying a heap pool -- allows you
 * to keep a pool of pre allocated memory to use from your heap.  Keeping
 * a pool of memory that is ready for dma, ie any cached mapping have been
 * invalidated from the cache, provides a significant peformance benefit on
 * many systems */

/**
 * struct ion_page_pool - pagepool struct
 * @high_count:		number of highmem items in the pool
 * @low_count:		number of lowmem items in the pool
 * @high_items:		list of highmem items
 * @low_items:		list of lowmem items
 * @shrinker:		a shrinker for the items
 * @mutex:		lock protecting this struct and especially the count
 *			item list
 * @alloc:		function to be used to allocate pageory when the pool
 *			is empty
 * @free:		function to be used to free pageory back to the system
 *			when the shrinker fires
 * @gfp_mask:		gfp_mask to use from alloc
 * @order:		order of pages in the pool
 * @list:		plist node for list of pools
 *
 * Allows you to keep a pool of pre allocated pages to use from your heap.
 * Keeping a pool of pages that is ready for dma, ie any cached mapping have
 * been invalidated from the cache, provides a significant peformance benefit
 * on many systems
 */
struct ion_page_pool {
	int high_count;
	int low_count;
	struct list_head high_items;
	struct list_head low_items;
	struct mutex mutex;
	void *(*alloc)(struct ion_page_pool *pool);
	void (*free)(struct ion_page_pool *pool, struct page *page);
	gfp_t gfp_mask;
	unsigned int order;
	struct plist_node list;
};

struct ion_page_pool *ion_page_pool_create(gfp_t gfp_mask, unsigned int order);
void ion_page_pool_destroy(struct ion_page_pool *);
void *ion_page_pool_alloc(struct ion_page_pool *);
void ion_page_pool_free(struct ion_page_pool *, struct page *);

>>>>>>> 563897de
#endif /* _ION_PRIV_H */<|MERGE_RESOLUTION|>--- conflicted
+++ resolved
@@ -22,7 +22,9 @@
 #include <linux/mm_types.h>
 #include <linux/mutex.h>
 #include <linux/rbtree.h>
-<<<<<<< HEAD
+#include <linux/sched.h>
+#include <linux/mm.h>
+#include <linux/types.h>
 #include <linux/ion.h>
 #include <linux/miscdevice.h>
 
@@ -36,82 +38,6 @@
 struct ion_kernel_mapping {
 	struct kref ref;
 	void *vaddr;
-};
-=======
-#include <linux/sched.h>
-#include <linux/mm.h>
-#include <linux/types.h>
->>>>>>> 563897de
-
-/**
- * struct ion_device - the metadata of the ion device node
- * @dev:		the actual misc device
- * @buffers:	an rb tree of all the existing buffers
- * @lock:		lock protecting the buffers & heaps trees
- * @heaps:		list of all the heaps in the system
- * @user_clients:	list of all the clients created from userspace
- */
-struct ion_device {
-	struct miscdevice dev;
-	struct rb_root buffers;
-	struct mutex lock;
-	struct rb_root heaps;
-	long (*custom_ioctl) (struct ion_client *client, unsigned int cmd,
-			      unsigned long arg);
-	struct rb_root user_clients;
-	struct rb_root kernel_clients;
-	struct dentry *debug_root;
-};
-
-/**
- * struct ion_client - a process/hw block local address space
- * @ref:		for reference counting the client
- * @node:		node in the tree of all clients
- * @dev:		backpointer to ion device
- * @handles:		an rb tree of all the handles in this client
- * @lock:		lock protecting the tree of handles
- * @heap_mask:		mask of all supported heaps
- * @name:		used for debugging
- * @task:		used for debugging
- *
- * A client represents a list of buffers this client may access.
- * The mutex stored here is used to protect both handles tree
- * as well as the handles themselves, and should be held while modifying either.
- */
-struct ion_client {
-	struct kref ref;
-	struct rb_node node;
-	struct ion_device *dev;
-	struct rb_root handles;
-	struct mutex lock;
-	unsigned int heap_mask;
-	const char *name;
-	struct task_struct *task;
-	pid_t pid;
-	struct dentry *debug_root;
-};
-
-/**
- * ion_handle - a client local reference to a buffer
- * @ref:		reference count
- * @client:		back pointer to the client the buffer resides in
- * @buffer:		pointer to the buffer
- * @node:		node in the client's handle rbtree
- * @kmap_cnt:		count of times this client has mapped to kernel
- * @dmap_cnt:		count of times this client has mapped for dma
- * @usermap_cnt:	count of times this client has mapped for userspace
- *
- * Modifications to node, map_cnt or mapping should be protected by the
- * lock in the client.  Other fields are never changed after initialization.
- */
-struct ion_handle {
-	struct kref ref;
-	struct ion_client *client;
-	struct ion_buffer *buffer;
-	struct rb_node node;
-	unsigned int kmap_cnt;
-	unsigned int dmap_cnt;
-	unsigned int usermap_cnt;
 };
 
 struct ion_buffer *ion_handle_buffer(struct ion_handle *handle);
@@ -161,10 +87,6 @@
 	int kmap_cnt;
 	void *vaddr;
 	int dmap_cnt;
-<<<<<<< HEAD
-	struct scatterlist *sglist;
-	bool cached;
-=======
 	struct sg_table *sg_table;
 	unsigned long *dirty;
 	struct list_head vmas;
@@ -172,7 +94,6 @@
 	int handle_count;
 	char task_comm[TASK_COMM_LEN];
 	pid_t pid;
->>>>>>> 563897de
 };
 
 /**
@@ -338,20 +259,6 @@
 #define ION_CARVEOUT_ALLOCATE_FAIL -1
 
 /**
-<<<<<<< HEAD
- * Flushing entire cache is more efficient than flushing virtual address
- * range of a buffer whose size is 200Kbytes or higher, since line by
- * line operations of huge buffers consume lot of cpu cycles
- */
-#define FULL_CACHE_FLUSH_THRESHOLD 200000
-
-enum cache_operation {
-	CACHE_CLEAN		= 0x0,
-	CACHE_INVALIDATE	= 0x1,
-	CACHE_FLUSH		= 0x2,
-};
-
-=======
  * functions for creating and destroying a heap pool -- allows you
  * to keep a pool of pre allocated memory to use from your heap.  Keeping
  * a pool of memory that is ready for dma, ie any cached mapping have been
@@ -398,5 +305,4 @@
 void *ion_page_pool_alloc(struct ion_page_pool *);
 void ion_page_pool_free(struct ion_page_pool *, struct page *);
 
->>>>>>> 563897de
 #endif /* _ION_PRIV_H */