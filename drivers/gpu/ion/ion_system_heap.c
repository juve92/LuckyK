/*
 * drivers/gpu/ion/ion_system_heap.c
 *
 * Copyright (C) 2011 Google, Inc.
 *
 * This software is licensed under the terms of the GNU General Public
 * License version 2, as published by the Free Software Foundation, and
 * may be copied, distributed, and modified under those terms.
 *
 * This program is distributed in the hope that it will be useful,
 * but WITHOUT ANY WARRANTY; without even the implied warranty of
 * MERCHANTABILITY or FITNESS FOR A PARTICULAR PURPOSE.  See the
 * GNU General Public License for more details.
 *
 */

#include <asm/page.h>
#include <linux/dma-mapping.h>
#include <linux/err.h>
#include <linux/highmem.h>
#include <linux/ion.h>
#include <linux/mm.h>
#include <linux/scatterlist.h>
#include <linux/seq_file.h>
#include <linux/slab.h>
#include <linux/vmalloc.h>
#include "ion_priv.h"

<<<<<<< HEAD
static int ion_system_heap_allocate(struct ion_heap *heap,
				    struct ion_buffer *buffer,
				    unsigned long size, unsigned long align,
				    unsigned long flags)
{
	int n_pages = PAGE_ALIGN(size) / PAGE_SIZE;
	struct page **page_list;
	const int gfp_mask = GFP_KERNEL | __GFP_HIGHMEM | __GFP_ZERO;
	int i = 0;

	page_list = kmalloc(n_pages * sizeof(void *), GFP_KERNEL);

	for (i = 0; i < n_pages; i++) {
		page_list[i] = alloc_page(gfp_mask);
		if (page_list[i] == NULL)
			goto out;
	}

	buffer->priv_virt = page_list;
	return 0;

out:
	/* failed on i, so go to i-1 */
	i--;

	for (; i >= 0; i--)
		__free_page(page_list[i]);

	kfree(page_list);
	return -ENOMEM;
=======
static unsigned int high_order_gfp_flags = (GFP_HIGHUSER | __GFP_ZERO |
					    __GFP_NOWARN | __GFP_NORETRY |
					    __GFP_NO_KSWAPD) & ~__GFP_WAIT;
static unsigned int low_order_gfp_flags  = (GFP_HIGHUSER | __GFP_ZERO |
					 __GFP_NOWARN);
static const unsigned int orders[] = {8, 4, 0};
static const int num_orders = ARRAY_SIZE(orders);
static int order_to_index(unsigned int order)
{
	int i;
	for (i = 0; i < num_orders; i++)
		if (order == orders[i])
			return i;
	BUG();
	return -1;
>>>>>>> 563897de
}

static unsigned int order_to_size(int order)
{
	return PAGE_SIZE << order;
}

struct ion_system_heap {
	struct ion_heap heap;
	struct ion_page_pool **pools;
};

struct page_info {
	struct page *page;
	unsigned int order;
	struct list_head list;
};

static struct page *alloc_buffer_page(struct ion_system_heap *heap,
				      struct ion_buffer *buffer,
				      unsigned long order)
{
	bool cached = ion_buffer_cached(buffer);
	bool split_pages = ion_buffer_fault_user_mappings(buffer);
	struct ion_page_pool *pool = heap->pools[order_to_index(order)];
	struct page *page;

	if (!cached) {
		page = ion_page_pool_alloc(pool);
	} else {
		gfp_t gfp_flags = low_order_gfp_flags;

		if (order > 4)
			gfp_flags = high_order_gfp_flags;
		page = alloc_pages(gfp_flags, order);
		if (!page)
			return 0;
		__dma_page_cpu_to_dev(page, 0, PAGE_SIZE << order,
				      DMA_BIDIRECTIONAL);
	}
	if (!page)
		return 0;

	if (split_pages)
		split_page(page, order);
	return page;
}

static void free_buffer_page(struct ion_system_heap *heap,
			     struct ion_buffer *buffer, struct page *page,
			     unsigned int order)
{
<<<<<<< HEAD
	int i;
	int n_pages = PAGE_ALIGN(buffer->size) / PAGE_SIZE;
	struct page **page_list = (struct page **)buffer->priv_virt;

	for (i = 0; i < n_pages; i++)
		__free_page(page_list[i]);
	kfree(page_list);
=======
	bool cached = ion_buffer_cached(buffer);
	bool split_pages = ion_buffer_fault_user_mappings(buffer);
	int i;

	if (!cached) {
		struct ion_page_pool *pool = heap->pools[order_to_index(order)];
		ion_page_pool_free(pool, page);
	} else if (split_pages) {
		for (i = 0; i < (1 << order); i++)
			__free_page(page + i);
	} else {
		__free_pages(page, order);
	}
>>>>>>> 563897de
}


static struct page_info *alloc_largest_available(struct ion_system_heap *heap,
						 struct ion_buffer *buffer,
						 unsigned long size,
						 unsigned int max_order)
{
<<<<<<< HEAD
	struct scatterlist *sglist;
	struct page **page_list = (struct page **)buffer->priv_virt;
	int i;
	int n_pages = PAGE_ALIGN(buffer->size) / PAGE_SIZE;

	sglist = vmalloc(n_pages * sizeof(struct scatterlist));
	if (!sglist)
		return ERR_PTR(-ENOMEM);
	memset(sglist, 0, n_pages * sizeof(struct scatterlist));
	sg_init_table(sglist, n_pages);
	for (i = 0; i < n_pages; i++)
		sg_set_page(&sglist[i], page_list[i], PAGE_SIZE, 0);
	/* XXX do cache maintenance for dma? */
	return sglist;
}

void ion_system_heap_unmap_dma(struct ion_heap *heap, struct ion_buffer *buffer)
=======
	struct page *page;
	struct page_info *info;
	int i;

	for (i = 0; i < num_orders; i++) {
		if (size < order_to_size(orders[i]))
			continue;
		if (max_order < orders[i])
			continue;

		page = alloc_buffer_page(heap, buffer, orders[i]);
		if (!page)
			continue;

		info = kmalloc(sizeof(struct page_info), GFP_KERNEL);
		info->page = page;
		info->order = orders[i];
		return info;
	}
	return NULL;
}

static int ion_system_heap_allocate(struct ion_heap *heap,
				     struct ion_buffer *buffer,
				     unsigned long size, unsigned long align,
				     unsigned long flags)
>>>>>>> 563897de
{
	struct ion_system_heap *sys_heap = container_of(heap,
							struct ion_system_heap,
							heap);
	struct sg_table *table;
	struct scatterlist *sg;
	int ret;
	struct list_head pages;
	struct page_info *info, *tmp_info;
	int i = 0;
	long size_remaining = PAGE_ALIGN(size);
	unsigned int max_order = orders[0];
	bool split_pages = ion_buffer_fault_user_mappings(buffer);

	INIT_LIST_HEAD(&pages);
	while (size_remaining > 0) {
		info = alloc_largest_available(sys_heap, buffer, size_remaining, max_order);
		if (!info)
			goto err;
		list_add_tail(&info->list, &pages);
		size_remaining -= (1 << info->order) * PAGE_SIZE;
		max_order = info->order;
		i++;
	}

	table = kmalloc(sizeof(struct sg_table), GFP_KERNEL);
	if (!table)
		goto err;

	if (split_pages)
		ret = sg_alloc_table(table, PAGE_ALIGN(size) / PAGE_SIZE,
				     GFP_KERNEL);
	else
		ret = sg_alloc_table(table, i, GFP_KERNEL);

	if (ret)
		goto err1;

	sg = table->sgl;
	list_for_each_entry_safe(info, tmp_info, &pages, list) {
		struct page *page = info->page;
		if (split_pages) {
			for (i = 0; i < (1 << info->order); i++) {
				sg_set_page(sg, page + i, PAGE_SIZE, 0);
				sg = sg_next(sg);
			}
		} else {
			sg_set_page(sg, page, (1 << info->order) * PAGE_SIZE,
				    0);
			sg = sg_next(sg);
		}
		list_del(&info->list);
		kfree(info);
	}

	buffer->priv_virt = table;
	return 0;
err1:
	kfree(table);
err:
	list_for_each_entry(info, &pages, list) {
		free_buffer_page(sys_heap, buffer, info->page, info->order);
		kfree(info);
	}
	return -ENOMEM;
}

void ion_system_heap_free(struct ion_buffer *buffer)
{
<<<<<<< HEAD
	int n_pages = PAGE_ALIGN(buffer->size) / PAGE_SIZE;
	struct page **page_list = (struct page **)buffer->priv_virt;

	return vm_map_ram(page_list, n_pages, -1, PAGE_KERNEL);
=======
	struct ion_heap *heap = buffer->heap;
	struct ion_system_heap *sys_heap = container_of(heap,
							struct ion_system_heap,
							heap);
	struct sg_table *table = buffer->sg_table;
	bool cached = ion_buffer_cached(buffer);
	struct scatterlist *sg;
	LIST_HEAD(pages);
	int i;

	/* uncached pages come from the page pools, zero them before returning
	   for security purposes (other allocations are zerod at alloc time */
	if (!cached)
		ion_heap_buffer_zero(buffer);

	for_each_sg(table->sgl, sg, table->nents, i)
		free_buffer_page(sys_heap, buffer, sg_page(sg),
				get_order(sg_dma_len(sg)));
	sg_free_table(table);
	kfree(table);
>>>>>>> 563897de
}

struct sg_table *ion_system_heap_map_dma(struct ion_heap *heap,
					 struct ion_buffer *buffer)
{
<<<<<<< HEAD
	int n_pages = PAGE_ALIGN(buffer->size) / PAGE_SIZE;

	vm_unmap_ram(buffer->vaddr, n_pages);
=======
	return buffer->priv_virt;
>>>>>>> 563897de
}

void ion_system_heap_unmap_dma(struct ion_heap *heap,
			       struct ion_buffer *buffer)
{
<<<<<<< HEAD
	unsigned long uaddr = vma->vm_start;
	unsigned long usize = vma->vm_end - vma->vm_start;
	int n_pages = PAGE_ALIGN(buffer->size) / PAGE_SIZE;
	struct page **page_list = (struct page **)buffer->priv_virt;
	int i;

	if (usize /* + pgoff << PAGE_SHIFT */  > (n_pages << PAGE_SHIFT))
		return -EINVAL;

	i = 0;
	do {
		int ret;

		ret = vm_insert_page(vma, uaddr, page_list[i]);
		if (ret)
			return ret;

		uaddr += PAGE_SIZE;
		usize -= PAGE_SIZE;
	} while (usize > 0);

	vma->vm_flags |= VM_RESERVED;

	return 0;
=======
	return;
>>>>>>> 563897de
}

static struct ion_heap_ops system_heap_ops = {
	.allocate = ion_system_heap_allocate,
	.free = ion_system_heap_free,
	.map_dma = ion_system_heap_map_dma,
	.unmap_dma = ion_system_heap_unmap_dma,
	.map_kernel = ion_heap_map_kernel,
	.unmap_kernel = ion_heap_unmap_kernel,
	.map_user = ion_heap_map_user,
};

static int ion_system_heap_debug_show(struct ion_heap *heap, struct seq_file *s,
				      void *unused)
{

	struct ion_system_heap *sys_heap = container_of(heap,
							struct ion_system_heap,
							heap);
	int i;
	for (i = 0; i < num_orders; i++) {
		struct ion_page_pool *pool = sys_heap->pools[i];
		seq_printf(s, "%d order %u highmem pages in pool = %lu total\n",
			   pool->high_count, pool->order,
			   (1 << pool->order) * PAGE_SIZE * pool->high_count);
		seq_printf(s, "%d order %u lowmem pages in pool = %lu total\n",
			   pool->low_count, pool->order,
			   (1 << pool->order) * PAGE_SIZE * pool->low_count);
	}
	return 0;
}

struct ion_heap *ion_system_heap_create(struct ion_platform_heap *unused)
{
	struct ion_system_heap *heap;
	int i;

	heap = kzalloc(sizeof(struct ion_system_heap), GFP_KERNEL);
	if (!heap)
		return ERR_PTR(-ENOMEM);
	heap->heap.ops = &system_heap_ops;
	heap->heap.type = ION_HEAP_TYPE_SYSTEM;
	heap->heap.flags = ION_HEAP_FLAG_DEFER_FREE;
	heap->pools = kzalloc(sizeof(struct ion_page_pool *) * num_orders,
			      GFP_KERNEL);
	if (!heap->pools)
		goto err_alloc_pools;
	for (i = 0; i < num_orders; i++) {
		struct ion_page_pool *pool;
		gfp_t gfp_flags = low_order_gfp_flags;

		if (orders[i] > 4)
			gfp_flags = high_order_gfp_flags;
		pool = ion_page_pool_create(gfp_flags, orders[i]);
		if (!pool)
			goto err_create_pool;
		heap->pools[i] = pool;
	}
	heap->heap.debug_show = ion_system_heap_debug_show;
	return &heap->heap;
err_create_pool:
	for (i = 0; i < num_orders; i++)
		if (heap->pools[i])
			ion_page_pool_destroy(heap->pools[i]);
	kfree(heap->pools);
err_alloc_pools:
	kfree(heap);
	return ERR_PTR(-ENOMEM);
}

void ion_system_heap_destroy(struct ion_heap *heap)
{
	struct ion_system_heap *sys_heap = container_of(heap,
							struct ion_system_heap,
							heap);
	int i;

	for (i = 0; i < num_orders; i++)
		ion_page_pool_destroy(sys_heap->pools[i]);
	kfree(sys_heap->pools);
	kfree(sys_heap);
}

static int ion_system_contig_heap_allocate(struct ion_heap *heap,
					   struct ion_buffer *buffer,
					   unsigned long len,
					   unsigned long align,
					   unsigned long flags)
{
	buffer->priv_virt = kzalloc(len, GFP_KERNEL);
	if (!buffer->priv_virt)
		return -ENOMEM;
	return 0;
}

void ion_system_contig_heap_free(struct ion_buffer *buffer)
{
	kfree(buffer->priv_virt);
}

static int ion_system_contig_heap_phys(struct ion_heap *heap,
				       struct ion_buffer *buffer,
				       ion_phys_addr_t *addr, size_t *len)
{
	*addr = virt_to_phys(buffer->priv_virt);
	*len = buffer->size;
	return 0;
}

struct sg_table *ion_system_contig_heap_map_dma(struct ion_heap *heap,
						struct ion_buffer *buffer)
{
	struct sg_table *table;
	int ret;

	table = kzalloc(sizeof(struct sg_table), GFP_KERNEL);
	if (!table)
		return ERR_PTR(-ENOMEM);
	ret = sg_alloc_table(table, 1, GFP_KERNEL);
	if (ret) {
		kfree(table);
		return ERR_PTR(ret);
	}
	sg_set_page(table->sgl, virt_to_page(buffer->priv_virt), buffer->size,
		    0);
	return table;
}

void ion_system_contig_heap_unmap_dma(struct ion_heap *heap,
				      struct ion_buffer *buffer)
{
	sg_free_table(buffer->sg_table);
	kfree(buffer->sg_table);
}

int ion_system_contig_heap_map_user(struct ion_heap *heap,
				    struct ion_buffer *buffer,
				    struct vm_area_struct *vma)
{
	unsigned long pfn = __phys_to_pfn(virt_to_phys(buffer->priv_virt));
	return remap_pfn_range(vma, vma->vm_start, pfn + vma->vm_pgoff,
			       vma->vm_end - vma->vm_start, vma->vm_page_prot);

}

static struct ion_heap_ops kmalloc_ops = {
	.allocate = ion_system_contig_heap_allocate,
	.free = ion_system_contig_heap_free,
	.phys = ion_system_contig_heap_phys,
	.map_dma = ion_system_contig_heap_map_dma,
	.unmap_dma = ion_system_contig_heap_unmap_dma,
	.map_kernel = ion_heap_map_kernel,
	.unmap_kernel = ion_heap_unmap_kernel,
	.map_user = ion_system_contig_heap_map_user,
};

struct ion_heap *ion_system_contig_heap_create(struct ion_platform_heap *unused)
{
	struct ion_heap *heap;

	heap = kzalloc(sizeof(struct ion_heap), GFP_KERNEL);
	if (!heap)
		return ERR_PTR(-ENOMEM);
	heap->ops = &kmalloc_ops;
	heap->type = ION_HEAP_TYPE_SYSTEM_CONTIG;
	return heap;
}

void ion_system_contig_heap_destroy(struct ion_heap *heap)
{
	kfree(heap);
}<|MERGE_RESOLUTION|>--- conflicted
+++ resolved
@@ -26,38 +26,6 @@
 #include <linux/vmalloc.h>
 #include "ion_priv.h"
 
-<<<<<<< HEAD
-static int ion_system_heap_allocate(struct ion_heap *heap,
-				    struct ion_buffer *buffer,
-				    unsigned long size, unsigned long align,
-				    unsigned long flags)
-{
-	int n_pages = PAGE_ALIGN(size) / PAGE_SIZE;
-	struct page **page_list;
-	const int gfp_mask = GFP_KERNEL | __GFP_HIGHMEM | __GFP_ZERO;
-	int i = 0;
-
-	page_list = kmalloc(n_pages * sizeof(void *), GFP_KERNEL);
-
-	for (i = 0; i < n_pages; i++) {
-		page_list[i] = alloc_page(gfp_mask);
-		if (page_list[i] == NULL)
-			goto out;
-	}
-
-	buffer->priv_virt = page_list;
-	return 0;
-
-out:
-	/* failed on i, so go to i-1 */
-	i--;
-
-	for (; i >= 0; i--)
-		__free_page(page_list[i]);
-
-	kfree(page_list);
-	return -ENOMEM;
-=======
 static unsigned int high_order_gfp_flags = (GFP_HIGHUSER | __GFP_ZERO |
 					    __GFP_NOWARN | __GFP_NORETRY |
 					    __GFP_NO_KSWAPD) & ~__GFP_WAIT;
@@ -73,7 +41,6 @@
 			return i;
 	BUG();
 	return -1;
->>>>>>> 563897de
 }
 
 static unsigned int order_to_size(int order)
@@ -126,15 +93,6 @@
 			     struct ion_buffer *buffer, struct page *page,
 			     unsigned int order)
 {
-<<<<<<< HEAD
-	int i;
-	int n_pages = PAGE_ALIGN(buffer->size) / PAGE_SIZE;
-	struct page **page_list = (struct page **)buffer->priv_virt;
-
-	for (i = 0; i < n_pages; i++)
-		__free_page(page_list[i]);
-	kfree(page_list);
-=======
 	bool cached = ion_buffer_cached(buffer);
 	bool split_pages = ion_buffer_fault_user_mappings(buffer);
 	int i;
@@ -148,7 +106,6 @@
 	} else {
 		__free_pages(page, order);
 	}
->>>>>>> 563897de
 }
 
 
@@ -157,25 +114,6 @@
 						 unsigned long size,
 						 unsigned int max_order)
 {
-<<<<<<< HEAD
-	struct scatterlist *sglist;
-	struct page **page_list = (struct page **)buffer->priv_virt;
-	int i;
-	int n_pages = PAGE_ALIGN(buffer->size) / PAGE_SIZE;
-
-	sglist = vmalloc(n_pages * sizeof(struct scatterlist));
-	if (!sglist)
-		return ERR_PTR(-ENOMEM);
-	memset(sglist, 0, n_pages * sizeof(struct scatterlist));
-	sg_init_table(sglist, n_pages);
-	for (i = 0; i < n_pages; i++)
-		sg_set_page(&sglist[i], page_list[i], PAGE_SIZE, 0);
-	/* XXX do cache maintenance for dma? */
-	return sglist;
-}
-
-void ion_system_heap_unmap_dma(struct ion_heap *heap, struct ion_buffer *buffer)
-=======
 	struct page *page;
 	struct page_info *info;
 	int i;
@@ -202,7 +140,6 @@
 				     struct ion_buffer *buffer,
 				     unsigned long size, unsigned long align,
 				     unsigned long flags)
->>>>>>> 563897de
 {
 	struct ion_system_heap *sys_heap = container_of(heap,
 							struct ion_system_heap,
@@ -272,12 +209,6 @@
 
 void ion_system_heap_free(struct ion_buffer *buffer)
 {
-<<<<<<< HEAD
-	int n_pages = PAGE_ALIGN(buffer->size) / PAGE_SIZE;
-	struct page **page_list = (struct page **)buffer->priv_virt;
-
-	return vm_map_ram(page_list, n_pages, -1, PAGE_KERNEL);
-=======
 	struct ion_heap *heap = buffer->heap;
 	struct ion_system_heap *sys_heap = container_of(heap,
 							struct ion_system_heap,
@@ -298,52 +229,18 @@
 				get_order(sg_dma_len(sg)));
 	sg_free_table(table);
 	kfree(table);
->>>>>>> 563897de
 }
 
 struct sg_table *ion_system_heap_map_dma(struct ion_heap *heap,
 					 struct ion_buffer *buffer)
 {
-<<<<<<< HEAD
-	int n_pages = PAGE_ALIGN(buffer->size) / PAGE_SIZE;
-
-	vm_unmap_ram(buffer->vaddr, n_pages);
-=======
 	return buffer->priv_virt;
->>>>>>> 563897de
 }
 
 void ion_system_heap_unmap_dma(struct ion_heap *heap,
 			       struct ion_buffer *buffer)
 {
-<<<<<<< HEAD
-	unsigned long uaddr = vma->vm_start;
-	unsigned long usize = vma->vm_end - vma->vm_start;
-	int n_pages = PAGE_ALIGN(buffer->size) / PAGE_SIZE;
-	struct page **page_list = (struct page **)buffer->priv_virt;
-	int i;
-
-	if (usize /* + pgoff << PAGE_SHIFT */  > (n_pages << PAGE_SHIFT))
-		return -EINVAL;
-
-	i = 0;
-	do {
-		int ret;
-
-		ret = vm_insert_page(vma, uaddr, page_list[i]);
-		if (ret)
-			return ret;
-
-		uaddr += PAGE_SIZE;
-		usize -= PAGE_SIZE;
-	} while (usize > 0);
-
-	vma->vm_flags |= VM_RESERVED;
-
-	return 0;
-=======
 	return;
->>>>>>> 563897de
 }
 
 static struct ion_heap_ops system_heap_ops = {
