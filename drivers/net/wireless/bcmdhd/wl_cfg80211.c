/*
 * Linux cfg80211 driver
 *
 * Copyright (C) 1999-2011, Broadcom Corporation
 * 
 *         Unless you and Broadcom execute a separate written software license
 * agreement governing use of this software, this software is licensed to you
 * under the terms of the GNU General Public License version 2 (the "GPL"),
 * available at http://www.broadcom.com/licenses/GPLv2.php, with the
 * following added to such license:
 * 
 *      As a special exception, the copyright holders of this software give you
 * permission to link this software with independent modules, and to copy and
 * distribute the resulting executable under terms of your choice, provided that
 * you also meet, for each linked independent module, the terms and conditions of
 * the license of that module.  An independent module is a module which is not
 * derived from this software.  The special exception does not apply to any
 * modifications of the software.
 * 
 *      Notwithstanding the above, under no circumstances may you combine this
 * software in any way with any other Broadcom software provided under a license
 * other than the GPL, without Broadcom's express prior written consent.
 *
 * $Id: wl_cfg80211.c,v 1.1.4.1.2.14 2011/02/09 01:40:07 Exp $
 */

#include <typedefs.h>
#include <linuxver.h>
#include <osl.h>
#include <linux/kernel.h>

#include <bcmutils.h>
#include <bcmwifi.h>
#include <bcmendian.h>
#include <proto/ethernet.h>
#include <proto/802.11.h>
#include <linux/if_arp.h>
#include <asm/uaccess.h>

#include <dngl_stats.h>
#include <dhd.h>
#include <dhdioctl.h>
#include <wlioctl.h>
#include <dhd_cfg80211.h>

#include <proto/ethernet.h>
#include <linux/kernel.h>
#include <linux/kthread.h>
#include <linux/netdevice.h>
#include <linux/sched.h>
#include <linux/etherdevice.h>
#include <linux/wireless.h>
#include <linux/ieee80211.h>
#include <linux/wait.h>
#include <net/cfg80211.h>
#include <net/rtnetlink.h>

#include <wlioctl.h>
#include <wldev_common.h>
#include <wl_cfg80211.h>
#include <wl_cfgp2p.h>

static struct device *cfg80211_parent_dev = NULL;
static int vsdb_supported = 0;
struct wl_priv *wlcfg_drv_priv = NULL;

u32 wl_dbg_level = WL_DBG_ERR;

#define MAC2STR(a) (a)[0], (a)[1], (a)[2], (a)[3], (a)[4], (a)[5]
#define MACSTR "%02x:%02x:%02x:%02x:%02x:%02x"
#define MAX_WAIT_TIME 1500
#define WL_SCAN_ACTIVE_TIME	 40
#define WL_SCAN_PASSIVE_TIME	130
#define WL_FRAME_LEN			300
#define WL_SCAN_BUSY_MAX	8

#define DNGL_FUNC(func, parameters) func parameters;
#define COEX_DHCP


/* This is to override regulatory domains defined in cfg80211 module (reg.c)
 * By default world regulatory domain defined in reg.c puts the flags NL80211_RRF_PASSIVE_SCAN
 * and NL80211_RRF_NO_IBSS for 5GHz channels (for 36..48 and 149..165).
 * With respect to these flags, wpa_supplicant doesn't start p2p operations on 5GHz channels.
 * All the chnages in world regulatory domain are to be done here.
 */
static const struct ieee80211_regdomain brcm_regdom = {
	.n_reg_rules = 4,
	.alpha2 =  "99",
	.reg_rules = {
		/* IEEE 802.11b/g, channels 1..11 */
		REG_RULE(2412-10, 2472+10, 40, 6, 20, 0),
		/* IEEE 802.11b/g, channels 12..13. No HT40
		 * channel fits here.
		 */
		/* If any */
		/*
		 * IEEE 802.11 channel 14 - is for JP only,
		 * we need cfg80211 to allow it (reg_flags = 0); so that
		 * hostapd could request auto channel by sending down ch 14
		 */
		REG_RULE(2484-10, 2484+10, 20, 6, 20,
		NL80211_RRF_PASSIVE_SCAN |
		NL80211_RRF_NO_IBSS |
		NL80211_RRF_NO_OFDM),
		/* IEEE 802.11a, channel 36..64 */
		REG_RULE(5150-10, 5350+10, 40, 6, 20, 0),
		/* IEEE 802.11a, channel 100..165 */
		REG_RULE(5470-10, 5850+10, 40, 6, 20, 0), }
};


/* Data Element Definitions */
#define WPS_ID_CONFIG_METHODS     0x1008
#define WPS_ID_REQ_TYPE           0x103A
#define WPS_ID_DEVICE_NAME        0x1011
#define WPS_ID_VERSION            0x104A
#define WPS_ID_DEVICE_PWD_ID      0x1012
#define WPS_ID_REQ_DEV_TYPE       0x106A
#define WPS_ID_SELECTED_REGISTRAR_CONFIG_METHODS 0x1053
#define WPS_ID_PRIM_DEV_TYPE      0x1054

/* Device Password ID */
#define DEV_PW_DEFAULT 0x0000
#define DEV_PW_USER_SPECIFIED 0x0001,
#define DEV_PW_MACHINE_SPECIFIED 0x0002
#define DEV_PW_REKEY 0x0003
#define DEV_PW_PUSHBUTTON 0x0004
#define DEV_PW_REGISTRAR_SPECIFIED 0x0005

/* Config Methods */
#define WPS_CONFIG_USBA 0x0001
#define WPS_CONFIG_ETHERNET 0x0002
#define WPS_CONFIG_LABEL 0x0004
#define WPS_CONFIG_DISPLAY 0x0008
#define WPS_CONFIG_EXT_NFC_TOKEN 0x0010
#define WPS_CONFIG_INT_NFC_TOKEN 0x0020
#define WPS_CONFIG_NFC_INTERFACE 0x0040
#define WPS_CONFIG_PUSHBUTTON 0x0080
#define WPS_CONFIG_KEYPAD 0x0100
#define WPS_CONFIG_VIRT_PUSHBUTTON 0x0280
#define WPS_CONFIG_PHY_PUSHBUTTON 0x0480
#define WPS_CONFIG_VIRT_DISPLAY 0x2008
#define WPS_CONFIG_PHY_DISPLAY 0x4008

/*
 * cfg80211_ops api/callback list
 */
static s32 wl_frame_get_mgmt(u16 fc, const struct ether_addr *da,
	const struct ether_addr *sa, const struct ether_addr *bssid,
	u8 **pheader, u32 *body_len, u8 *pbody);
static s32 __wl_cfg80211_scan(struct wiphy *wiphy, struct net_device *ndev,
	struct cfg80211_scan_request *request,
	struct cfg80211_ssid *this_ssid);
static s32 wl_cfg80211_scan(struct wiphy *wiphy, struct net_device *ndev,
	struct cfg80211_scan_request *request);
static s32 wl_cfg80211_set_wiphy_params(struct wiphy *wiphy, u32 changed);
static s32 wl_cfg80211_join_ibss(struct wiphy *wiphy, struct net_device *dev,
	struct cfg80211_ibss_params *params);
static s32 wl_cfg80211_leave_ibss(struct wiphy *wiphy,
	struct net_device *dev);
static s32 wl_cfg80211_get_station(struct wiphy *wiphy,
	struct net_device *dev, u8 *mac,
	struct station_info *sinfo);
static s32 wl_cfg80211_set_power_mgmt(struct wiphy *wiphy,
	struct net_device *dev, bool enabled,
	s32 timeout);
static int wl_cfg80211_connect(struct wiphy *wiphy, struct net_device *dev,
	struct cfg80211_connect_params *sme);
static s32 wl_cfg80211_disconnect(struct wiphy *wiphy, struct net_device *dev,
	u16 reason_code);
static s32 wl_cfg80211_set_tx_power(struct wiphy *wiphy,
	enum nl80211_tx_power_setting type,
	s32 dbm);
static s32 wl_cfg80211_get_tx_power(struct wiphy *wiphy, s32 *dbm);
static s32 wl_cfg80211_config_default_key(struct wiphy *wiphy,
	struct net_device *dev,
	u8 key_idx, bool unicast, bool multicast);
static s32 wl_cfg80211_add_key(struct wiphy *wiphy, struct net_device *dev,
	u8 key_idx, bool pairwise, const u8 *mac_addr,
	struct key_params *params);
static s32 wl_cfg80211_del_key(struct wiphy *wiphy, struct net_device *dev,
	u8 key_idx, bool pairwise, const u8 *mac_addr);
static s32 wl_cfg80211_get_key(struct wiphy *wiphy, struct net_device *dev,
	u8 key_idx, bool pairwise, const u8 *mac_addr,
	void *cookie, void (*callback) (void *cookie,
	struct key_params *params));
static s32 wl_cfg80211_config_default_mgmt_key(struct wiphy *wiphy,
	struct net_device *dev,	u8 key_idx);
static s32 wl_cfg80211_resume(struct wiphy *wiphy);
#if LINUX_VERSION_CODE > KERNEL_VERSION(2, 6, 39)
static s32 wl_cfg80211_suspend(struct wiphy *wiphy, struct cfg80211_wowlan *wow);
#else
static s32 wl_cfg80211_suspend(struct wiphy *wiphy);
#endif
static s32 wl_cfg80211_set_pmksa(struct wiphy *wiphy, struct net_device *dev,
	struct cfg80211_pmksa *pmksa);
static s32 wl_cfg80211_del_pmksa(struct wiphy *wiphy, struct net_device *dev,
	struct cfg80211_pmksa *pmksa);
static s32 wl_cfg80211_flush_pmksa(struct wiphy *wiphy,
	struct net_device *dev);
static s32 wl_notify_escan_complete(struct wl_priv *wl,
	struct net_device *ndev, bool aborted, bool fw_abort);
/*
 * event & event Q handlers for cfg80211 interfaces
 */
static s32 wl_create_event_handler(struct wl_priv *wl);
static void wl_destroy_event_handler(struct wl_priv *wl);
static s32 wl_event_handler(void *data);
static void wl_init_eq(struct wl_priv *wl);
static void wl_flush_eq(struct wl_priv *wl);
static unsigned long wl_lock_eq(struct wl_priv *wl);
static void wl_unlock_eq(struct wl_priv *wl, unsigned long flags);
static void wl_init_eq_lock(struct wl_priv *wl);
static void wl_init_event_handler(struct wl_priv *wl);
static struct wl_event_q *wl_deq_event(struct wl_priv *wl);
static s32 wl_enq_event(struct wl_priv *wl, struct net_device *ndev, u32 type,
	const wl_event_msg_t *msg, void *data);
static void wl_put_event(struct wl_event_q *e);
static void wl_wakeup_event(struct wl_priv *wl);
static s32 wl_notify_connect_status_ap(struct wl_priv *wl, struct net_device *ndev,
	const wl_event_msg_t *e, void *data);
static s32 wl_notify_connect_status(struct wl_priv *wl,
	struct net_device *ndev,
	const wl_event_msg_t *e, void *data);
static s32 wl_notify_roaming_status(struct wl_priv *wl,
	struct net_device *ndev,
	const wl_event_msg_t *e, void *data);
static s32 wl_notify_scan_status(struct wl_priv *wl, struct net_device *ndev,
	const wl_event_msg_t *e, void *data);
static s32 wl_bss_connect_done(struct wl_priv *wl, struct net_device *ndev,
	const wl_event_msg_t *e, void *data, bool completed);
static s32 wl_ibss_join_done(struct wl_priv *wl, struct net_device *ndev,
	const wl_event_msg_t *e, void *data, bool completed);
static s32 wl_bss_roaming_done(struct wl_priv *wl, struct net_device *ndev,
	const wl_event_msg_t *e, void *data);
static s32 wl_notify_mic_status(struct wl_priv *wl, struct net_device *ndev,
	const wl_event_msg_t *e, void *data);
#ifdef WL_SCHED_SCAN
static s32
wl_notify_sched_scan_results(struct wl_priv *wl, struct net_device *ndev,
	const wl_event_msg_t *e, void *data);
#endif /* WL_SCHED_SCAN */
#ifdef PNO_SUPPORT
static s32 wl_notify_pfn_status(struct wl_priv *wl, struct net_device *ndev,
	const wl_event_msg_t *e, void *data);
#endif /* PNO_SUPPORT */
/*
 * register/deregister parent device
 */
static void wl_cfg80211_clear_parent_dev(void);

/*
 * cfg80211 set_wiphy_params utilities
 */
static s32 wl_set_frag(struct net_device *dev, u32 frag_threshold);
static s32 wl_set_rts(struct net_device *dev, u32 frag_threshold);
static s32 wl_set_retry(struct net_device *dev, u32 retry, bool l);

/*
 * wl profile utilities
 */
static s32 wl_update_prof(struct wl_priv *wl, struct net_device *ndev,
	const wl_event_msg_t *e, void *data, s32 item);
static void *wl_read_prof(struct wl_priv *wl, struct net_device *ndev, s32 item);
static void wl_init_prof(struct wl_priv *wl, struct net_device *ndev);

/*
 * cfg80211 connect utilites
 */
static s32 wl_set_wpa_version(struct net_device *dev,
	struct cfg80211_connect_params *sme);
static s32 wl_set_auth_type(struct net_device *dev,
	struct cfg80211_connect_params *sme);
static s32 wl_set_set_cipher(struct net_device *dev,
	struct cfg80211_connect_params *sme);
static s32 wl_set_key_mgmt(struct net_device *dev,
	struct cfg80211_connect_params *sme);
static s32 wl_set_set_sharedkey(struct net_device *dev,
	struct cfg80211_connect_params *sme);
static s32 wl_get_assoc_ies(struct wl_priv *wl, struct net_device *ndev);
static void wl_ch_to_chanspec(int ch,
	struct wl_join_params *join_params, size_t *join_params_size);

/*
 * information element utilities
 */
static void wl_rst_ie(struct wl_priv *wl);
static __used s32 wl_add_ie(struct wl_priv *wl, u8 t, u8 l, u8 *v);
static s32 wl_mrg_ie(struct wl_priv *wl, u8 *ie_stream, u16 ie_size);
static s32 wl_cp_ie(struct wl_priv *wl, u8 *dst, u16 dst_size);
static u32 wl_get_ielen(struct wl_priv *wl);


static s32 wl_setup_wiphy(struct wireless_dev *wdev, struct device *dev);
static void wl_free_wdev(struct wl_priv *wl);

static s32 wl_inform_bss(struct wl_priv *wl);
static s32 wl_inform_single_bss(struct wl_priv *wl, struct wl_bss_info *bi);
static s32 wl_inform_ibss(struct wl_priv *wl, const u8 *bssid);
static s32 wl_update_bss_info(struct wl_priv *wl, struct net_device *ndev);
static chanspec_t wl_cfg80211_get_shared_freq(struct wiphy *wiphy);

static s32 wl_add_keyext(struct wiphy *wiphy, struct net_device *dev,
	u8 key_idx, const u8 *mac_addr,
	struct key_params *params);
/*
 * key indianess swap utilities
 */
static void swap_key_from_BE(struct wl_wsec_key *key);
static void swap_key_to_BE(struct wl_wsec_key *key);

/*
 * wl_priv memory init/deinit utilities
 */
static s32 wl_init_priv_mem(struct wl_priv *wl);
static void wl_deinit_priv_mem(struct wl_priv *wl);

static void wl_delay(u32 ms);

/*
 * ibss mode utilities
 */
static bool wl_is_ibssmode(struct wl_priv *wl, struct net_device *ndev);
static __used bool wl_is_ibssstarter(struct wl_priv *wl);

/*
 * link up/down , default configuration utilities
 */
static s32 __wl_cfg80211_up(struct wl_priv *wl);
static s32 __wl_cfg80211_down(struct wl_priv *wl);
static s32 wl_add_remove_eventmsg(struct net_device *ndev, u16 event, bool add);
static bool wl_is_linkdown(struct wl_priv *wl, const wl_event_msg_t *e);
static bool wl_is_linkup(struct wl_priv *wl, const wl_event_msg_t *e, struct net_device *ndev);
static bool wl_is_nonetwork(struct wl_priv *wl, const wl_event_msg_t *e);
static void wl_link_up(struct wl_priv *wl);
static void wl_link_down(struct wl_priv *wl);
static s32 wl_config_ifmode(struct wl_priv *wl, struct net_device *ndev, s32 iftype);
static void wl_init_conf(struct wl_conf *conf);

/*
 * iscan handler
 */
static void wl_iscan_timer(unsigned long data);
static void wl_term_iscan(struct wl_priv *wl);
static s32 wl_init_scan(struct wl_priv *wl);
static s32 wl_iscan_thread(void *data);
static s32 wl_run_iscan(struct wl_iscan_ctrl *iscan, struct cfg80211_scan_request *request,
	u16 action);
static s32 wl_do_iscan(struct wl_priv *wl,  struct cfg80211_scan_request *request);
static s32 wl_wakeup_iscan(struct wl_iscan_ctrl *iscan);
static s32 wl_invoke_iscan(struct wl_priv *wl);
static s32 wl_get_iscan_results(struct wl_iscan_ctrl *iscan, u32 *status,
	struct wl_scan_results **bss_list);
static void wl_notify_iscan_complete(struct wl_iscan_ctrl *iscan, bool aborted);
static void wl_init_iscan_handler(struct wl_iscan_ctrl *iscan);
static s32 wl_iscan_done(struct wl_priv *wl);
static s32 wl_iscan_pending(struct wl_priv *wl);
static s32 wl_iscan_inprogress(struct wl_priv *wl);
static s32 wl_iscan_aborted(struct wl_priv *wl);

/*
 * find most significant bit set
 */
static __used u32 wl_find_msb(u16 bit16);

/*
 * rfkill support
 */
static int wl_setup_rfkill(struct wl_priv *wl, bool setup);
static int wl_rfkill_set(void *data, bool blocked);

static wl_scan_params_t *wl_cfg80211_scan_alloc_params(int channel,
	int nprobes, int *out_params_size);
static void get_primary_mac(struct wl_priv *wl, struct ether_addr *mac);

/*
 * Some external functions, TODO: move them to dhd_linux.h
 */
int dhd_add_monitor(char *name, struct net_device **new_ndev);
int dhd_del_monitor(struct net_device *ndev);
int dhd_monitor_init(void *dhd_pub);
int dhd_monitor_uninit(void);
int dhd_start_xmit(struct sk_buff *skb, struct net_device *net);

#define CHECK_SYS_UP(wlpriv)							\
do {									\
	struct net_device *ndev = wl_to_prmry_ndev(wlpriv);       \
	if (unlikely(!wl_get_drv_status(wlpriv, READY, ndev))) {	\
		WL_INFO(("device is not ready\n"));		\
			return -EIO;					\
	}								\
} while (0)


#define IS_WPA_AKM(akm) ((akm) == RSN_AKM_NONE || \
				 (akm) == RSN_AKM_UNSPECIFIED || \
				 (akm) == RSN_AKM_PSK)


extern int dhd_wait_pend8021x(struct net_device *dev);

#if (WL_DBG_LEVEL > 0)
#define WL_DBG_ESTR_MAX	50
static s8 wl_dbg_estr[][WL_DBG_ESTR_MAX] = {
	"SET_SSID", "JOIN", "START", "AUTH", "AUTH_IND",
	"DEAUTH", "DEAUTH_IND", "ASSOC", "ASSOC_IND", "REASSOC",
	"REASSOC_IND", "DISASSOC", "DISASSOC_IND", "QUIET_START", "QUIET_END",
	"BEACON_RX", "LINK", "MIC_ERROR", "NDIS_LINK", "ROAM",
	"TXFAIL", "PMKID_CACHE", "RETROGRADE_TSF", "PRUNE", "AUTOAUTH",
	"EAPOL_MSG", "SCAN_COMPLETE", "ADDTS_IND", "DELTS_IND", "BCNSENT_IND",
	"BCNRX_MSG", "BCNLOST_MSG", "ROAM_PREP", "PFN_NET_FOUND",
	"PFN_NET_LOST",
	"RESET_COMPLETE", "JOIN_START", "ROAM_START", "ASSOC_START",
	"IBSS_ASSOC",
	"RADIO", "PSM_WATCHDOG", "WLC_E_CCX_ASSOC_START", "WLC_E_CCX_ASSOC_ABORT",
	"PROBREQ_MSG",
	"SCAN_CONFIRM_IND", "PSK_SUP", "COUNTRY_CODE_CHANGED",
	"EXCEEDED_MEDIUM_TIME", "ICV_ERROR",
	"UNICAST_DECODE_ERROR", "MULTICAST_DECODE_ERROR", "TRACE",
	"WLC_E_BTA_HCI_EVENT", "IF", "WLC_E_P2P_DISC_LISTEN_COMPLETE",
	"RSSI", "PFN_SCAN_COMPLETE", "WLC_E_EXTLOG_MSG",
	"ACTION_FRAME", "ACTION_FRAME_COMPLETE", "WLC_E_PRE_ASSOC_IND",
	"WLC_E_PRE_REASSOC_IND", "WLC_E_CHANNEL_ADOPTED", "WLC_E_AP_STARTED",
	"WLC_E_DFS_AP_STOP", "WLC_E_DFS_AP_RESUME", "WLC_E_WAI_STA_EVENT",
	"WLC_E_WAI_MSG", "WLC_E_ESCAN_RESULT", "WLC_E_ACTION_FRAME_OFF_CHAN_COMPLETE",
	"WLC_E_PROBRESP_MSG", "WLC_E_P2P_PROBREQ_MSG", "WLC_E_DCS_REQUEST", "WLC_E_FIFO_CREDIT_MAP",
	"WLC_E_ACTION_FRAME_RX", "WLC_E_WAKE_EVENT", "WLC_E_RM_COMPLETE"
};
#endif				/* WL_DBG_LEVEL */

#define CHAN2G(_channel, _freq, _flags) {			\
	.band			= IEEE80211_BAND_2GHZ,		\
	.center_freq		= (_freq),			\
	.hw_value		= (_channel),			\
	.flags			= (_flags),			\
	.max_antenna_gain	= 0,				\
	.max_power		= 30,				\
}

#define CHAN5G(_channel, _flags) {				\
	.band			= IEEE80211_BAND_5GHZ,		\
	.center_freq		= 5000 + (5 * (_channel)),	\
	.hw_value		= (_channel),			\
	.flags			= (_flags),			\
	.max_antenna_gain	= 0,				\
	.max_power		= 30,				\
}

#define RATE_TO_BASE100KBPS(rate)   (((rate) * 10) / 2)
#define RATETAB_ENT(_rateid, _flags) \
	{								\
		.bitrate	= RATE_TO_BASE100KBPS(_rateid),     \
		.hw_value	= (_rateid),			    \
		.flags	  = (_flags),			     \
	}

static struct ieee80211_rate __wl_rates[] = {
	RATETAB_ENT(WLC_RATE_1M, 0),
	RATETAB_ENT(WLC_RATE_2M, IEEE80211_RATE_SHORT_PREAMBLE),
	RATETAB_ENT(WLC_RATE_5M5, IEEE80211_RATE_SHORT_PREAMBLE),
	RATETAB_ENT(WLC_RATE_11M, IEEE80211_RATE_SHORT_PREAMBLE),
	RATETAB_ENT(WLC_RATE_6M, 0),
	RATETAB_ENT(WLC_RATE_9M, 0),
	RATETAB_ENT(WLC_RATE_12M, 0),
	RATETAB_ENT(WLC_RATE_18M, 0),
	RATETAB_ENT(WLC_RATE_24M, 0),
	RATETAB_ENT(WLC_RATE_36M, 0),
	RATETAB_ENT(WLC_RATE_48M, 0),
	RATETAB_ENT(WLC_RATE_54M, 0)
};

#define wl_a_rates		(__wl_rates + 4)
#define wl_a_rates_size	8
#define wl_g_rates		(__wl_rates + 0)
#define wl_g_rates_size	12

static struct ieee80211_channel __wl_2ghz_channels[] = {
	CHAN2G(1, 2412, 0),
	CHAN2G(2, 2417, 0),
	CHAN2G(3, 2422, 0),
	CHAN2G(4, 2427, 0),
	CHAN2G(5, 2432, 0),
	CHAN2G(6, 2437, 0),
	CHAN2G(7, 2442, 0),
	CHAN2G(8, 2447, 0),
	CHAN2G(9, 2452, 0),
	CHAN2G(10, 2457, 0),
	CHAN2G(11, 2462, 0),
	CHAN2G(12, 2467, 0),
	CHAN2G(13, 2472, 0),
	CHAN2G(14, 2484, 0)
};

static struct ieee80211_channel __wl_5ghz_a_channels[] = {
	CHAN5G(34, 0), CHAN5G(36, 0),
	CHAN5G(38, 0), CHAN5G(40, 0),
	CHAN5G(42, 0), CHAN5G(44, 0),
	CHAN5G(46, 0), CHAN5G(48, 0),
	CHAN5G(52, 0), CHAN5G(56, 0),
	CHAN5G(60, 0), CHAN5G(64, 0),
	CHAN5G(100, 0), CHAN5G(104, 0),
	CHAN5G(108, 0), CHAN5G(112, 0),
	CHAN5G(116, 0), CHAN5G(120, 0),
	CHAN5G(124, 0), CHAN5G(128, 0),
	CHAN5G(132, 0), CHAN5G(136, 0),
	CHAN5G(140, 0), CHAN5G(149, 0),
	CHAN5G(153, 0), CHAN5G(157, 0),
	CHAN5G(161, 0), CHAN5G(165, 0)
};

static struct ieee80211_supported_band __wl_band_2ghz = {
	.band = IEEE80211_BAND_2GHZ,
	.channels = __wl_2ghz_channels,
	.n_channels = ARRAY_SIZE(__wl_2ghz_channels),
	.bitrates = wl_g_rates,
	.n_bitrates = wl_g_rates_size
};

static struct ieee80211_supported_band __wl_band_5ghz_a = {
	.band = IEEE80211_BAND_5GHZ,
	.channels = __wl_5ghz_a_channels,
	.n_channels = ARRAY_SIZE(__wl_5ghz_a_channels),
	.bitrates = wl_a_rates,
	.n_bitrates = wl_a_rates_size
};

static const u32 __wl_cipher_suites[] = {
	WLAN_CIPHER_SUITE_WEP40,
	WLAN_CIPHER_SUITE_WEP104,
	WLAN_CIPHER_SUITE_TKIP,
	WLAN_CIPHER_SUITE_CCMP,
	WLAN_CIPHER_SUITE_AES_CMAC,
};

/* There isn't a lot of sense in it, but you can transmit anything you like */
static const struct ieee80211_txrx_stypes
wl_cfg80211_default_mgmt_stypes[NUM_NL80211_IFTYPES] = {
	[NL80211_IFTYPE_ADHOC] = {
		.tx = 0xffff,
		.rx = BIT(IEEE80211_STYPE_ACTION >> 4)
	},
	[NL80211_IFTYPE_STATION] = {
		.tx = 0xffff,
		.rx = BIT(IEEE80211_STYPE_ACTION >> 4) |
		BIT(IEEE80211_STYPE_PROBE_REQ >> 4)
	},
	[NL80211_IFTYPE_AP] = {
		.tx = 0xffff,
		.rx = BIT(IEEE80211_STYPE_ASSOC_REQ >> 4) |
		BIT(IEEE80211_STYPE_REASSOC_REQ >> 4) |
		BIT(IEEE80211_STYPE_PROBE_REQ >> 4) |
		BIT(IEEE80211_STYPE_DISASSOC >> 4) |
		BIT(IEEE80211_STYPE_AUTH >> 4) |
		BIT(IEEE80211_STYPE_DEAUTH >> 4) |
		BIT(IEEE80211_STYPE_ACTION >> 4)
	},
	[NL80211_IFTYPE_AP_VLAN] = {
		/* copy AP */
		.tx = 0xffff,
		.rx = BIT(IEEE80211_STYPE_ASSOC_REQ >> 4) |
		BIT(IEEE80211_STYPE_REASSOC_REQ >> 4) |
		BIT(IEEE80211_STYPE_PROBE_REQ >> 4) |
		BIT(IEEE80211_STYPE_DISASSOC >> 4) |
		BIT(IEEE80211_STYPE_AUTH >> 4) |
		BIT(IEEE80211_STYPE_DEAUTH >> 4) |
		BIT(IEEE80211_STYPE_ACTION >> 4)
	},
	[NL80211_IFTYPE_P2P_CLIENT] = {
		.tx = 0xffff,
		.rx = BIT(IEEE80211_STYPE_ACTION >> 4) |
		BIT(IEEE80211_STYPE_PROBE_REQ >> 4)
	},
	[NL80211_IFTYPE_P2P_GO] = {
		.tx = 0xffff,
		.rx = BIT(IEEE80211_STYPE_ASSOC_REQ >> 4) |
		BIT(IEEE80211_STYPE_REASSOC_REQ >> 4) |
		BIT(IEEE80211_STYPE_PROBE_REQ >> 4) |
		BIT(IEEE80211_STYPE_DISASSOC >> 4) |
		BIT(IEEE80211_STYPE_AUTH >> 4) |
		BIT(IEEE80211_STYPE_DEAUTH >> 4) |
		BIT(IEEE80211_STYPE_ACTION >> 4)
	}
};

static void swap_key_from_BE(struct wl_wsec_key *key)
{
	key->index = htod32(key->index);
	key->len = htod32(key->len);
	key->algo = htod32(key->algo);
	key->flags = htod32(key->flags);
	key->rxiv.hi = htod32(key->rxiv.hi);
	key->rxiv.lo = htod16(key->rxiv.lo);
	key->iv_initialized = htod32(key->iv_initialized);
}

static void swap_key_to_BE(struct wl_wsec_key *key)
{
	key->index = dtoh32(key->index);
	key->len = dtoh32(key->len);
	key->algo = dtoh32(key->algo);
	key->flags = dtoh32(key->flags);
	key->rxiv.hi = dtoh32(key->rxiv.hi);
	key->rxiv.lo = dtoh16(key->rxiv.lo);
	key->iv_initialized = dtoh32(key->iv_initialized);
}

/* For debug: Dump the contents of the encoded wps ie buffe */
static void
wl_validate_wps_ie(char *wps_ie, bool *pbc)
{
	#define WPS_IE_FIXED_LEN 6
	u16 len = (u16) wps_ie[TLV_LEN_OFF];
	u8 *subel = wps_ie+  WPS_IE_FIXED_LEN;
	u16 subelt_id;
	u16 subelt_len;
	u16 val;
	u8 *valptr = (uint8*) &val;

	WL_DBG(("wps_ie len=%d\n", len));

	len -= 4;	/* for the WPS IE's OUI, oui_type fields */

	while (len >= 4) {		/* must have attr id, attr len fields */
		valptr[0] = *subel++;
		valptr[1] = *subel++;
		subelt_id = HTON16(val);

		valptr[0] = *subel++;
		valptr[1] = *subel++;
		subelt_len = HTON16(val);

		len -= 4;			/* for the attr id, attr len fields */
		len -= subelt_len;	/* for the remaining fields in this attribute */
		WL_DBG((" subel=%p, subelt_id=0x%x subelt_len=%u\n",
			subel, subelt_id, subelt_len));

		if (subelt_id == WPS_ID_VERSION) {
			WL_DBG(("  attr WPS_ID_VERSION: %u\n", *subel));
		} else if (subelt_id == WPS_ID_REQ_TYPE) {
			WL_DBG(("  attr WPS_ID_REQ_TYPE: %u\n", *subel));
		} else if (subelt_id == WPS_ID_CONFIG_METHODS) {
			valptr[0] = *subel;
			valptr[1] = *(subel + 1);
			WL_DBG(("  attr WPS_ID_CONFIG_METHODS: %x\n", HTON16(val)));
		} else if (subelt_id == WPS_ID_DEVICE_NAME) {
			char devname[100];
			memcpy(devname, subel, subelt_len);
			devname[subelt_len] = '\0';
			WL_DBG(("  attr WPS_ID_DEVICE_NAME: %s (len %u)\n",
				devname, subelt_len));
		} else if (subelt_id == WPS_ID_DEVICE_PWD_ID) {
			valptr[0] = *subel;
			valptr[1] = *(subel + 1);
			WL_DBG(("  attr WPS_ID_DEVICE_PWD_ID: %u\n", HTON16(val)));
			*pbc = (HTON16(val) == DEV_PW_PUSHBUTTON) ? true : false;
		} else if (subelt_id == WPS_ID_PRIM_DEV_TYPE) {
			valptr[0] = *subel;
			valptr[1] = *(subel + 1);
			WL_DBG(("  attr WPS_ID_PRIM_DEV_TYPE: cat=%u \n", HTON16(val)));
			valptr[0] = *(subel + 6);
			valptr[1] = *(subel + 7);
			WL_DBG(("  attr WPS_ID_PRIM_DEV_TYPE: subcat=%u\n", HTON16(val)));
		} else if (subelt_id == WPS_ID_REQ_DEV_TYPE) {
			valptr[0] = *subel;
			valptr[1] = *(subel + 1);
			WL_DBG(("  attr WPS_ID_REQ_DEV_TYPE: cat=%u\n", HTON16(val)));
			valptr[0] = *(subel + 6);
			valptr[1] = *(subel + 7);
			WL_DBG(("  attr WPS_ID_REQ_DEV_TYPE: subcat=%u\n", HTON16(val)));
		} else if (subelt_id == WPS_ID_SELECTED_REGISTRAR_CONFIG_METHODS) {
			valptr[0] = *subel;
			valptr[1] = *(subel + 1);
			WL_DBG(("  attr WPS_ID_SELECTED_REGISTRAR_CONFIG_METHODS"
				": cat=%u\n", HTON16(val)));
		} else {
			WL_DBG(("  unknown attr 0x%x\n", subelt_id));
		}

		subel += subelt_len;
	}
}

static chanspec_t wl_cfg80211_get_shared_freq(struct wiphy *wiphy)
{
	if (vsdb_supported) {
		return wf_chspec_aton(WL_P2P_TEMP_CHAN);
	}
	else {
		chanspec_t chspec;
		int err = 0;
		struct wl_priv *wl = wiphy_priv(wiphy);
		struct net_device *dev = wl_to_prmry_ndev(wl);
		struct ether_addr bssid;
		struct wl_bss_info *bss = NULL;
		if ((err = wldev_ioctl(dev, WLC_GET_BSSID, &bssid, sizeof(bssid), false))) {
			/* STA interface is not associated. So start the new interface on a temp
			 * channel . Later proper channel will be applied by the above framework
			 * via set_channel (cfg80211 API).
			 */
			WL_DBG(("Not associated. Return a temp channel. \n"));
			return wf_chspec_aton(WL_P2P_TEMP_CHAN);
		}


		*(u32 *) wl->extra_buf = htod32(WL_EXTRA_BUF_MAX);
		if ((err = wldev_ioctl(dev, WLC_GET_BSS_INFO, wl->extra_buf,
			WL_EXTRA_BUF_MAX, false))) {
				WL_ERR(("Failed to get associated bss info, use temp channel \n"));
				chspec = wf_chspec_aton(WL_P2P_TEMP_CHAN);
		}
		else {
				bss = (struct wl_bss_info *) (wl->extra_buf + 4);
				chspec =  bss->chanspec;
				WL_DBG(("Valid BSS Found. chanspec:%d \n", bss->chanspec));
		}
		return chspec;
	}
}

static struct net_device* wl_cfg80211_add_monitor_if(char *name)
{
	int ret = 0;
	struct net_device* ndev = NULL;

	ret = dhd_add_monitor(name, &ndev);
	WL_INFO(("wl_cfg80211_add_monitor_if net device returned: 0x%p\n", ndev));
	return ndev;
}

static struct net_device *
wl_cfg80211_add_virtual_iface(struct wiphy *wiphy, char *name,
	enum nl80211_iftype type, u32 *flags,
	struct vif_params *params)
{
	s32 err;
	s32 timeout = -1;
	s32 wlif_type = -1;
	s32 mode = 0;
#if defined(WL_ENABLE_P2P_IF)
	s32 dhd_mode = 0;
#endif /* (WL_ENABLE_P2P_IF) */
	chanspec_t chspec;
	struct wl_priv *wl = wiphy_priv(wiphy);
	struct net_device *_ndev;
	struct ether_addr primary_mac;
	int (*net_attach)(void *dhdp, int ifidx);
	bool rollback_lock = false;

	/* Use primary I/F for sending cmds down to firmware */
	_ndev = wl_to_prmry_ndev(wl);

	WL_DBG(("if name: %s, type: %d\n", name, type));
	switch (type) {
	case NL80211_IFTYPE_ADHOC:
	case NL80211_IFTYPE_AP_VLAN:
	case NL80211_IFTYPE_WDS:
	case NL80211_IFTYPE_MESH_POINT:
		WL_ERR(("Unsupported interface type\n"));
		mode = WL_MODE_IBSS;
		return NULL;
	case NL80211_IFTYPE_MONITOR:
		return wl_cfg80211_add_monitor_if(name);
	case NL80211_IFTYPE_P2P_CLIENT:
	case NL80211_IFTYPE_STATION:
		wlif_type = WL_P2P_IF_CLIENT;
		mode = WL_MODE_BSS;
		break;
	case NL80211_IFTYPE_P2P_GO:
	case NL80211_IFTYPE_AP:
		wlif_type = WL_P2P_IF_GO;
		mode = WL_MODE_AP;
		break;
	default:
		WL_ERR(("Unsupported interface type\n"));
		return NULL;
		break;
	}

	if (!name) {
		WL_ERR(("name is NULL\n"));
		return NULL;
	}
	if (wl->p2p_supported && (wlif_type != -1)) {
		if (wl_get_p2p_status(wl, IF_DELETING)) {
			/* wait till IF_DEL is complete
			 * release the lock for the unregister to proceed
			 */
			if (rtnl_is_locked()) {
				rtnl_unlock();
				rollback_lock = true;
			}
			WL_INFO(("%s: Released the lock and wait till IF_DEL is complete\n",
				__func__));
			timeout = wait_event_interruptible_timeout(wl->netif_change_event,
				(wl_get_p2p_status(wl, IF_DELETING) == false),
				msecs_to_jiffies(MAX_WAIT_TIME));

			/* put back the rtnl_lock again */
			if (rollback_lock) {
				rtnl_lock();
				rollback_lock = false;
			}
			if (timeout > 0) {
				WL_ERR(("IF DEL is Success\n"));

			} else {
				WL_ERR(("timeount < 0, return -EAGAIN\n"));
				return ERR_PTR(-EAGAIN);
			}
			/* It should be now be safe to put this check here since we are sure
			 * by now netdev_notifier (unregister) would have been called */
			if (wl->iface_cnt == IFACE_MAX_CNT)
				return ERR_PTR(-ENOMEM);
		}
		if (wl->p2p && !wl->p2p->on && strstr(name, WL_P2P_INTERFACE_PREFIX)) {
			p2p_on(wl) = true;
			wl_cfgp2p_set_firm_p2p(wl);
			wl_cfgp2p_init_discovery(wl);
			get_primary_mac(wl, &primary_mac);
			wl_cfgp2p_generate_bss_mac(&primary_mac,
				&wl->p2p->dev_addr, &wl->p2p->int_addr);
		}

		memset(wl->p2p->vir_ifname, 0, IFNAMSIZ);
		strncpy(wl->p2p->vir_ifname, name, IFNAMSIZ - 1);

		wldev_iovar_setint(_ndev, "mpc", 0);
		wl_notify_escan_complete(wl, _ndev, true, true);
		/* In concurrency case, STA may be already associated in a particular channel.
		 * so retrieve the current channel of primary interface and then start the virtual
		 * interface on that.
		 */
		 chspec = wl_cfg80211_get_shared_freq(wiphy);

		/* For P2P mode, use P2P-specific driver features to create the
		 * bss: "wl p2p_ifadd"
		 */
		wl_set_p2p_status(wl, IF_ADD);
		err = wl_cfgp2p_ifadd(wl, &wl->p2p->int_addr, htod32(wlif_type), chspec);

		if (unlikely(err)) {
			WL_ERR((" virtual iface add failed (%d) \n", err));
			return ERR_PTR(-ENOMEM);
		}

		timeout = wait_event_interruptible_timeout(wl->netif_change_event,
			(wl_get_p2p_status(wl, IF_ADD) == false),
			msecs_to_jiffies(MAX_WAIT_TIME));
		if (timeout > 0 && (!wl_get_p2p_status(wl, IF_ADD))) {

			struct wireless_dev *vwdev;
			vwdev = kzalloc(sizeof(*vwdev), GFP_KERNEL);
			if (unlikely(!vwdev)) {
				WL_ERR(("Could not allocate wireless device\n"));
				return ERR_PTR(-ENOMEM);
			}
			vwdev->wiphy = wl->wdev->wiphy;
			WL_INFO((" virtual interface(%s) is created memalloc done \n",
				wl->p2p->vir_ifname));
			vwdev->iftype = type;
			_ndev =  wl_to_p2p_bss_ndev(wl, P2PAPI_BSSCFG_CONNECTION);
			_ndev->ieee80211_ptr = vwdev;
			SET_NETDEV_DEV(_ndev, wiphy_dev(vwdev->wiphy));
			vwdev->netdev = _ndev;
			wl_set_drv_status(wl, READY, _ndev);
			wl->p2p->vif_created = true;
			wl_set_mode_by_netdev(wl, _ndev, mode);
			net_attach =  wl_to_p2p_bss_private(wl, P2PAPI_BSSCFG_CONNECTION);
			if (rtnl_is_locked()) {
				rtnl_unlock();
				rollback_lock = true;
			}
			if (net_attach && !net_attach(wl->pub, _ndev->ifindex)) {
				wl_alloc_netinfo(wl, _ndev, vwdev, mode);
				WL_ERR((" virtual interface(%s) is "
					"created net attach done\n", wl->p2p->vir_ifname));
#if defined(WL_ENABLE_P2P_IF)
				if (type == NL80211_IFTYPE_P2P_CLIENT)
					dhd_mode = P2P_GC_ENABLED;
				else if (type == NL80211_IFTYPE_P2P_GO)
					dhd_mode = P2P_GO_ENABLED;
				DNGL_FUNC(dhd_cfg80211_set_p2p_info, (wl, dhd_mode));
#endif /* (WL_ENABLE_P2P_IF) */
				/* Start the P2P I/F with PM disabled. Enable PM from
				 * the framework
				 */
				 if ((type == NL80211_IFTYPE_P2P_CLIENT) || (
					 type == NL80211_IFTYPE_P2P_GO))
					vwdev->ps = NL80211_PS_DISABLED;
			} else {
				/* put back the rtnl_lock again */
				if (rollback_lock)
					rtnl_lock();
				goto fail;
			}
			/* put back the rtnl_lock again */
			if (rollback_lock)
				rtnl_lock();
			return _ndev;

		} else {
			wl_clr_p2p_status(wl, IF_ADD);
			WL_ERR((" virtual interface(%s) is not created \n", wl->p2p->vir_ifname));
			memset(wl->p2p->vir_ifname, '\0', IFNAMSIZ);
			wl->p2p->vif_created = false;
		}
	}
fail:
	return ERR_PTR(-ENODEV);
}

static s32
wl_cfg80211_del_virtual_iface(struct wiphy *wiphy, struct net_device *dev)
{
	struct ether_addr p2p_mac;
	struct wl_priv *wl = wiphy_priv(wiphy);
	s32 timeout = -1;
	s32 ret = 0;
	WL_DBG(("Enter\n"));

	if (wl->p2p_net == dev) {
		/* Since there is no ifidx corresponding to p2p0, cmds to
		 * firmware should be routed through primary I/F
		 */
		dev = wl_to_prmry_ndev(wl);
	}

	if (wl->p2p_supported) {
		memcpy(p2p_mac.octet, wl->p2p->int_addr.octet, ETHER_ADDR_LEN);

		/* Clear GO_NEG_PHASE bit to take care of GO-NEG-FAIL cases
		 */
		WL_DBG(("P2P: GO_NEG_PHASE status cleared "));
		wl_clr_p2p_status(wl, GO_NEG_PHASE);
		if (wl->p2p->vif_created) {
			if (wl_get_drv_status(wl, SCANNING, dev)) {
				wl_notify_escan_complete(wl, dev, true, true);
			}
			wldev_iovar_setint(dev, "mpc", 1);
			wl_set_p2p_status(wl, IF_DELETING);
			ret = wl_cfgp2p_ifdel(wl, &p2p_mac);
			/* Firmware could not delete the interface so we will not get WLC_E_IF
			* event for cleaning the dhd virtual nw interace
			* So lets do it here. Failures from fw will ensure the application to do
			* ifconfig <inter> down and up sequnce, which will reload the fw
			* however we should cleanup the linux network virtual interfaces
			*/
			/* Request framework to RESET and clean up */
			if (ret) {
				struct net_device *ndev = wl_to_prmry_ndev(wl);
				WL_ERR(("Firmware returned an error (%d) from p2p_ifdel"
					"HANG Notification sent to %s\n", ret, ndev->name));
				wl_cfg80211_hang(ndev, WLAN_REASON_UNSPECIFIED);
			}

			/* Wait for any pending scan req to get aborted from the sysioc context */
			timeout = wait_event_interruptible_timeout(wl->netif_change_event,
				(wl->p2p->vif_created == false),
				msecs_to_jiffies(MAX_WAIT_TIME));
			if (timeout > 0 && (wl->p2p->vif_created == false)) {
				WL_DBG(("IFDEL operation done\n"));
#if  defined(WL_ENABLE_P2P_IF)
				DNGL_FUNC(dhd_cfg80211_clean_p2p_info, (wl));
#endif /*  (WL_ENABLE_P2P_IF)) */
			} else {
				WL_ERR(("IFDEL didn't complete properly\n"));
			}
			ret = dhd_del_monitor(dev);
		}
	}
	return ret;
}

static s32
wl_cfg80211_change_virtual_iface(struct wiphy *wiphy, struct net_device *ndev,
	enum nl80211_iftype type, u32 *flags,
	struct vif_params *params)
{
	s32 ap = 0;
	s32 infra = 0;
	s32 err = BCME_OK;
	s32 timeout = -1;
	s32 wlif_type;
	s32 mode = 0;
	chanspec_t chspec;
	struct wl_priv *wl = wiphy_priv(wiphy);

	WL_DBG(("Enter type %d\n", type));
	switch (type) {
	case NL80211_IFTYPE_MONITOR:
	case NL80211_IFTYPE_WDS:
	case NL80211_IFTYPE_MESH_POINT:
		ap = 1;
		WL_ERR(("type (%d) : currently we do not support this type\n",
			type));
		break;
	case NL80211_IFTYPE_ADHOC:
		mode = WL_MODE_IBSS;
		break;
	case NL80211_IFTYPE_STATION:
	case NL80211_IFTYPE_P2P_CLIENT:
		mode = WL_MODE_BSS;
		infra = 1;
		break;
	case NL80211_IFTYPE_AP:
	case NL80211_IFTYPE_AP_VLAN:
	case NL80211_IFTYPE_P2P_GO:
		mode = WL_MODE_AP;
		ap = 1;
		break;
	default:
		return -EINVAL;
	}
	WL_DBG(("%s : ap (%d), infra (%d), iftype: (%d)\n", ndev->name, ap, infra, type));

	if (ap) {
		wl_set_mode_by_netdev(wl, ndev, mode);
		if (wl->p2p_supported && wl->p2p->vif_created) {
			WL_DBG(("p2p_vif_created (%d) p2p_on (%d)\n", wl->p2p->vif_created,
				p2p_on(wl)));
			wldev_iovar_setint(ndev, "mpc", 0);
			wl_notify_escan_complete(wl, ndev, true, true);

			/* In concurrency case, STA may be already associated in a particular
			 * channel. so retrieve the current channel of primary interface and
			 * then start the virtual interface on that.
			 */
			chspec = wl_cfg80211_get_shared_freq(wiphy);

			wlif_type = WL_P2P_IF_GO;
			WL_ERR(("%s : ap (%d), infra (%d), iftype: (%d)\n",
				ndev->name, ap, infra, type));
			wl_set_p2p_status(wl, IF_CHANGING);
			wl_clr_p2p_status(wl, IF_CHANGED);
			err = wl_cfgp2p_ifchange(wl, &wl->p2p->int_addr, htod32(wlif_type), chspec);
			timeout = wait_event_interruptible_timeout(wl->netif_change_event,
				(wl_get_p2p_status(wl, IF_CHANGED) == true),
				msecs_to_jiffies(MAX_WAIT_TIME));
			wl_set_mode_by_netdev(wl, ndev, mode);
			wl_clr_p2p_status(wl, IF_CHANGING);
			wl_clr_p2p_status(wl, IF_CHANGED);
		} else if (ndev == wl_to_prmry_ndev(wl) &&
			!wl_get_drv_status(wl, AP_CREATED, ndev)) {
			wl_set_drv_status(wl, AP_CREATING, ndev);
			if (!wl->ap_info &&
				!(wl->ap_info = kzalloc(sizeof(struct ap_info), GFP_KERNEL))) {
				WL_ERR(("struct ap_saved_ie allocation failed\n"));
				return -ENOMEM;
			}
		} else {
			WL_ERR(("Cannot change the interface for GO or SOFTAP\n"));
			return -EINVAL;
		}
	} else {
		infra = htod32(infra);
		err = wldev_ioctl(ndev, WLC_SET_INFRA, &infra, sizeof(s32), true);
		if (err) {
			WL_ERR(("WLC_SET_INFRA error (%d)\n", err));
			return -EAGAIN;
		}
		wl_set_mode_by_netdev(wl, ndev, mode);
	}

	ndev->ieee80211_ptr->iftype = type;
	return 0;
}

s32
wl_cfg80211_notify_ifadd(struct net_device *ndev, s32 idx, s32 bssidx,
	void* _net_attach)
{
	struct wl_priv *wl = wlcfg_drv_priv;
	s32 ret = BCME_OK;
	WL_DBG(("Enter"));
	if (!ndev) {
		WL_ERR(("net is NULL\n"));
		return 0;
	}
	if (wl->p2p_supported && wl_get_p2p_status(wl, IF_ADD)) {
		WL_DBG(("IF_ADD event called from dongle, old interface name: %s,"
			"new name: %s\n", ndev->name, wl->p2p->vir_ifname));
		/* Assign the net device to CONNECT BSSCFG */
		strncpy(ndev->name, wl->p2p->vir_ifname, IFNAMSIZ - 1);
		wl_to_p2p_bss_ndev(wl, P2PAPI_BSSCFG_CONNECTION) = ndev;
		wl_to_p2p_bss_bssidx(wl, P2PAPI_BSSCFG_CONNECTION) = bssidx;
		wl_to_p2p_bss_private(wl, P2PAPI_BSSCFG_CONNECTION) = _net_attach;
		ndev->ifindex = idx;
		wl_clr_p2p_status(wl, IF_ADD);

		wake_up_interruptible(&wl->netif_change_event);
	} else {
		ret = BCME_NOTREADY;
	}
	return ret;
}

s32
wl_cfg80211_notify_ifdel(void)
{
	struct wl_priv *wl = wlcfg_drv_priv;

	WL_DBG(("Enter \n"));
	wl_clr_p2p_status(wl, IF_DELETING);
	wake_up_interruptible(&wl->netif_change_event);
	return 0;
}

s32
wl_cfg80211_ifdel_ops(struct net_device *ndev)
{
	struct wl_priv *wl = wlcfg_drv_priv;
	bool rollback_lock = false;
	s32 index = 0;

	if (!ndev || !ndev->name) {
		WL_ERR(("net is NULL\n"));
		return 0;
	}

	if (p2p_is_on(wl) && wl->p2p->vif_created &&
		wl_get_p2p_status(wl, IF_DELETING)) {
		if (wl->scan_request &&
			(wl->escan_info.ndev == ndev)) {
			/* Abort any pending scan requests */
			wl->escan_info.escan_state = WL_ESCAN_STATE_IDLE;
			if (!rtnl_is_locked()) {
				rtnl_lock();
				rollback_lock = true;
			}
			WL_DBG(("ESCAN COMPLETED\n"));
			wl_notify_escan_complete(wl, ndev, true, false);
			if (rollback_lock)
				rtnl_unlock();
		}
		WL_ERR(("IF_DEL event called from dongle, net %x, vif name: %s\n",
			(unsigned int)ndev, wl->p2p->vir_ifname));

		memset(wl->p2p->vir_ifname, '\0', IFNAMSIZ);
		index = wl_cfgp2p_find_idx(wl, ndev);
		wl_to_p2p_bss_ndev(wl, index) = NULL;
		wl_to_p2p_bss_bssidx(wl, index) = 0;
		wl->p2p->vif_created = false;
		wl_cfgp2p_clear_management_ie(wl,
			index);
		WL_DBG(("index : %d\n", index));

	}

	/* Wake up any waiting thread */
	wake_up_interruptible(&wl->netif_change_event);

	return 0;
}

s32
wl_cfg80211_is_progress_ifadd(void)
{
	s32 is_progress = 0;
	struct wl_priv *wl = wlcfg_drv_priv;
	if (wl_get_p2p_status(wl, IF_ADD))
		is_progress = 1;
	return is_progress;
}

s32
wl_cfg80211_is_progress_ifchange(void)
{
	s32 is_progress = 0;
	struct wl_priv *wl = wlcfg_drv_priv;
	if (wl_get_p2p_status(wl, IF_CHANGING))
		is_progress = 1;
	return is_progress;
}


s32
wl_cfg80211_notify_ifchange(void)
{
	struct wl_priv *wl = wlcfg_drv_priv;
	if (wl_get_p2p_status(wl, IF_CHANGING)) {
		wl_set_p2p_status(wl, IF_CHANGED);
		wake_up_interruptible(&wl->netif_change_event);
	}
	return 0;
}

static void wl_scan_prep(struct wl_scan_params *params, struct cfg80211_scan_request *request)
{
	u32 n_ssids;
	u32 n_channels;
	u16 channel;
	chanspec_t chanspec;
	s32 i, offset;
	char *ptr;
	wlc_ssid_t ssid;

	memcpy(&params->bssid, &ether_bcast, ETHER_ADDR_LEN);
	params->bss_type = DOT11_BSSTYPE_ANY;
	params->scan_type = 0;
	params->nprobes = -1;
	params->active_time = -1;
	params->passive_time = -1;
	params->home_time = -1;
	params->channel_num = 0;
	memset(&params->ssid, 0, sizeof(wlc_ssid_t));

	WL_SCAN(("Preparing Scan request\n"));
	WL_SCAN(("nprobes=%d\n", params->nprobes));
	WL_SCAN(("active_time=%d\n", params->active_time));
	WL_SCAN(("passive_time=%d\n", params->passive_time));
	WL_SCAN(("home_time=%d\n", params->home_time));
	WL_SCAN(("scan_type=%d\n", params->scan_type));

	params->nprobes = htod32(params->nprobes);
	params->active_time = htod32(params->active_time);
	params->passive_time = htod32(params->passive_time);
	params->home_time = htod32(params->home_time);

	/* if request is null just exit so it will be all channel broadcast scan */
	if (!request)
		return;

	n_ssids = request->n_ssids;
	n_channels = request->n_channels;

	/* Copy channel array if applicable */
	WL_SCAN(("### List of channelspecs to scan ###\n"));
	if (n_channels > 0) {
		for (i = 0; i < n_channels; i++) {
			chanspec = 0;
			channel = ieee80211_frequency_to_channel(request->channels[i]->center_freq);
			if (request->channels[i]->band == IEEE80211_BAND_2GHZ)
				chanspec |= WL_CHANSPEC_BAND_2G;
			else
				chanspec |= WL_CHANSPEC_BAND_5G;

			if (request->channels[i]->flags & IEEE80211_CHAN_NO_HT40) {
				chanspec |= WL_CHANSPEC_BW_20;
				chanspec |= WL_CHANSPEC_CTL_SB_NONE;
			} else {
				chanspec |= WL_CHANSPEC_BW_40;
				if (request->channels[i]->flags & IEEE80211_CHAN_NO_HT40PLUS)
					chanspec |= WL_CHANSPEC_CTL_SB_LOWER;
				else
					chanspec |= WL_CHANSPEC_CTL_SB_UPPER;
			}

			params->channel_list[i] = channel;
			params->channel_list[i] &= WL_CHANSPEC_CHAN_MASK;
			params->channel_list[i] |= chanspec;
			WL_SCAN(("Chan : %d, Channel spec: %x \n",
				channel, params->channel_list[i]));
			params->channel_list[i] = htod16(params->channel_list[i]);
		}
	} else {
		WL_SCAN(("Scanning all channels\n"));
	}

	/* Copy ssid array if applicable */
	WL_SCAN(("### List of SSIDs to scan ###\n"));
	if (n_ssids > 0) {
		offset = offsetof(wl_scan_params_t, channel_list) + n_channels * sizeof(u16);
		offset = roundup(offset, sizeof(u32));
		ptr = (char*)params + offset;
		for (i = 0; i < n_ssids; i++) {
			memset(&ssid, 0, sizeof(wlc_ssid_t));
			ssid.SSID_len = request->ssids[i].ssid_len;
			memcpy(ssid.SSID, request->ssids[i].ssid, ssid.SSID_len);
			if (!ssid.SSID_len)
				WL_SCAN(("%d: Broadcast scan\n", i));
			else
				WL_SCAN(("%d: scan  for  %s size =%d\n", i,
				ssid.SSID, ssid.SSID_len));
			memcpy(ptr, &ssid, sizeof(wlc_ssid_t));
			ptr += sizeof(wlc_ssid_t);
		}
	} else {
		WL_SCAN(("Broadcast scan\n"));
	}
	/* Adding mask to channel numbers */
	params->channel_num =
	        htod32((n_ssids << WL_SCAN_PARAMS_NSSID_SHIFT) |
	               (n_channels & WL_SCAN_PARAMS_COUNT_MASK));
}

static s32
wl_run_iscan(struct wl_iscan_ctrl *iscan, struct cfg80211_scan_request *request, u16 action)
{
	u32 n_channels;
	u32 n_ssids;
	s32 params_size =
	    (WL_SCAN_PARAMS_FIXED_SIZE + offsetof(wl_iscan_params_t, params));
	struct wl_iscan_params *params;
	s32 err = 0;

	if (request != NULL) {
		n_channels = request->n_channels;
		n_ssids = request->n_ssids;
		/* Allocate space for populating ssids in wl_iscan_params struct */
		if (n_channels % 2)
			/* If n_channels is odd, add a padd of u16 */
			params_size += sizeof(u16) * (n_channels + 1);
		else
			params_size += sizeof(u16) * n_channels;

		/* Allocate space for populating ssids in wl_iscan_params struct */
		params_size += sizeof(struct wlc_ssid) * n_ssids;
	}
	params = (struct wl_iscan_params *)kzalloc(params_size, GFP_KERNEL);
	if (!params) {
		return -ENOMEM;
	}

	wl_scan_prep(&params->params, request);

	params->version = htod32(ISCAN_REQ_VERSION);
	params->action = htod16(action);
	params->scan_duration = htod16(0);

	if (params_size + sizeof("iscan") >= WLC_IOCTL_MEDLEN) {
		WL_ERR(("ioctl buffer length is not sufficient\n"));
		err = -ENOMEM;
		goto done;
	}
	err = wldev_iovar_setbuf(iscan->dev, "iscan", params, params_size,
		iscan->ioctl_buf, WLC_IOCTL_MEDLEN, NULL);
	if (unlikely(err)) {
		if (err == -EBUSY) {
			WL_ERR(("system busy : iscan canceled\n"));
		} else {
			WL_ERR(("error (%d)\n", err));
		}
	}
done:
	kfree(params);
	return err;
}

static s32 wl_do_iscan(struct wl_priv *wl, struct cfg80211_scan_request *request)
{
	struct wl_iscan_ctrl *iscan = wl_to_iscan(wl);
	struct net_device *ndev = wl_to_prmry_ndev(wl);
	s32 passive_scan;
	s32 err = 0;

	iscan->state = WL_ISCAN_STATE_SCANING;

	passive_scan = wl->active_scan ? 0 : 1;
	err = wldev_ioctl(ndev, WLC_SET_PASSIVE_SCAN,
		&passive_scan, sizeof(passive_scan), false);
	if (unlikely(err)) {
		WL_DBG(("error (%d)\n", err));
		return err;
	}
	wl->iscan_kickstart = true;
	wl_run_iscan(iscan, request, WL_SCAN_ACTION_START);
	mod_timer(&iscan->timer, jiffies + msecs_to_jiffies(iscan->timer_ms));
	iscan->timer_on = 1;

	return err;
}

static s32
wl_get_valid_channels(struct net_device *ndev, u8 *valid_chan_list, s32 size)
{
	wl_uint32_list_t *list;
	s32 err = BCME_OK;
	if (valid_chan_list == NULL || size <= 0)
		return -ENOMEM;

	memset(valid_chan_list, 0, size);
	list = (wl_uint32_list_t *)(void *) valid_chan_list;
	list->count = htod32(WL_NUMCHANNELS);
	err = wldev_ioctl(ndev, WLC_GET_VALID_CHANNELS, valid_chan_list, size, false);
	if (err != 0) {
		WL_ERR(("get channels failed with %d\n", err));
	}

	return err;
}

static s32
wl_run_escan(struct wl_priv *wl, struct net_device *ndev,
	struct cfg80211_scan_request *request, uint16 action)
{
	s32 err = BCME_OK;
	u32 n_channels;
	u32 n_ssids;
	s32 params_size = (WL_SCAN_PARAMS_FIXED_SIZE + OFFSETOF(wl_escan_params_t, params));
	wl_escan_params_t *params = NULL;
	struct cfg80211_scan_request *scan_request = wl->scan_request;
	u8 chan_buf[sizeof(u32)*(WL_NUMCHANNELS + 1)];
	u32 num_chans = 0;
	s32 channel;
	s32 n_valid_chan;
	s32 search_state = WL_P2P_DISC_ST_SCAN;
	u32 i, j, n_nodfs = 0;
	u16 *default_chan_list = NULL;
	wl_uint32_list_t *list;
	struct net_device *dev = NULL;
	WL_DBG(("Enter \n"));


	if (!wl->p2p_supported || ((ndev == wl_to_prmry_ndev(wl)) &&
		!p2p_scan(wl))) {
		/* LEGACY SCAN TRIGGER */
		WL_SCAN((" LEGACY E-SCAN START\n"));

		if (request != NULL) {
			n_channels = request->n_channels;
			n_ssids = request->n_ssids;
			/* Allocate space for populating ssids in wl_iscan_params struct */
			if (n_channels % 2)
				/* If n_channels is odd, add a padd of u16 */
				params_size += sizeof(u16) * (n_channels + 1);
			else
				params_size += sizeof(u16) * n_channels;

			/* Allocate space for populating ssids in wl_iscan_params struct */
			params_size += sizeof(struct wlc_ssid) * n_ssids;
		}
		params = (wl_escan_params_t *) kzalloc(params_size, GFP_KERNEL);
		if (params == NULL) {
			err = -ENOMEM;
			goto exit;
		}

		wl_scan_prep(&params->params, request);
		params->version = htod32(ESCAN_REQ_VERSION);
		params->action =  htod16(action);
		params->sync_id = htod16(0x1234);
		if (params_size + sizeof("escan") >= WLC_IOCTL_MEDLEN) {
			WL_ERR(("ioctl buffer length not sufficient\n"));
			kfree(params);
			err = -ENOMEM;
			goto exit;
		}
		err = wldev_iovar_setbuf(ndev, "escan", params, params_size,
			wl->escan_ioctl_buf, WLC_IOCTL_MEDLEN, NULL);
		if (unlikely(err))
			WL_ERR((" Escan set error (%d)\n", err));
		kfree(params);
	}
	else if (p2p_is_on(wl) && p2p_scan(wl)) {
		/* P2P SCAN TRIGGER */
		s32 _freq = 0;
		n_nodfs = 0;
		if (scan_request && scan_request->n_channels) {
			num_chans = scan_request->n_channels;
			WL_SCAN((" chann number : %d\n", num_chans));
			default_chan_list = kzalloc(num_chans * sizeof(*default_chan_list),
				GFP_KERNEL);
			if (default_chan_list == NULL) {
				WL_ERR(("channel list allocation failed \n"));
				err = -ENOMEM;
				goto exit;
			}
			if (!wl_get_valid_channels(ndev, chan_buf, sizeof(chan_buf))) {
				list = (wl_uint32_list_t *) chan_buf;
				n_valid_chan = dtoh32(list->count);
				for (i = 0; i < num_chans; i++)
				{
					_freq = scan_request->channels[i]->center_freq;
					channel = ieee80211_frequency_to_channel(_freq);
					/* remove DFS channels */
					if (channel < 52 || channel > 140) {
						for (j = 0; j < n_valid_chan; j++) {
							/* allows only supported channel on
							*  current reguatory
							*/
							if (channel == (dtoh32(list->element[j])))
								default_chan_list[n_nodfs++] =
									channel;
						}
					}

				}
			}
			if (num_chans == 3 && (
						(default_chan_list[0] == SOCIAL_CHAN_1) &&
						(default_chan_list[1] == SOCIAL_CHAN_2) &&
						(default_chan_list[2] == SOCIAL_CHAN_3))) {
				/* SOCIAL CHANNELS 1, 6, 11 */
				search_state = WL_P2P_DISC_ST_SEARCH;
				WL_INFO(("P2P SEARCH PHASE START \n"));
			} else if ((dev = wl_to_p2p_bss_ndev(wl, P2PAPI_BSSCFG_CONNECTION)) &&
				(wl_get_mode_by_netdev(wl, dev) == WL_MODE_AP)) {
				/* If you are already a GO, then do SEARCH only */
				WL_INFO(("Already a GO. Do SEARCH Only"));
				search_state = WL_P2P_DISC_ST_SEARCH;
				num_chans = n_nodfs;

			} else {
				WL_INFO(("P2P SCAN STATE START \n"));
				num_chans = n_nodfs;
			}

		}
		err = wl_cfgp2p_escan(wl, ndev, wl->active_scan, num_chans, default_chan_list,
			search_state, action,
			wl_to_p2p_bss_bssidx(wl, P2PAPI_BSSCFG_DEVICE));
		kfree(default_chan_list);
	}
exit:
	if (unlikely(err)) {
		WL_ERR(("error (%d)\n", err));
	}
	return err;
}


static s32
wl_do_escan(struct wl_priv *wl, struct wiphy *wiphy, struct net_device *ndev,
	struct cfg80211_scan_request *request)
{
	s32 err = BCME_OK;
	s32 passive_scan;
	wl_scan_results_t *results;
	WL_SCAN(("Enter \n"));
	wl->escan_info.ndev = ndev;
	wl->escan_info.wiphy = wiphy;
	wl->escan_info.escan_state = WL_ESCAN_STATE_SCANING;
	passive_scan = wl->active_scan ? 0 : 1;
	err = wldev_ioctl(ndev, WLC_SET_PASSIVE_SCAN,
		&passive_scan, sizeof(passive_scan), false);
	if (unlikely(err)) {
		WL_ERR(("error (%d)\n", err));
		return err;
	}
	results = (wl_scan_results_t *) wl->escan_info.escan_buf;
	results->version = 0;
	results->count = 0;
	results->buflen = WL_SCAN_RESULTS_FIXED_SIZE;

	err = wl_run_escan(wl, ndev, request, WL_SCAN_ACTION_START);
	return err;
}

static s32
__wl_cfg80211_scan(struct wiphy *wiphy, struct net_device *ndev,
	struct cfg80211_scan_request *request,
	struct cfg80211_ssid *this_ssid)
{
	struct wl_priv *wl = wiphy_priv(wiphy);
	struct cfg80211_ssid *ssids;
	struct wl_scan_req *sr = wl_to_sr(wl);
	struct ether_addr primary_mac;
	wpa_ie_fixed_t *wps_ie;
	s32 passive_scan;
	bool iscan_req;
	bool escan_req = false;
	bool p2p_ssid;
	s32 err = 0;
	s32 i;
	u32 wpsie_len = 0;
	u8 wpsie[IE_MAX_LEN];

	/* If scan req comes for p2p0, send it over primary I/F
	 * Scan results will be delivered corresponding to cfg80211_scan_request
	 */
	if (ndev == wl->p2p_net) {
		ndev = wl_to_prmry_ndev(wl);
	}

	WL_DBG(("Enter wiphy (%p)\n", wiphy));
	if (wl_get_drv_status_all(wl, SCANNING)) {
		WL_ERR(("Scanning already\n"));
		return -EAGAIN;
	}
	if (wl_get_drv_status(wl, SCAN_ABORTING, ndev)) {
		WL_ERR(("Scanning being aborted\n"));
		return -EAGAIN;
	}
	if (request && request->n_ssids > WL_SCAN_PARAMS_SSID_MAX) {
		WL_ERR(("request null or n_ssids > WL_SCAN_PARAMS_SSID_MAX\n"));
		return -EOPNOTSUPP;
	}

	/* Arm scan timeout timer */
	mod_timer(&wl->scan_timeout, jiffies + msecs_to_jiffies(WL_SCAN_TIMER_INTERVAL_MS));
	iscan_req = false;
	wl->scan_request = request;
	if (request) {		/* scan bss */
		ssids = request->ssids;
		if (wl->iscan_on && (!ssids || !ssids->ssid_len || request->n_ssids != 1)) {
			iscan_req = true;
		} else if (wl->escan_on) {
			escan_req = true;
			p2p_ssid = false;
			for (i = 0; i < request->n_ssids; i++) {
				if (ssids[i].ssid_len && IS_P2P_SSID(ssids[i].ssid)) {
					p2p_ssid = true;
					break;
				}
			}
			if (p2p_ssid) {
				if (wl->p2p_supported) {
					/* p2p scan trigger */
					if (p2p_on(wl) == false) {
						/* p2p on at the first time */
						p2p_on(wl) = true;
						wl_cfgp2p_set_firm_p2p(wl);
						get_primary_mac(wl, &primary_mac);
						wl_cfgp2p_generate_bss_mac(&primary_mac,
							&wl->p2p->dev_addr, &wl->p2p->int_addr);
					}
					wl_clr_p2p_status(wl, GO_NEG_PHASE);
					WL_DBG(("P2P: GO_NEG_PHASE status cleared \n"));
					p2p_scan(wl) = true;
				}
			} else {
				/* legacy scan trigger
				 * So, we have to disable p2p discovery if p2p discovery is on
				 */
				if (wl->p2p_supported) {
					p2p_scan(wl) = false;
					/* If Netdevice is not equals to primary and p2p is on
					*  , we will do p2p scan using P2PAPI_BSSCFG_DEVICE.
					*/
					if (p2p_on(wl) && (ndev != wl_to_prmry_ndev(wl)))
						p2p_scan(wl) = true;

					if (p2p_scan(wl) == false) {
						if (wl_get_p2p_status(wl, DISCOVERY_ON)) {
							err = wl_cfgp2p_discover_enable_search(wl,
							false);
							if (unlikely(err)) {
								goto scan_out;
							}

						}
					}
				}
				if (!wl->p2p_supported || !p2p_scan(wl)) {
					if (ndev == wl_to_prmry_ndev(wl)) {
						/* find the WPSIE */
						memset(wpsie, 0, sizeof(wpsie));
						if ((wps_ie = wl_cfgp2p_find_wpsie(
							(u8 *)request->ie,
							request->ie_len)) != NULL) {
							wpsie_len =
							wps_ie->length + WPA_RSN_IE_TAG_FIXED_LEN;
							memcpy(wpsie, wps_ie, wpsie_len);
						} else {
							wpsie_len = 0;
						}
						if (wpsie_len > 0) {
							err = wl_cfgp2p_set_management_ie(wl,
								ndev, -1, VNDR_IE_PRBREQ_FLAG,
								wpsie, wpsie_len);
							if (unlikely(err)) {
								goto scan_out;
							}
						}
					}
				}
			}
		}
	} else {		/* scan in ibss */
		/* we don't do iscan in ibss */
		ssids = this_ssid;
	}
	wl_set_drv_status(wl, SCANNING, ndev);
	if (iscan_req) {
		err = wl_do_iscan(wl, request);
		if (likely(!err))
			return err;
		else
			goto scan_out;
	} else if (escan_req) {
		if (wl->p2p_supported) {
			if (p2p_on(wl) && p2p_scan(wl)) {

				err = wl_cfgp2p_enable_discovery(wl, ndev,
				request->ie, request->ie_len);

				if (unlikely(err)) {
					goto scan_out;
				}
			}
		}
		err = wl_do_escan(wl, wiphy, ndev, request);
		if (likely(!err))
			return err;
		else
			goto scan_out;


	} else {
		memset(&sr->ssid, 0, sizeof(sr->ssid));
		sr->ssid.SSID_len =
			min_t(u8, sizeof(sr->ssid.SSID), ssids->ssid_len);
		if (sr->ssid.SSID_len) {
			memcpy(sr->ssid.SSID, ssids->ssid, sr->ssid.SSID_len);
			sr->ssid.SSID_len = htod32(sr->ssid.SSID_len);
			WL_SCAN(("Specific scan ssid=\"%s\" len=%d\n",
				sr->ssid.SSID, sr->ssid.SSID_len));
		} else {
			WL_SCAN(("Broadcast scan\n"));
		}
		WL_SCAN(("sr->ssid.SSID_len (%d)\n", sr->ssid.SSID_len));
		passive_scan = wl->active_scan ? 0 : 1;
		err = wldev_ioctl(ndev, WLC_SET_PASSIVE_SCAN,
			&passive_scan, sizeof(passive_scan), false);
		if (unlikely(err)) {
			WL_SCAN(("WLC_SET_PASSIVE_SCAN error (%d)\n", err));
			goto scan_out;
		}
		err = wldev_ioctl(ndev, WLC_SCAN, &sr->ssid,
			sizeof(sr->ssid), false);
		if (err) {
			if (err == -EBUSY) {
				WL_ERR(("system busy : scan for \"%s\" "
					"canceled\n", sr->ssid.SSID));
			} else {
				WL_ERR(("WLC_SCAN error (%d)\n", err));
			}
			goto scan_out;
		}
	}

	return 0;

scan_out:
	wl_clr_drv_status(wl, SCANNING, ndev);
	if (wl->scan_request) {
		if (timer_pending(&wl->scan_timeout))
			del_timer_sync(&wl->scan_timeout);
		cfg80211_scan_done(wl->scan_request, true);
		wl->scan_request = NULL;
	}
	return err;
}

static s32
wl_cfg80211_scan(struct wiphy *wiphy, struct net_device *ndev,
	struct cfg80211_scan_request *request)
{
	s32 err = 0;
	struct wl_priv *wl = wiphy_priv(wiphy);

	WL_DBG(("Enter \n"));
	CHECK_SYS_UP(wl);

	err = __wl_cfg80211_scan(wiphy, ndev, request, NULL);
	if (unlikely(err)) {
		WL_ERR(("scan error (%d)\n", err));
		if (err == BCME_BUSY) {
			wl->scan_busy_count++;
			if (wl->scan_busy_count > WL_SCAN_BUSY_MAX) {
				wl->scan_busy_count = 0;
				net_os_send_hang_message(ndev);
			}
		}
		return err;
	}

	return err;
}

static s32 wl_set_rts(struct net_device *dev, u32 rts_threshold)
{
	s32 err = 0;

	err = wldev_iovar_setint(dev, "rtsthresh", rts_threshold);
	if (unlikely(err)) {
		WL_ERR(("Error (%d)\n", err));
		return err;
	}
	return err;
}

static s32 wl_set_frag(struct net_device *dev, u32 frag_threshold)
{
	s32 err = 0;

	err = wldev_iovar_setint_bsscfg(dev, "fragthresh", frag_threshold, 0);
	if (unlikely(err)) {
		WL_ERR(("Error (%d)\n", err));
		return err;
	}
	return err;
}

static s32 wl_set_retry(struct net_device *dev, u32 retry, bool l)
{
	s32 err = 0;
	u32 cmd = (l ? WLC_SET_LRL : WLC_SET_SRL);

	retry = htod32(retry);
	err = wldev_ioctl(dev, cmd, &retry, sizeof(retry), false);
	if (unlikely(err)) {
		WL_ERR(("cmd (%d) , error (%d)\n", cmd, err));
		return err;
	}
	return err;
}

static s32 wl_cfg80211_set_wiphy_params(struct wiphy *wiphy, u32 changed)
{
	struct wl_priv *wl = (struct wl_priv *)wiphy_priv(wiphy);
	struct net_device *ndev = wl_to_prmry_ndev(wl);
	s32 err = 0;

	CHECK_SYS_UP(wl);
	WL_DBG(("Enter\n"));
	if (changed & WIPHY_PARAM_RTS_THRESHOLD &&
		(wl->conf->rts_threshold != wiphy->rts_threshold)) {
		wl->conf->rts_threshold = wiphy->rts_threshold;
		err = wl_set_rts(ndev, wl->conf->rts_threshold);
		if (!err)
			return err;
	}
	if (changed & WIPHY_PARAM_FRAG_THRESHOLD &&
		(wl->conf->frag_threshold != wiphy->frag_threshold)) {
		wl->conf->frag_threshold = wiphy->frag_threshold;
		err = wl_set_frag(ndev, wl->conf->frag_threshold);
		if (!err)
			return err;
	}
	if (changed & WIPHY_PARAM_RETRY_LONG &&
		(wl->conf->retry_long != wiphy->retry_long)) {
		wl->conf->retry_long = wiphy->retry_long;
		err = wl_set_retry(ndev, wl->conf->retry_long, true);
		if (!err)
			return err;
	}
	if (changed & WIPHY_PARAM_RETRY_SHORT &&
		(wl->conf->retry_short != wiphy->retry_short)) {
		wl->conf->retry_short = wiphy->retry_short;
		err = wl_set_retry(ndev, wl->conf->retry_short, false);
		if (!err) {
			return err;
		}
	}
	return err;
}

static s32
wl_cfg80211_join_ibss(struct wiphy *wiphy, struct net_device *dev,
	struct cfg80211_ibss_params *params)
{
	struct wl_priv *wl = wiphy_priv(wiphy);
	struct wl_join_params join_params;
	struct wlc_ssid ssid;
	struct ether_addr bssid;
	size_t join_params_size = 0;
	s32 wsec = 0;
	s32 bcnprd;
	s32 err = 0;

	WL_TRACE(("In\n"));
	CHECK_SYS_UP(wl);

	/*
	 * Cancel ongoing scan to sync up with sme state machine of cfg80211.
	 */
	if (wl->scan_request) {
		wl_notify_escan_complete(wl, dev, true, true);
	}
	/* Clean BSSID */
	bzero(&bssid, sizeof(bssid));
	wl_update_prof(wl, dev, NULL, (void *)&bssid, WL_PROF_BSSID);

	if (params->ssid)
		WL_INFO(("SSID: %s\n", params->ssid));
	else {
		WL_ERR(("SSID: NULL, Not supported\n"));
		err = -EOPNOTSUPP;
		goto CleanUp;
	}

	if (params->bssid)
		WL_INFO(("BSSID: %02X:%02X:%02X:%02X:%02X:%02X\n",
			params->bssid[0], params->bssid[1], params->bssid[2],
			params->bssid[3], params->bssid[4], params->bssid[5]));

	if (params->channel)
		WL_INFO(("channel: %d\n", params->channel->center_freq));

	if (params->channel_fixed)
		WL_INFO(("fixed channel required\n"));

	if (params->ie && params->ie_len)
		WL_INFO(("ie len: %d\n", params->ie_len));

	if (params->beacon_interval)
		WL_INFO(("beacon interval: %d\n", params->beacon_interval));

	if (params->basic_rates)
		WL_INFO(("basic rates: %08X\n", params->basic_rates));

	if (params->privacy)
		WL_INFO(("privacy required\n"));

	wl_set_drv_status(wl, CONNECTING, dev);

	/* Configure Privacy for starter */
	if (params->privacy)
		wsec |= WEP_ENABLED;

	err = wldev_iovar_setint(dev, "wsec", wsec);
	if (err) {
		WL_ERR(("wsec failed (%d)\n", err));
		goto CleanUp;
	}

	err = wldev_iovar_setint(dev, "auth", WL_AUTH_OPEN_SYSTEM);
	if (err) {
		WL_ERR(("auth failed (%d)\n", err));
		goto CleanUp;
	}

	err = wldev_iovar_setint(dev, "wpa_auth", 0);
	if (err) {
		WL_ERR(("wpa_auth failed (%d)\n", err));
		goto CleanUp;
	}

	/* Configure Beacon Interval for starter */
	if (params->beacon_interval)
		bcnprd = params->beacon_interval;
	else
		bcnprd = 100;

	bcnprd = htod32(bcnprd);
	err = wldev_ioctl(dev, WLC_SET_BCNPRD, &bcnprd, sizeof(bcnprd), true);
	if (err) {
		WL_ERR(("WLC_SET_BCNPRD failed (%d)\n", err));
		goto CleanUp;
	}

	/* Configure required join parameter */
	memset(&join_params, 0, sizeof(struct wl_join_params));

	/* SSID */
	memset(&ssid, 0, sizeof(struct wlc_ssid));
	ssid.SSID_len = MIN(params->ssid_len, 32);
	join_params.ssid.SSID_len = htod32(ssid.SSID_len);
	memcpy(ssid.SSID, params->ssid, ssid.SSID_len);
	memcpy(join_params.ssid.SSID, params->ssid, ssid.SSID_len);
	join_params_size = sizeof(join_params.ssid);

	wl_update_prof(wl, dev, NULL, &ssid, WL_PROF_SSID);

	/* BSSID */
	if (params->bssid) {
		memcpy(&join_params.params.bssid, params->bssid, ETHER_ADDR_LEN);
		join_params_size = sizeof(join_params.ssid) +
			WL_ASSOC_PARAMS_FIXED_SIZE;

		wl_update_prof(wl, dev, NULL, params->bssid, WL_PROF_BSSID);
	} else {
		memcpy(&join_params.params.bssid, &ether_bcast, ETHER_ADDR_LEN);
	}

	/* Channel */
	if (params->channel) {
		u32 target_channel;

		target_channel = ieee80211_frequency_to_channel(
							params->channel->center_freq);
		if (params->channel_fixed) {
			/* adding chanspec */
			wl_ch_to_chanspec(target_channel,
				&join_params, &join_params_size);
		}

		/* set channel for starter */
		target_channel = htod32(target_channel);
		err = wldev_ioctl(dev, WLC_SET_CHANNEL,
			&target_channel, sizeof(target_channel), true);
		if (err) {
			WL_ERR(("WLC_SET_CHANNEL failed (%d)\n", err));
			goto CleanUp;
		}
	}

	wl->ibss_starter = false;

	err = wldev_ioctl(dev, WLC_SET_SSID, &join_params, join_params_size, true);
	if (err) {
		WL_ERR(("WLC_SET_SSID failed (%d)\n", err));
		goto CleanUp;
	}

CleanUp:

	if (err)
		wl_clr_drv_status(wl, CONNECTING, dev);

	WL_TRACE(("Exit\n"));
	return err;
}

static s32 wl_cfg80211_leave_ibss(struct wiphy *wiphy, struct net_device *dev)
{
	struct wl_priv *wl = wiphy_priv(wiphy);
	scb_val_t scbval;
	bool act = false;
	s32 err = 0;
	u8 *curbssid;

	WL_TRACE(("Enter\n"));

	CHECK_SYS_UP(wl);
	act = *(bool *) wl_read_prof(wl, dev, WL_PROF_ACT);
	curbssid = wl_read_prof(wl, dev, WL_PROF_BSSID);
	if (act) {
		/*
		* Cancel ongoing scan to sync up with sme state machine of cfg80211.
		*/
		if (wl->scan_request) {
			wl_notify_escan_complete(wl, dev, true, true);
		}
		wl_set_drv_status(wl, DISCONNECTING, dev);
		scbval.val = DOT11_RC_DISASSOC_LEAVING;
		memcpy(&scbval.ea, curbssid, ETHER_ADDR_LEN);
		scbval.val = htod32(scbval.val);
		err = wldev_ioctl(dev, WLC_DISASSOC, &scbval,
				sizeof(scb_val_t), true);
		if (unlikely(err)) {
			wl_clr_drv_status(wl, DISCONNECTING, dev);
			WL_ERR(("error (%d)\n", err));
			return err;
		}
	}

	WL_TRACE(("Exit\n"));
	return err;
}

static s32
wl_set_wpa_version(struct net_device *dev, struct cfg80211_connect_params *sme)
{
	struct wl_priv *wl = wlcfg_drv_priv;
	struct wl_security *sec;
	s32 val = 0;
	s32 err = 0;
	s32 bssidx = wl_cfgp2p_find_idx(wl, dev);

	if (sme->crypto.wpa_versions & NL80211_WPA_VERSION_1)
		val = WPA_AUTH_PSK | WPA_AUTH_UNSPECIFIED;
	else if (sme->crypto.wpa_versions & NL80211_WPA_VERSION_2)
		val = WPA2_AUTH_PSK| WPA2_AUTH_UNSPECIFIED;
	else
		val = WPA_AUTH_DISABLED;

	if (is_wps_conn(sme))
		val = WPA_AUTH_DISABLED;

	WL_DBG(("setting wpa_auth to 0x%0x\n", val));
	err = wldev_iovar_setint_bsscfg(dev, "wpa_auth", val, bssidx);
	if (unlikely(err)) {
		WL_ERR(("set wpa_auth failed (%d)\n", err));
		return err;
	}
	sec = wl_read_prof(wl, dev, WL_PROF_SEC);
	sec->wpa_versions = sme->crypto.wpa_versions;
	return err;
}

static s32
wl_set_auth_type(struct net_device *dev, struct cfg80211_connect_params *sme)
{
	struct wl_priv *wl = wlcfg_drv_priv;
	struct wl_security *sec;
	s32 val = 0;
	s32 err = 0;
	s32 bssidx = wl_cfgp2p_find_idx(wl, dev);
	switch (sme->auth_type) {
	case NL80211_AUTHTYPE_OPEN_SYSTEM:
		val = WL_AUTH_OPEN_SYSTEM;
		WL_DBG(("open system\n"));
		break;
	case NL80211_AUTHTYPE_SHARED_KEY:
		val = WL_AUTH_SHARED_KEY;
		WL_DBG(("shared key\n"));
		break;
	case NL80211_AUTHTYPE_AUTOMATIC:
		val = WL_AUTH_OPEN_SHARED;
		WL_DBG(("automatic\n"));
		break;
	case NL80211_AUTHTYPE_NETWORK_EAP:
		WL_DBG(("network eap\n"));
	default:
		val = WL_AUTH_OPEN_SHARED;
		WL_ERR(("invalid auth type (%d)\n", sme->auth_type));
		break;
	}

	err = wldev_iovar_setint_bsscfg(dev, "auth", val, bssidx);
	if (unlikely(err)) {
		WL_ERR(("set auth failed (%d)\n", err));
		return err;
	}
	sec = wl_read_prof(wl, dev, WL_PROF_SEC);
	sec->auth_type = sme->auth_type;
	return err;
}

static s32
wl_set_set_cipher(struct net_device *dev, struct cfg80211_connect_params *sme)
{
	struct wl_priv *wl = wlcfg_drv_priv;
	struct wl_security *sec;
	s32 pval = 0;
	s32 gval = 0;
	s32 err = 0;
	s32 bssidx = wl_cfgp2p_find_idx(wl, dev);

	if (sme->crypto.n_ciphers_pairwise) {
		switch (sme->crypto.ciphers_pairwise[0]) {
		case WLAN_CIPHER_SUITE_WEP40:
		case WLAN_CIPHER_SUITE_WEP104:
			pval = WEP_ENABLED;
			break;
		case WLAN_CIPHER_SUITE_TKIP:
			pval = TKIP_ENABLED;
			break;
		case WLAN_CIPHER_SUITE_CCMP:
			pval = AES_ENABLED;
			break;
		case WLAN_CIPHER_SUITE_AES_CMAC:
			pval = AES_ENABLED;
			break;
		default:
			WL_ERR(("invalid cipher pairwise (%d)\n",
				sme->crypto.ciphers_pairwise[0]));
			return -EINVAL;
		}
	}
	if (sme->crypto.cipher_group) {
		switch (sme->crypto.cipher_group) {
		case WLAN_CIPHER_SUITE_WEP40:
		case WLAN_CIPHER_SUITE_WEP104:
			gval = WEP_ENABLED;
			break;
		case WLAN_CIPHER_SUITE_TKIP:
			gval = TKIP_ENABLED;
			break;
		case WLAN_CIPHER_SUITE_CCMP:
			gval = AES_ENABLED;
			break;
		case WLAN_CIPHER_SUITE_AES_CMAC:
			gval = AES_ENABLED;
			break;
		default:
			WL_ERR(("invalid cipher group (%d)\n",
				sme->crypto.cipher_group));
			return -EINVAL;
		}
	}

	WL_DBG(("pval (%d) gval (%d)\n", pval, gval));

	if (is_wps_conn(sme)) {
		if (sme->privacy)
			err = wldev_iovar_setint_bsscfg(dev, "wsec", 4, bssidx);
		else
			/* WPS-2.0 allowes no security */
			err = wldev_iovar_setint_bsscfg(dev, "wsec", 0, bssidx);
	} else {
		WL_DBG((" NO, is_wps_conn, Set pval | gval to WSEC"));
		err = wldev_iovar_setint_bsscfg(dev, "wsec",
				pval | gval, bssidx);
	}
	if (unlikely(err)) {
		WL_ERR(("error (%d)\n", err));
		return err;
	}

	sec = wl_read_prof(wl, dev, WL_PROF_SEC);
	sec->cipher_pairwise = sme->crypto.ciphers_pairwise[0];
	sec->cipher_group = sme->crypto.cipher_group;

	return err;
}

static s32
wl_set_key_mgmt(struct net_device *dev, struct cfg80211_connect_params *sme)
{
	struct wl_priv *wl = wlcfg_drv_priv;
	struct wl_security *sec;
	s32 val = 0;
	s32 err = 0;
	s32 bssidx = wl_cfgp2p_find_idx(wl, dev);

	if (sme->crypto.n_akm_suites) {
		err = wldev_iovar_getint(dev, "wpa_auth", &val);
		if (unlikely(err)) {
			WL_ERR(("could not get wpa_auth (%d)\n", err));
			return err;
		}
		if (val & (WPA_AUTH_PSK | WPA_AUTH_UNSPECIFIED)) {
			switch (sme->crypto.akm_suites[0]) {
			case WLAN_AKM_SUITE_8021X:
				val = WPA_AUTH_UNSPECIFIED;
				break;
			case WLAN_AKM_SUITE_PSK:
				val = WPA_AUTH_PSK;
				break;
			default:
				WL_ERR(("invalid cipher group (%d)\n",
					sme->crypto.cipher_group));
				return -EINVAL;
			}
		} else if (val & (WPA2_AUTH_PSK | WPA2_AUTH_UNSPECIFIED)) {
			switch (sme->crypto.akm_suites[0]) {
			case WLAN_AKM_SUITE_8021X:
				val = WPA2_AUTH_UNSPECIFIED;
				break;
			case WLAN_AKM_SUITE_PSK:
				val = WPA2_AUTH_PSK;
				break;
			default:
				WL_ERR(("invalid cipher group (%d)\n",
					sme->crypto.cipher_group));
				return -EINVAL;
			}
		}
		WL_DBG(("setting wpa_auth to %d\n", val));

		err = wldev_iovar_setint_bsscfg(dev, "wpa_auth", val, bssidx);
		if (unlikely(err)) {
			WL_ERR(("could not set wpa_auth (%d)\n", err));
			return err;
		}
	}
	sec = wl_read_prof(wl, dev, WL_PROF_SEC);
	sec->wpa_auth = sme->crypto.akm_suites[0];

	return err;
}

static s32
wl_set_set_sharedkey(struct net_device *dev,
	struct cfg80211_connect_params *sme)
{
	struct wl_priv *wl = wlcfg_drv_priv;
	struct wl_security *sec;
	struct wl_wsec_key key;
	s32 val;
	s32 err = 0;
	s32 bssidx = wl_cfgp2p_find_idx(wl, dev);

	WL_DBG(("key len (%d)\n", sme->key_len));
	if (sme->key_len) {
		sec = wl_read_prof(wl, dev, WL_PROF_SEC);
		WL_DBG(("wpa_versions 0x%x cipher_pairwise 0x%x\n",
			sec->wpa_versions, sec->cipher_pairwise));
		if (!(sec->wpa_versions & (NL80211_WPA_VERSION_1 |
			NL80211_WPA_VERSION_2)) &&
			(sec->cipher_pairwise & (WLAN_CIPHER_SUITE_WEP40 |
		WLAN_CIPHER_SUITE_WEP104)))
		{
			memset(&key, 0, sizeof(key));
			key.len = (u32) sme->key_len;
			key.index = (u32) sme->key_idx;
			if (unlikely(key.len > sizeof(key.data))) {
				WL_ERR(("Too long key length (%u)\n", key.len));
				return -EINVAL;
			}
			memcpy(key.data, sme->key, key.len);
			key.flags = WL_PRIMARY_KEY;
			switch (sec->cipher_pairwise) {
			case WLAN_CIPHER_SUITE_WEP40:
				key.algo = CRYPTO_ALGO_WEP1;
				break;
			case WLAN_CIPHER_SUITE_WEP104:
				key.algo = CRYPTO_ALGO_WEP128;
				break;
			default:
				WL_ERR(("Invalid algorithm (%d)\n",
					sme->crypto.ciphers_pairwise[0]));
				return -EINVAL;
			}
			/* Set the new key/index */
			WL_DBG(("key length (%d) key index (%d) algo (%d)\n",
				key.len, key.index, key.algo));
			WL_DBG(("key \"%s\"\n", key.data));
			swap_key_from_BE(&key);
			err = wldev_iovar_setbuf_bsscfg(dev, "wsec_key", &key, sizeof(key),
				wl->ioctl_buf, WLC_IOCTL_MAXLEN, bssidx, &wl->ioctl_buf_sync);
			if (unlikely(err)) {
				WL_ERR(("WLC_SET_KEY error (%d)\n", err));
				return err;
			}
			if (sec->auth_type == NL80211_AUTHTYPE_SHARED_KEY) {
				WL_DBG(("set auth_type to shared key\n"));
				val = WL_AUTH_SHARED_KEY;	/* shared key */
				err = wldev_iovar_setint_bsscfg(dev, "auth", val, bssidx);
				if (unlikely(err)) {
					WL_ERR(("set auth failed (%d)\n", err));
					return err;
				}
			}
		}
	}
	return err;
}

static s32
wl_cfg80211_connect(struct wiphy *wiphy, struct net_device *dev,
	struct cfg80211_connect_params *sme)
{
	struct wl_priv *wl = wiphy_priv(wiphy);
	struct ieee80211_channel *chan = sme->channel;
	wl_extjoin_params_t *ext_join_params;
	struct wl_join_params join_params;
	size_t join_params_size;
	s32 err = 0;
	wpa_ie_fixed_t *wpa_ie;
	wpa_ie_fixed_t *wps_ie;
	bcm_tlv_t *wpa2_ie;
	u8* wpaie  = 0;
	u32 wpaie_len = 0;
	u32 wpsie_len = 0;
	u32 chan_cnt = 0;
	u8 wpsie[IE_MAX_LEN];
	struct ether_addr bssid;

	WL_DBG(("In\n"));
	CHECK_SYS_UP(wl);

	/*
	 * Cancel ongoing scan to sync up with sme state machine of cfg80211.
	 */
	if (wl->scan_request) {
		wl_notify_escan_complete(wl, dev, true, true);
	}
	/* Clean BSSID */
	bzero(&bssid, sizeof(bssid));
	wl_update_prof(wl, dev, NULL, (void *)&bssid, WL_PROF_BSSID);

	if (IS_P2P_SSID(sme->ssid) && (dev != wl_to_prmry_ndev(wl))) {
		/* we only allow to connect using virtual interface in case of P2P */
		if (p2p_is_on(wl) && is_wps_conn(sme)) {
			WL_DBG(("ASSOC1 p2p index : %d sme->ie_len %d\n",
				wl_cfgp2p_find_idx(wl, dev), sme->ie_len));
			/* Have to apply WPS IE + P2P IE in assoc req frame */
			wl_cfgp2p_set_management_ie(wl, dev,
				wl_cfgp2p_find_idx(wl, dev), VNDR_IE_PRBREQ_FLAG,
				wl_to_p2p_bss_saved_ie(wl, P2PAPI_BSSCFG_DEVICE).p2p_probe_req_ie,
				wl_to_p2p_bss_saved_ie(wl,
				P2PAPI_BSSCFG_DEVICE).p2p_probe_req_ie_len);
			wl_cfgp2p_set_management_ie(wl, dev, wl_cfgp2p_find_idx(wl, dev),
				VNDR_IE_ASSOCREQ_FLAG, sme->ie, sme->ie_len);
		} else if (p2p_is_on(wl) && (sme->crypto.wpa_versions & NL80211_WPA_VERSION_2)) {
			/* This is the connect req after WPS is done [credentials exchanged]
			 * currently identified with WPA_VERSION_2 .
			 * Update the previously set IEs with
			 * the newly received IEs from Supplicant. This will remove the WPS IE from
			 * the Assoc Req.
			 */
			WL_DBG(("ASSOC2 p2p index : %d sme->ie_len %d\n",
				wl_cfgp2p_find_idx(wl, dev), sme->ie_len));
			wl_cfgp2p_set_management_ie(wl, dev,
				wl_cfgp2p_find_idx(wl, dev), VNDR_IE_PRBREQ_FLAG,
				sme->ie, sme->ie_len);
			wl_cfgp2p_set_management_ie(wl, dev, wl_cfgp2p_find_idx(wl, dev),
				VNDR_IE_ASSOCREQ_FLAG, sme->ie, sme->ie_len);
		}

	} else if (dev == wl_to_prmry_ndev(wl)) {
			/* find the RSN_IE */
			if ((wpa2_ie = bcm_parse_tlvs((u8 *)sme->ie, sme->ie_len,
				DOT11_MNG_RSN_ID)) != NULL) {
				WL_DBG((" WPA2 IE is found\n"));
			}
			/* find the WPA_IE */
			if ((wpa_ie = wl_cfgp2p_find_wpaie((u8 *)sme->ie,
				sme->ie_len)) != NULL) {
				WL_DBG((" WPA IE is found\n"));
			}
			if (wpa_ie != NULL || wpa2_ie != NULL) {
				wpaie = (wpa_ie != NULL) ? (u8 *)wpa_ie : (u8 *)wpa2_ie;
				wpaie_len = (wpa_ie != NULL) ? wpa_ie->length : wpa2_ie->len;
				wpaie_len += WPA_RSN_IE_TAG_FIXED_LEN;
				wldev_iovar_setbuf(dev, "wpaie", wpaie, wpaie_len,
					wl->ioctl_buf, WLC_IOCTL_MAXLEN, &wl->ioctl_buf_sync);
			} else {
				wldev_iovar_setbuf(dev, "wpaie", NULL, 0,
					wl->ioctl_buf, WLC_IOCTL_MAXLEN, &wl->ioctl_buf_sync);
			}

			/* find the WPSIE */
			memset(wpsie, 0, sizeof(wpsie));
			if ((wps_ie = wl_cfgp2p_find_wpsie((u8 *)sme->ie,
				sme->ie_len)) != NULL) {
				wpsie_len = wps_ie->length +WPA_RSN_IE_TAG_FIXED_LEN;
				memcpy(wpsie, wps_ie, wpsie_len);
			} else {
				wpsie_len = 0;
			}
			err = wl_cfgp2p_set_management_ie(wl, dev, -1,
				VNDR_IE_ASSOCREQ_FLAG, wpsie, wpsie_len);
			if (unlikely(err)) {
				return err;
			}
	}
	if (unlikely(!sme->ssid)) {
		WL_ERR(("Invalid ssid\n"));
		return -EOPNOTSUPP;
	}
	if (chan) {
		wl->channel = ieee80211_frequency_to_channel(chan->center_freq);
		chan_cnt = 1;
		WL_DBG(("channel (%d), center_req (%d)\n", wl->channel,
			chan->center_freq));
	} else
		wl->channel = 0;
	WL_DBG(("ie (%p), ie_len (%zd)\n", sme->ie, sme->ie_len));
	err = wl_set_wpa_version(dev, sme);
	if (unlikely(err)) {
		WL_ERR(("Invalid wpa_version\n"));
		return err;
	}

	err = wl_set_auth_type(dev, sme);
	if (unlikely(err)) {
		WL_ERR(("Invalid auth type\n"));
		return err;
	}

	err = wl_set_set_cipher(dev, sme);
	if (unlikely(err)) {
		WL_ERR(("Invalid ciper\n"));
		return err;
	}

	err = wl_set_key_mgmt(dev, sme);
	if (unlikely(err)) {
		WL_ERR(("Invalid key mgmt\n"));
		return err;
	}

	err = wl_set_set_sharedkey(dev, sme);
	if (unlikely(err)) {
		WL_ERR(("Invalid shared key\n"));
		return err;
	}

	/*
	 *  Join with specific BSSID and cached SSID
	 *  If SSID is zero join based on BSSID only
	 */
	join_params_size = WL_EXTJOIN_PARAMS_FIXED_SIZE +
		chan_cnt * sizeof(chanspec_t);
	ext_join_params =  (wl_extjoin_params_t*)kzalloc(join_params_size, GFP_KERNEL);
	if (ext_join_params == NULL) {
		err = -ENOMEM;
		wl_clr_drv_status(wl, CONNECTING, dev);
		goto exit;
	}
	ext_join_params->ssid.SSID_len = min(sizeof(ext_join_params->ssid.SSID), sme->ssid_len);
	memcpy(&ext_join_params->ssid.SSID, sme->ssid, ext_join_params->ssid.SSID_len);
	ext_join_params->ssid.SSID_len = htod32(ext_join_params->ssid.SSID_len);
	/* Set up join scan parameters */
	ext_join_params->scan.scan_type = -1;
	ext_join_params->scan.nprobes = 2;
	/* increate dwell time to receive probe response or detect Beacon
	* from target AP at a noisy air only during connect command
	*/
	ext_join_params->scan.active_time = WL_SCAN_ACTIVE_TIME*3;
	ext_join_params->scan.passive_time = WL_SCAN_PASSIVE_TIME*3;
	ext_join_params->scan.home_time = -1;

	if (sme->bssid)
		memcpy(&ext_join_params->assoc.bssid, sme->bssid, ETH_ALEN);
	else
		memcpy(&ext_join_params->assoc.bssid, &ether_bcast, ETH_ALEN);
	ext_join_params->assoc.chanspec_num = chan_cnt;
	if (chan_cnt) {
		u16 channel, band, bw, ctl_sb;
		chanspec_t chspec;
		channel = wl->channel;
		band = (channel <= CH_MAX_2G_CHANNEL) ? WL_CHANSPEC_BAND_2G
			: WL_CHANSPEC_BAND_5G;
		bw = WL_CHANSPEC_BW_20;
		ctl_sb = WL_CHANSPEC_CTL_SB_NONE;
		chspec = (channel | band | bw | ctl_sb);
		ext_join_params->assoc.chanspec_list[0]  &= WL_CHANSPEC_CHAN_MASK;
		ext_join_params->assoc.chanspec_list[0] |= chspec;
		ext_join_params->assoc.chanspec_list[0] =
			htodchanspec(ext_join_params->assoc.chanspec_list[0]);
	}
	ext_join_params->assoc.chanspec_num = htod32(ext_join_params->assoc.chanspec_num);
	if (ext_join_params->ssid.SSID_len < IEEE80211_MAX_SSID_LEN) {
		WL_INFO(("ssid \"%s\", len (%d)\n", ext_join_params->ssid.SSID,
			ext_join_params->ssid.SSID_len));
	}
	wl_set_drv_status(wl, CONNECTING, dev);
	err = wldev_iovar_setbuf_bsscfg(dev, "join", ext_join_params, join_params_size,
		wl->ioctl_buf, WLC_IOCTL_MAXLEN, wl_cfgp2p_find_idx(wl, dev), &wl->ioctl_buf_sync);
	kfree(ext_join_params);
	if (err) {
		wl_clr_drv_status(wl, CONNECTING, dev);
		if (err == BCME_UNSUPPORTED) {
			WL_DBG(("join iovar is not supported\n"));
			goto set_ssid;
		} else
			WL_ERR(("error (%d)\n", err));
	} else
		goto exit;

set_ssid:
	memset(&join_params, 0, sizeof(join_params));
	join_params_size = sizeof(join_params.ssid);

	join_params.ssid.SSID_len = min(sizeof(join_params.ssid.SSID), sme->ssid_len);
	memcpy(&join_params.ssid.SSID, sme->ssid, join_params.ssid.SSID_len);
	join_params.ssid.SSID_len = htod32(join_params.ssid.SSID_len);
	wl_update_prof(wl, dev, NULL, &join_params.ssid, WL_PROF_SSID);
	if (sme->bssid)
		memcpy(&join_params.params.bssid, sme->bssid, ETH_ALEN);
	else
		memcpy(&join_params.params.bssid, &ether_bcast, ETH_ALEN);

	wl_ch_to_chanspec(wl->channel, &join_params, &join_params_size);
	WL_DBG(("join_param_size %d\n", join_params_size));

	if (join_params.ssid.SSID_len < IEEE80211_MAX_SSID_LEN) {
		WL_INFO(("ssid \"%s\", len (%d)\n", join_params.ssid.SSID,
			join_params.ssid.SSID_len));
	}
	wl_set_drv_status(wl, CONNECTING, dev);
	err = wldev_ioctl(dev, WLC_SET_SSID, &join_params, join_params_size, true);
	if (err) {
		WL_ERR(("error (%d)\n", err));
		wl_clr_drv_status(wl, CONNECTING, dev);
	}
exit:
	return err;
}

static s32
wl_cfg80211_disconnect(struct wiphy *wiphy, struct net_device *dev,
	u16 reason_code)
{
	struct wl_priv *wl = wiphy_priv(wiphy);
	scb_val_t scbval;
	bool act = false;
	s32 err = 0;
	u8 *curbssid;
	WL_ERR(("Reason %d\n", reason_code));
	CHECK_SYS_UP(wl);
	act = *(bool *) wl_read_prof(wl, dev, WL_PROF_ACT);
	curbssid = wl_read_prof(wl, dev, WL_PROF_BSSID);
	if (act) {
		/*
		* Cancel ongoing scan to sync up with sme state machine of cfg80211.
		*/
		if (wl->scan_request) {
			wl_notify_escan_complete(wl, dev, true, true);
		}
		wl_set_drv_status(wl, DISCONNECTING, dev);
		scbval.val = reason_code;
		memcpy(&scbval.ea, curbssid, ETHER_ADDR_LEN);
		scbval.val = htod32(scbval.val);
		err = wldev_ioctl(dev, WLC_DISASSOC, &scbval,
			sizeof(scb_val_t), true);
		if (unlikely(err)) {
			wl_clr_drv_status(wl, DISCONNECTING, dev);
			WL_ERR(("error (%d)\n", err));
			return err;
		}
	}

	return err;
}

static s32
wl_cfg80211_set_tx_power(struct wiphy *wiphy,
	enum nl80211_tx_power_setting type, s32 dbm)
{

	struct wl_priv *wl = wiphy_priv(wiphy);
	struct net_device *ndev = wl_to_prmry_ndev(wl);
	u16 txpwrmw;
	s32 err = 0;
	s32 disable = 0;

	CHECK_SYS_UP(wl);
	switch (type) {
	case NL80211_TX_POWER_AUTOMATIC:
		break;
	case NL80211_TX_POWER_LIMITED:
		if (dbm < 0) {
			WL_ERR(("TX_POWER_LIMITTED - dbm is negative\n"));
			return -EINVAL;
		}
		break;
	case NL80211_TX_POWER_FIXED:
		if (dbm < 0) {
			WL_ERR(("TX_POWER_FIXED - dbm is negative..\n"));
			return -EINVAL;
		}
		break;
	}
	/* Make sure radio is off or on as far as software is concerned */
	disable = WL_RADIO_SW_DISABLE << 16;
	disable = htod32(disable);
	err = wldev_ioctl(ndev, WLC_SET_RADIO, &disable, sizeof(disable), true);
	if (unlikely(err)) {
		WL_ERR(("WLC_SET_RADIO error (%d)\n", err));
		return err;
	}

	if (dbm > 0xffff)
		txpwrmw = 0xffff;
	else
		txpwrmw = (u16) dbm;
	err = wldev_iovar_setint(ndev, "qtxpower",
		(s32) (bcm_mw_to_qdbm(txpwrmw)));
	if (unlikely(err)) {
		WL_ERR(("qtxpower error (%d)\n", err));
		return err;
	}
	wl->conf->tx_power = dbm;

	return err;
}

static s32 wl_cfg80211_get_tx_power(struct wiphy *wiphy, s32 *dbm)
{
	struct wl_priv *wl = wiphy_priv(wiphy);
	struct net_device *ndev = wl_to_prmry_ndev(wl);
	s32 txpwrdbm;
	u8 result;
	s32 err = 0;

	CHECK_SYS_UP(wl);
	err = wldev_iovar_getint(ndev, "qtxpower", &txpwrdbm);
	if (unlikely(err)) {
		WL_ERR(("error (%d)\n", err));
		return err;
	}
	result = (u8) (txpwrdbm & ~WL_TXPWR_OVERRIDE);
	*dbm = (s32) bcm_qdbm_to_mw(result);

	return err;
}

static s32
wl_cfg80211_config_default_key(struct wiphy *wiphy, struct net_device *dev,
	u8 key_idx, bool unicast, bool multicast)
{
	struct wl_priv *wl = wiphy_priv(wiphy);
	u32 index;
	s32 wsec;
	s32 err = 0;
	s32 bssidx = wl_cfgp2p_find_idx(wl, dev);

	WL_DBG(("key index (%d)\n", key_idx));
	CHECK_SYS_UP(wl);
	err = wldev_iovar_getint_bsscfg(dev, "wsec", &wsec, bssidx);
	if (unlikely(err)) {
		WL_ERR(("WLC_GET_WSEC error (%d)\n", err));
		return err;
	}
	if (wsec & WEP_ENABLED) {
		/* Just select a new current key */
		index = (u32) key_idx;
		index = htod32(index);
		err = wldev_ioctl(dev, WLC_SET_KEY_PRIMARY, &index,
			sizeof(index), true);
		if (unlikely(err)) {
			WL_ERR(("error (%d)\n", err));
		}
	}
	return err;
}

static s32
wl_add_keyext(struct wiphy *wiphy, struct net_device *dev,
	u8 key_idx, const u8 *mac_addr, struct key_params *params)
{
	struct wl_priv *wl = wiphy_priv(wiphy);
	struct wl_wsec_key key;
	s32 err = 0;
	s32 bssidx = wl_cfgp2p_find_idx(wl, dev);
	s32 mode = wl_get_mode_by_netdev(wl, dev);
	memset(&key, 0, sizeof(key));
	key.index = (u32) key_idx;

	if (!ETHER_ISMULTI(mac_addr))
		memcpy((char *)&key.ea, (void *)mac_addr, ETHER_ADDR_LEN);
	key.len = (u32) params->key_len;

	/* check for key index change */
	if (key.len == 0) {
		/* key delete */
		swap_key_from_BE(&key);
		wldev_iovar_setbuf_bsscfg(dev, "wsec_key", &key, sizeof(key),
			wl->ioctl_buf, WLC_IOCTL_MAXLEN, bssidx, &wl->ioctl_buf_sync);
		if (unlikely(err)) {
			WL_ERR(("key delete error (%d)\n", err));
			return err;
		}
	} else {
		if (key.len > sizeof(key.data)) {
			WL_ERR(("Invalid key length (%d)\n", key.len));
			return -EINVAL;
		}
		WL_DBG(("Setting the key index %d\n", key.index));
		memcpy(key.data, params->key, key.len);

		if ((mode == WL_MODE_BSS) &&
			(params->cipher == WLAN_CIPHER_SUITE_TKIP)) {
			u8 keybuf[8];
			memcpy(keybuf, &key.data[24], sizeof(keybuf));
			memcpy(&key.data[24], &key.data[16], sizeof(keybuf));
			memcpy(&key.data[16], keybuf, sizeof(keybuf));
		}

		/* if IW_ENCODE_EXT_RX_SEQ_VALID set */
		if (params->seq && params->seq_len == 6) {
			/* rx iv */
			u8 *ivptr;
			ivptr = (u8 *) params->seq;
			key.rxiv.hi = (ivptr[5] << 24) | (ivptr[4] << 16) |
				(ivptr[3] << 8) | ivptr[2];
			key.rxiv.lo = (ivptr[1] << 8) | ivptr[0];
			key.iv_initialized = true;
		}

		switch (params->cipher) {
		case WLAN_CIPHER_SUITE_WEP40:
			key.algo = CRYPTO_ALGO_WEP1;
			WL_DBG(("WLAN_CIPHER_SUITE_WEP40\n"));
			break;
		case WLAN_CIPHER_SUITE_WEP104:
			key.algo = CRYPTO_ALGO_WEP128;
			WL_DBG(("WLAN_CIPHER_SUITE_WEP104\n"));
			break;
		case WLAN_CIPHER_SUITE_TKIP:
			key.algo = CRYPTO_ALGO_TKIP;
			WL_DBG(("WLAN_CIPHER_SUITE_TKIP\n"));
			break;
		case WLAN_CIPHER_SUITE_AES_CMAC:
			key.algo = CRYPTO_ALGO_AES_CCM;
			WL_DBG(("WLAN_CIPHER_SUITE_AES_CMAC\n"));
			break;
		case WLAN_CIPHER_SUITE_CCMP:
			key.algo = CRYPTO_ALGO_AES_CCM;
			WL_DBG(("WLAN_CIPHER_SUITE_CCMP\n"));
			break;
		default:
			WL_ERR(("Invalid cipher (0x%x)\n", params->cipher));
			return -EINVAL;
		}
		swap_key_from_BE(&key);
		wldev_iovar_setbuf_bsscfg(dev, "wsec_key", &key, sizeof(key),
			wl->ioctl_buf, WLC_IOCTL_MAXLEN, bssidx, &wl->ioctl_buf_sync);
		if (unlikely(err)) {
			WL_ERR(("WLC_SET_KEY error (%d)\n", err));
			return err;
		}
	}
	return err;
}

static s32
wl_cfg80211_add_key(struct wiphy *wiphy, struct net_device *dev,
	u8 key_idx, bool pairwise, const u8 *mac_addr,
	struct key_params *params)
{
	struct wl_wsec_key key;
	s32 val = 0;
	s32 wsec = 0;
	s32 err = 0;
	u8 keybuf[8];
	s32 bssidx = 0;
	struct wl_priv *wl = wiphy_priv(wiphy);
	s32 mode = wl_get_mode_by_netdev(wl, dev);
	WL_DBG(("key index (%d)\n", key_idx));
	CHECK_SYS_UP(wl);

	bssidx = wl_cfgp2p_find_idx(wl, dev);

	if (mac_addr) {
		wl_add_keyext(wiphy, dev, key_idx, mac_addr, params);
		goto exit;
	}
	memset(&key, 0, sizeof(key));

	key.len = (u32) params->key_len;
	key.index = (u32) key_idx;

	if (unlikely(key.len > sizeof(key.data))) {
		WL_ERR(("Too long key length (%u)\n", key.len));
		return -EINVAL;
	}
	memcpy(key.data, params->key, key.len);

	key.flags = WL_PRIMARY_KEY;
	switch (params->cipher) {
	case WLAN_CIPHER_SUITE_WEP40:
		key.algo = CRYPTO_ALGO_WEP1;
		val = WEP_ENABLED;
		WL_DBG(("WLAN_CIPHER_SUITE_WEP40\n"));
		break;
	case WLAN_CIPHER_SUITE_WEP104:
		key.algo = CRYPTO_ALGO_WEP128;
		val = WEP_ENABLED;
		WL_DBG(("WLAN_CIPHER_SUITE_WEP104\n"));
		break;
	case WLAN_CIPHER_SUITE_TKIP:
		key.algo = CRYPTO_ALGO_TKIP;
		val = TKIP_ENABLED;
		/* wpa_supplicant switches the third and fourth quarters of the TKIP key */
		if (mode == WL_MODE_BSS) {
			bcopy(&key.data[24], keybuf, sizeof(keybuf));
			bcopy(&key.data[16], &key.data[24], sizeof(keybuf));
			bcopy(keybuf, &key.data[16], sizeof(keybuf));
		}
		WL_DBG(("WLAN_CIPHER_SUITE_TKIP\n"));
		break;
	case WLAN_CIPHER_SUITE_AES_CMAC:
		key.algo = CRYPTO_ALGO_AES_CCM;
		val = AES_ENABLED;
		WL_DBG(("WLAN_CIPHER_SUITE_AES_CMAC\n"));
		break;
	case WLAN_CIPHER_SUITE_CCMP:
		key.algo = CRYPTO_ALGO_AES_CCM;
		val = AES_ENABLED;
		WL_DBG(("WLAN_CIPHER_SUITE_CCMP\n"));
		break;
	default:
		WL_ERR(("Invalid cipher (0x%x)\n", params->cipher));
		return -EINVAL;
	}

	/* Set the new key/index */
	swap_key_from_BE(&key);
	err = wldev_iovar_setbuf_bsscfg(dev, "wsec_key", &key, sizeof(key), wl->ioctl_buf,
		WLC_IOCTL_MAXLEN, bssidx, &wl->ioctl_buf_sync);
	if (unlikely(err)) {
		WL_ERR(("WLC_SET_KEY error (%d)\n", err));
		return err;
	}

exit:
	err = wldev_iovar_getint_bsscfg(dev, "wsec", &wsec, bssidx);
	if (unlikely(err)) {
		WL_ERR(("get wsec error (%d)\n", err));
		return err;
	}

	wsec |= val;
	err = wldev_iovar_setint_bsscfg(dev, "wsec", wsec, bssidx);
	if (unlikely(err)) {
		WL_ERR(("set wsec error (%d)\n", err));
		return err;
	}

	return err;
}

static s32
wl_cfg80211_del_key(struct wiphy *wiphy, struct net_device *dev,
	u8 key_idx, bool pairwise, const u8 *mac_addr)
{
	struct wl_wsec_key key;
	struct wl_priv *wl = wiphy_priv(wiphy);
	s32 err = 0;
	s32 bssidx = wl_cfgp2p_find_idx(wl, dev);

	WL_DBG(("Enter\n"));
	CHECK_SYS_UP(wl);
	memset(&key, 0, sizeof(key));

	key.flags = WL_PRIMARY_KEY;
	key.algo = CRYPTO_ALGO_OFF;
	key.index = (u32) key_idx;

	WL_DBG(("key index (%d)\n", key_idx));
	/* Set the new key/index */
	swap_key_from_BE(&key);
	wldev_iovar_setbuf_bsscfg(dev, "wsec_key", &key, sizeof(key), wl->ioctl_buf,
		WLC_IOCTL_MAXLEN, bssidx, &wl->ioctl_buf_sync);
	if (unlikely(err)) {
		if (err == -EINVAL) {
			if (key.index >= DOT11_MAX_DEFAULT_KEYS) {
				/* we ignore this key index in this case */
				WL_DBG(("invalid key index (%d)\n", key_idx));
			}
		} else {
			WL_ERR(("WLC_SET_KEY error (%d)\n", err));
		}
		return err;
	}
	return err;
}

static s32
wl_cfg80211_get_key(struct wiphy *wiphy, struct net_device *dev,
	u8 key_idx, bool pairwise, const u8 *mac_addr, void *cookie,
	void (*callback) (void *cookie, struct key_params * params))
{
	struct key_params params;
	struct wl_wsec_key key;
	struct wl_priv *wl = wiphy_priv(wiphy);
	struct wl_security *sec;
	s32 wsec;
	s32 err = 0;
	s32 bssidx = wl_cfgp2p_find_idx(wl, dev);

	WL_DBG(("key index (%d)\n", key_idx));
	CHECK_SYS_UP(wl);
	memset(&key, 0, sizeof(key));
	key.index = key_idx;
	swap_key_to_BE(&key);
	memset(&params, 0, sizeof(params));
	params.key_len = (u8) min_t(u8, DOT11_MAX_KEY_SIZE, key.len);
	memcpy(params.key, key.data, params.key_len);

	wldev_iovar_getint_bsscfg(dev, "wsec", &wsec, bssidx);
	if (unlikely(err)) {
		WL_ERR(("WLC_GET_WSEC error (%d)\n", err));
		return err;
	}
	switch (wsec & ~SES_OW_ENABLED) {
		case WEP_ENABLED:
			sec = wl_read_prof(wl, dev, WL_PROF_SEC);
			if (sec->cipher_pairwise & WLAN_CIPHER_SUITE_WEP40) {
				params.cipher = WLAN_CIPHER_SUITE_WEP40;
				WL_DBG(("WLAN_CIPHER_SUITE_WEP40\n"));
			} else if (sec->cipher_pairwise & WLAN_CIPHER_SUITE_WEP104) {
				params.cipher = WLAN_CIPHER_SUITE_WEP104;
				WL_DBG(("WLAN_CIPHER_SUITE_WEP104\n"));
			}
			break;
		case TKIP_ENABLED:
			params.cipher = WLAN_CIPHER_SUITE_TKIP;
			WL_DBG(("WLAN_CIPHER_SUITE_TKIP\n"));
			break;
		case AES_ENABLED:
			params.cipher = WLAN_CIPHER_SUITE_AES_CMAC;
			WL_DBG(("WLAN_CIPHER_SUITE_AES_CMAC\n"));
			break;
		default:
			WL_ERR(("Invalid algo (0x%x)\n", wsec));
			return -EINVAL;
	}

	callback(cookie, &params);
	return err;
}

static s32
wl_cfg80211_config_default_mgmt_key(struct wiphy *wiphy,
	struct net_device *dev, u8 key_idx)
{
	WL_INFO(("Not supported\n"));
	return -EOPNOTSUPP;
}

static s32
wl_cfg80211_get_station(struct wiphy *wiphy, struct net_device *dev,
	u8 *mac, struct station_info *sinfo)
{
	struct wl_priv *wl = wiphy_priv(wiphy);
	scb_val_t scb_val;
	s32 rssi;
	s32 rate;
	s32 err = 0;
	sta_info_t *sta;
#if LINUX_VERSION_CODE >= KERNEL_VERSION(3, 0, 0)
	s8 eabuf[ETHER_ADDR_STR_LEN];
#endif
	dhd_pub_t *dhd =  (dhd_pub_t *)(wl->pub);

	CHECK_SYS_UP(wl);
	if (wl_get_mode_by_netdev(wl, dev) == WL_MODE_AP) {
		err = wldev_iovar_getbuf(dev, "sta_info", (struct ether_addr *)mac,
			ETHER_ADDR_LEN, wl->ioctl_buf, WLC_IOCTL_MAXLEN, &wl->ioctl_buf_sync);
		if (err < 0) {
			WL_ERR(("GET STA INFO failed, %d\n", err));
			return err;
		}
		sinfo->filled = STATION_INFO_INACTIVE_TIME;
		sta = (sta_info_t *)wl->ioctl_buf;
		sta->len = dtoh16(sta->len);
		sta->cap = dtoh16(sta->cap);
		sta->flags = dtoh32(sta->flags);
		sta->idle = dtoh32(sta->idle);
		sta->in = dtoh32(sta->in);
		sinfo->inactive_time = sta->idle * 1000;
#if LINUX_VERSION_CODE >= KERNEL_VERSION(3, 0, 0)
		if (sta->flags & WL_STA_ASSOC) {
			sinfo->filled |= STATION_INFO_CONNECTED_TIME;
			sinfo->connected_time = sta->in;
		}
		WL_INFO(("STA %s : idle time : %d sec, connected time :%d ms\n",
			bcm_ether_ntoa((const struct ether_addr *)mac, eabuf), sinfo->inactive_time,
			sta->idle * 1000));
#endif
	} else if (wl_get_mode_by_netdev(wl, dev) == WL_MODE_BSS) {
		get_pktcnt_t pktcnt;
		u8 *curmacp = wl_read_prof(wl, dev, WL_PROF_BSSID);
		err = -ENODEV;
		if (!wl_get_drv_status(wl, CONNECTED, dev) ||
			(dhd_is_associated(dhd, NULL, &err) == FALSE)) {
			WL_ERR(("NOT assoc: %d\n", err));
			goto get_station_err;
		}
		if (memcmp(mac, curmacp, ETHER_ADDR_LEN)) {
			WL_ERR(("Wrong Mac address: "MACSTR" != "MACSTR"\n",
				MAC2STR(mac), MAC2STR(curmacp)));
		}

		/* Report the current tx rate */
		err = wldev_ioctl(dev, WLC_GET_RATE, &rate, sizeof(rate), false);
		if (err) {
			WL_ERR(("Could not get rate (%d)\n", err));
		} else {
			rate = dtoh32(rate);
			sinfo->filled |= STATION_INFO_TX_BITRATE;
			sinfo->txrate.legacy = rate * 5;
			WL_DBG(("Rate %d Mbps\n", (rate / 2)));
		}

		memset(&scb_val, 0, sizeof(scb_val));
		scb_val.val = 0;
		err = wldev_ioctl(dev, WLC_GET_RSSI, &scb_val,
			sizeof(scb_val_t), false);
		if (err) {
			WL_ERR(("Could not get rssi (%d)\n", err));
			goto get_station_err;
		}
		rssi = dtoh32(scb_val.val);
		sinfo->filled |= STATION_INFO_SIGNAL;
		sinfo->signal = rssi;
		WL_DBG(("RSSI %d dBm\n", rssi));

		err = wldev_ioctl(dev, WLC_GET_PKTCNTS, &pktcnt,
				  sizeof(pktcnt), false);
		if (!err) {
			sinfo->filled |= (STATION_INFO_RX_PACKETS |
					  STATION_INFO_RX_DROP_MISC |
					  STATION_INFO_TX_PACKETS |
					  STATION_INFO_TX_FAILED);
			sinfo->rx_packets = pktcnt.rx_good_pkt;
			sinfo->rx_dropped_misc = pktcnt.rx_bad_pkt;
			sinfo->tx_packets = pktcnt.tx_good_pkt;
			sinfo->tx_failed  = pktcnt.tx_bad_pkt;
		}

get_station_err:
		if (err && (err != -ETIMEDOUT) && (err != -EIO)) {
			/* Disconnect due to zero BSSID or error to get RSSI */
			WL_ERR(("force cfg80211_disconnected: %d\n", err));
			wl_clr_drv_status(wl, CONNECTED, dev);
			cfg80211_disconnected(dev, 0, NULL, 0, GFP_KERNEL);
			wl_link_down(wl);
		}
	}

	return err;
}

static s32
wl_cfg80211_set_power_mgmt(struct wiphy *wiphy, struct net_device *dev,
	bool enabled, s32 timeout)
{
	s32 pm;
	s32 err = 0;
	struct wl_priv *wl = wiphy_priv(wiphy);

	CHECK_SYS_UP(wl);

	WL_DBG(("Enter : power save %s\n", (enabled ? "enable" : "disable")));
	if (wl->p2p_net == dev) {
		return err;
	}

	pm = enabled ? PM_FAST : PM_OFF;
	pm = htod32(pm);
	err = wldev_ioctl(dev, WLC_SET_PM, &pm, sizeof(pm), true);
	if (unlikely(err)) {
		if (err == -ENODEV)
			WL_DBG(("net_device is not ready yet\n"));
		else
			WL_ERR(("error (%d)\n", err));
		return err;
	}
	WL_DBG(("power save %s\n", (pm ? "enabled" : "disabled")));
	return err;
}

static __used u32 wl_find_msb(u16 bit16)
{
	u32 ret = 0;

	if (bit16 & 0xff00) {
		ret += 8;
		bit16 >>= 8;
	}

	if (bit16 & 0xf0) {
		ret += 4;
		bit16 >>= 4;
	}

	if (bit16 & 0xc) {
		ret += 2;
		bit16 >>= 2;
	}

	if (bit16 & 2)
		ret += bit16 & 2;
	else if (bit16)
		ret += bit16;

	return ret;
}

static s32 wl_cfg80211_resume(struct wiphy *wiphy)
{
	struct wl_priv *wl = wiphy_priv(wiphy);
	struct net_device *ndev = wl_to_prmry_ndev(wl);
	s32 err = 0;

	if (unlikely(!wl_get_drv_status(wl, READY, ndev))) {
		WL_INFO(("device is not ready\n"));
		return 0;
	}

	wl_invoke_iscan(wl);

	return err;
}

#if LINUX_VERSION_CODE > KERNEL_VERSION(2, 6, 39)
static s32 wl_cfg80211_suspend(struct wiphy *wiphy, struct cfg80211_wowlan *wow)
#else
static s32 wl_cfg80211_suspend(struct wiphy *wiphy)
#endif
{
#ifdef DHD_CLEAR_ON_SUSPEND
	struct wl_priv *wl = wiphy_priv(wiphy);
	struct net_info *iter, *next;
	struct net_device *ndev = wl_to_prmry_ndev(wl);
	unsigned long flags;

	if (unlikely(!wl_get_drv_status(wl, READY, ndev))) {
		WL_INFO(("device is not ready : status (%d)\n",
			(int)wl->status));
		return 0;
	}
	for_each_ndev(wl, iter, next)
		wl_set_drv_status(wl, SCAN_ABORTING, iter->ndev);
	wl_term_iscan(wl);
	spin_lock_irqsave(&wl->cfgdrv_lock, flags);
	if (wl->scan_request) {
		cfg80211_scan_done(wl->scan_request, true);
		wl->scan_request = NULL;
	}
	for_each_ndev(wl, iter, next) {
		wl_clr_drv_status(wl, SCANNING, iter->ndev);
		wl_clr_drv_status(wl, SCAN_ABORTING, iter->ndev);
	}
	spin_unlock_irqrestore(&wl->cfgdrv_lock, flags);
	for_each_ndev(wl, iter, next) {
		if (wl_get_drv_status(wl, CONNECTING, iter->ndev)) {
			wl_bss_connect_done(wl, iter->ndev, NULL, NULL, false);
		}
	}
#endif /* DHD_CLEAR_ON_SUSPEND */
	return 0;
}

static s32
wl_update_pmklist(struct net_device *dev, struct wl_pmk_list *pmk_list,
	s32 err)
{
	int i, j;
	struct wl_priv *wl = wlcfg_drv_priv;
	struct net_device *primary_dev = wl_to_prmry_ndev(wl);

	if (!pmk_list) {
		printk("pmk_list is NULL\n");
		return -EINVAL;
	}
	/* pmk list is supported only for STA interface i.e. primary interface
	 * Refer code wlc_bsscfg.c->wlc_bsscfg_sta_init
	 */
	if (primary_dev != dev) {
		WL_INFO(("Not supporting Flushing pmklist on virtual"
			" interfaces than primary interface\n"));
		return err;
	}

	WL_DBG(("No of elements %d\n", pmk_list->pmkids.npmkid));
	for (i = 0; i < pmk_list->pmkids.npmkid; i++) {
		WL_DBG(("PMKID[%d]: %pM =\n", i,
			&pmk_list->pmkids.pmkid[i].BSSID));
		for (j = 0; j < WPA2_PMKID_LEN; j++) {
			WL_DBG(("%02x\n", pmk_list->pmkids.pmkid[i].PMKID[j]));
		}
	}
	if (likely(!err)) {
		err = wldev_iovar_setbuf(dev, "pmkid_info", (char *)pmk_list,
			sizeof(*pmk_list), wl->ioctl_buf, WLC_IOCTL_MAXLEN, NULL);
	}

	return err;
}

static s32
wl_cfg80211_set_pmksa(struct wiphy *wiphy, struct net_device *dev,
	struct cfg80211_pmksa *pmksa)
{
	struct wl_priv *wl = wiphy_priv(wiphy);
	s32 err = 0;
	int i;

	CHECK_SYS_UP(wl);
	for (i = 0; i < wl->pmk_list->pmkids.npmkid; i++)
		if (!memcmp(pmksa->bssid, &wl->pmk_list->pmkids.pmkid[i].BSSID,
			ETHER_ADDR_LEN))
			break;
	if (i < WL_NUM_PMKIDS_MAX) {
		memcpy(&wl->pmk_list->pmkids.pmkid[i].BSSID, pmksa->bssid,
			ETHER_ADDR_LEN);
		memcpy(&wl->pmk_list->pmkids.pmkid[i].PMKID, pmksa->pmkid,
			WPA2_PMKID_LEN);
		if (i == wl->pmk_list->pmkids.npmkid)
			wl->pmk_list->pmkids.npmkid++;
	} else {
		err = -EINVAL;
	}
	WL_DBG(("set_pmksa,IW_PMKSA_ADD - PMKID: %pM =\n",
		&wl->pmk_list->pmkids.pmkid[wl->pmk_list->pmkids.npmkid - 1].BSSID));
	for (i = 0; i < WPA2_PMKID_LEN; i++) {
		WL_DBG(("%02x\n",
			wl->pmk_list->pmkids.pmkid[wl->pmk_list->pmkids.npmkid - 1].
			PMKID[i]));
	}

	err = wl_update_pmklist(dev, wl->pmk_list, err);

	return err;
}

static s32
wl_cfg80211_del_pmksa(struct wiphy *wiphy, struct net_device *dev,
	struct cfg80211_pmksa *pmksa)
{
	struct wl_priv *wl = wiphy_priv(wiphy);
	struct _pmkid_list pmkid;
	s32 err = 0;
	int i;

	CHECK_SYS_UP(wl);
	memcpy(&pmkid.pmkid[0].BSSID, pmksa->bssid, ETHER_ADDR_LEN);
	memcpy(&pmkid.pmkid[0].PMKID, pmksa->pmkid, WPA2_PMKID_LEN);

	WL_DBG(("del_pmksa,IW_PMKSA_REMOVE - PMKID: %pM =\n",
		&pmkid.pmkid[0].BSSID));
	for (i = 0; i < WPA2_PMKID_LEN; i++) {
		WL_DBG(("%02x\n", pmkid.pmkid[0].PMKID[i]));
	}

	for (i = 0; i < wl->pmk_list->pmkids.npmkid; i++)
		if (!memcmp
		    (pmksa->bssid, &wl->pmk_list->pmkids.pmkid[i].BSSID,
		     ETHER_ADDR_LEN))
			break;

	if ((wl->pmk_list->pmkids.npmkid > 0) &&
		(i < wl->pmk_list->pmkids.npmkid)) {
		memset(&wl->pmk_list->pmkids.pmkid[i], 0, sizeof(pmkid_t));
		for (; i < (wl->pmk_list->pmkids.npmkid - 1); i++) {
			memcpy(&wl->pmk_list->pmkids.pmkid[i].BSSID,
				&wl->pmk_list->pmkids.pmkid[i + 1].BSSID,
				ETHER_ADDR_LEN);
			memcpy(&wl->pmk_list->pmkids.pmkid[i].PMKID,
				&wl->pmk_list->pmkids.pmkid[i + 1].PMKID,
				WPA2_PMKID_LEN);
		}
		wl->pmk_list->pmkids.npmkid--;
	} else {
		err = -EINVAL;
	}

	err = wl_update_pmklist(dev, wl->pmk_list, err);

	return err;

}

static s32
wl_cfg80211_flush_pmksa(struct wiphy *wiphy, struct net_device *dev)
{
	struct wl_priv *wl = wiphy_priv(wiphy);
	s32 err = 0;
	CHECK_SYS_UP(wl);
	memset(wl->pmk_list, 0, sizeof(*wl->pmk_list));
	err = wl_update_pmklist(dev, wl->pmk_list, err);
	return err;

}

static wl_scan_params_t *
wl_cfg80211_scan_alloc_params(int channel, int nprobes, int *out_params_size)
{
	wl_scan_params_t *params;
	int params_size;
	int num_chans;

	*out_params_size = 0;

	/* Our scan params only need space for 1 channel and 0 ssids */
	params_size = WL_SCAN_PARAMS_FIXED_SIZE + 1 * sizeof(uint16);
	params = (wl_scan_params_t*) kzalloc(params_size, GFP_KERNEL);
	if (params == NULL) {
		WL_ERR(("%s: mem alloc failed (%d bytes)\n", __func__, params_size));
		return params;
	}
	memset(params, 0, params_size);
	params->nprobes = nprobes;

	num_chans = (channel == 0) ? 0 : 1;

	memcpy(&params->bssid, &ether_bcast, ETHER_ADDR_LEN);
	params->bss_type = DOT11_BSSTYPE_ANY;
	params->scan_type = DOT11_SCANTYPE_ACTIVE;
	params->nprobes = htod32(1);
	params->active_time = htod32(-1);
	params->passive_time = htod32(-1);
	params->home_time = htod32(10);
	params->channel_list[0] = htodchanspec(channel);

	/* Our scan params have 1 channel and 0 ssids */
	params->channel_num = htod32((0 << WL_SCAN_PARAMS_NSSID_SHIFT) |
		(num_chans & WL_SCAN_PARAMS_COUNT_MASK));

	*out_params_size = params_size;	/* rtn size to the caller */
	return params;
}

static s32
wl_cfg80211_remain_on_channel(struct wiphy *wiphy, struct net_device *dev,
	struct ieee80211_channel * channel,
	enum nl80211_channel_type channel_type,
	unsigned int duration, u64 *cookie)
{
	s32 target_channel;
	u32 id;
	struct ether_addr primary_mac;
	struct net_device *ndev = NULL;

	s32 err = BCME_OK;
	struct wl_priv *wl = wiphy_priv(wiphy);
	WL_DBG(("Enter, netdev_ifidx: %d \n", dev->ifindex));

	if (wl->p2p_net == dev) {
		ndev = wl_to_prmry_ndev(wl);
	} else {
		ndev = dev;
	}

	if (wl_get_drv_status(wl, SCANNING, ndev)) {
		wl_notify_escan_complete(wl, ndev, true, true);
	}
	target_channel = ieee80211_frequency_to_channel(channel->center_freq);
	memcpy(&wl->remain_on_chan, channel, sizeof(struct ieee80211_channel));
	wl->remain_on_chan_type = channel_type;
	id = ++wl->last_roc_id;
	if (id == 0)
		id = ++wl->last_roc_id;
	*cookie = id;
	cfg80211_ready_on_channel(dev, *cookie, channel,
		channel_type, duration, GFP_KERNEL);
	if (wl->p2p && !wl->p2p->on) {
		get_primary_mac(wl, &primary_mac);
		wl_cfgp2p_generate_bss_mac(&primary_mac, &wl->p2p->dev_addr, &wl->p2p->int_addr);

		/* In case of p2p_listen command, supplicant send remain_on_channel
		 * without turning on P2P
		 */

		p2p_on(wl) = true;
		err = wl_cfgp2p_enable_discovery(wl, ndev, NULL, 0);

		if (unlikely(err)) {
			goto exit;
		}
	}
	if (p2p_is_on(wl))
		wl_cfgp2p_discover_listen(wl, target_channel, duration);


exit:
	return err;
}

static s32
wl_cfg80211_cancel_remain_on_channel(struct wiphy *wiphy, struct net_device *dev,
	u64 cookie)
{
	s32 err = 0;
	WL_DBG((" enter ) netdev_ifidx: %d \n", dev->ifindex));
	return err;
}

static s32
wl_cfg80211_send_pending_tx_act_frm(struct wl_priv *wl)
{
	wl_af_params_t *tx_act_frm;
	struct net_device *dev = wl->afx_hdl->dev;
	if (!p2p_is_on(wl))
		return -1;

	if (dev == wl->p2p_net) {
		dev = wl_to_prmry_ndev(wl);
	}

	tx_act_frm = wl->afx_hdl->pending_tx_act_frm;
	WL_DBG(("Sending the action frame\n"));
	wl->afx_hdl->pending_tx_act_frm = NULL;
	if (tx_act_frm != NULL) {
		/* Suspend P2P discovery's search-listen to prevent it from
		 * starting a scan or changing the channel.
		 */
		wl_clr_drv_status(wl, SENDING_ACT_FRM, wl->afx_hdl->dev);
		wl_clr_drv_status(wl, SCANNING, wl->afx_hdl->dev);
		wl_notify_escan_complete(wl, dev, true, true);
		wl_cfgp2p_discover_enable_search(wl, false);
		tx_act_frm->channel = wl->afx_hdl->peer_chan;
		wl->afx_hdl->ack_recv = (wl_cfgp2p_tx_action_frame(wl, dev,
			tx_act_frm, wl->afx_hdl->bssidx)) ? false : true;
	}
	return 0;
}
static void
wl_cfg80211_afx_handler(struct work_struct *work)
{

	struct afx_hdl *afx_instance;
	struct wl_priv *wl = wlcfg_drv_priv;
	afx_instance = container_of(work, struct afx_hdl, work);
	if (afx_instance != NULL) {
		wl_cfgp2p_act_frm_search(wl, wl->afx_hdl->dev,
			wl->afx_hdl->bssidx, 0);
	}
}

static bool
wl_cfg80211_send_at_common_channel(struct wl_priv *wl,
	struct net_device *dev,
	wl_af_params_t *af_params)
{
	WL_DBG((" enter ) \n"));
	/* initialize afx_hdl */
	wl->afx_hdl->pending_tx_act_frm = af_params;
	wl->afx_hdl->bssidx = wl_cfgp2p_find_idx(wl, dev);
	wl->afx_hdl->dev = dev;
	wl->afx_hdl->retry = 0;
	wl->afx_hdl->peer_chan = WL_INVALID;
	wl->afx_hdl->ack_recv = false;
	memcpy(wl->afx_hdl->pending_tx_dst_addr.octet,
		af_params->action_frame.da.octet,
		sizeof(wl->afx_hdl->pending_tx_dst_addr.octet));
	/* Loop to wait until we have sent the pending tx action frame or the
	 * pending action frame tx is cancelled.
	 */
	while ((wl->afx_hdl->retry < WL_CHANNEL_SYNC_RETRY) &&
		(wl->afx_hdl->peer_chan == WL_INVALID)) {
		wl_set_drv_status(wl, SENDING_ACT_FRM, dev);
		wl_set_drv_status(wl, SCANNING, dev);
		WL_DBG(("Scheduling the action frame for sending.. retry %d\n",
			wl->afx_hdl->retry));
		/* Do find_peer_for_action */
		schedule_work(&wl->afx_hdl->work);
		wait_for_completion(&wl->act_frm_scan);
		wl->afx_hdl->retry++;
	}
	if (wl->afx_hdl->peer_chan != WL_INVALID)
		wl_cfg80211_send_pending_tx_act_frm(wl);
	else {
		WL_ERR(("Couldn't find the peer " MACSTR " after %d retries\n",
			MAC2STR(wl->afx_hdl->pending_tx_dst_addr.octet), wl->afx_hdl->retry));
	}
	wl->afx_hdl->dev = NULL;
	wl->afx_hdl->bssidx = WL_INVALID;
	wl_clr_drv_status(wl, SENDING_ACT_FRM, dev);
	if (wl->afx_hdl->ack_recv)
		return true; /* ACK */
	else
		return false; /* NO ACK */
}

static s32
wl_cfg80211_mgmt_tx(struct wiphy *wiphy, struct net_device *ndev,
	struct ieee80211_channel *channel, bool offchan,
	enum nl80211_channel_type channel_type,
	bool channel_type_valid, unsigned int wait,
	const u8* buf, size_t len,
#if LINUX_VERSION_CODE >= KERNEL_VERSION(3, 2, 0)
	bool no_cck,
#endif
	u64 *cookie)
{
	wl_action_frame_t *action_frame;
	wl_af_params_t *af_params;
	wifi_p2p_ie_t *p2p_ie;
	wpa_ie_fixed_t *wps_ie;
	scb_val_t scb_val;
	const struct ieee80211_mgmt *mgmt;
	struct wl_priv *wl = wiphy_priv(wiphy);
	struct net_device *dev = NULL;
	s32 err = BCME_OK;
	s32 bssidx = 0;
	u32 p2pie_len = 0;
	u32 wpsie_len = 0;
	u32 id;
	u32 retry = 0;
	bool ack = false;
	wifi_p2p_pub_act_frame_t *act_frm = NULL;
	wifi_p2p_action_frame_t *p2p_act_frm = NULL;
	wifi_p2psd_gas_pub_act_frame_t *sd_act_frm = NULL;
	s8 eabuf[ETHER_ADDR_STR_LEN];
	int retry_cnt = 0;

	WL_DBG(("Enter \n"));

	if (ndev == wl->p2p_net) {
		dev = wl_to_prmry_ndev(wl);
	} else {
		/* If TX req is for any valid ifidx. Use as is */
		dev = ndev;
	}

	/* find bssidx based on ndev */
	bssidx = wl_cfgp2p_find_idx(wl, dev);
	if (bssidx == -1) {

		WL_ERR(("Can not find the bssidx for dev( %p )\n", dev));
		return -ENODEV;
	}
	if (p2p_is_on(wl)) {
		/* Suspend P2P discovery search-listen to prevent it from changing the
		 * channel.
		 */
		if ((err = wl_cfgp2p_discover_enable_search(wl, false)) < 0) {
			WL_ERR(("Can not disable discovery mode\n"));
			return -EFAULT;
		}
	}
	*cookie = 0;
	id = wl->send_action_id++;
	if (id == 0)
		id = wl->send_action_id++;
	*cookie = id;
	mgmt = (const struct ieee80211_mgmt *)buf;
	if (ieee80211_is_mgmt(mgmt->frame_control)) {
		if (ieee80211_is_probe_resp(mgmt->frame_control)) {
			s32 ie_offset =  DOT11_MGMT_HDR_LEN + DOT11_BCN_PRB_FIXED_LEN;
			s32 ie_len = len - ie_offset;
			if ((p2p_ie = wl_cfgp2p_find_p2pie((u8 *)(buf + ie_offset), ie_len))
				!= NULL) {
				/* Total length of P2P Information Element */
				p2pie_len = p2p_ie->len + sizeof(p2p_ie->len) + sizeof(p2p_ie->id);
			}
			if ((wps_ie = wl_cfgp2p_find_wpsie((u8 *)(buf + ie_offset), ie_len))
				!= NULL) {
				/* Order of Vendor IE is 1) WPS IE +
				 * 2) P2P IE created by supplicant
				 *  So, it is ok to find start address of WPS IE
				 *  to save IEs
				 */
				wpsie_len = wps_ie->length + sizeof(wps_ie->length) +
					sizeof(wps_ie->tag);
				wl_cfgp2p_set_management_ie(wl, dev, bssidx,
					VNDR_IE_PRBRSP_FLAG,
					(u8 *)wps_ie, wpsie_len + p2pie_len);
			}
			cfg80211_mgmt_tx_status(ndev, *cookie, buf, len, true, GFP_KERNEL);
			goto exit;
		} else if (ieee80211_is_disassoc(mgmt->frame_control) ||
			ieee80211_is_deauth(mgmt->frame_control)) {
			memcpy(scb_val.ea.octet, mgmt->da, ETH_ALEN);
			scb_val.val = mgmt->u.disassoc.reason_code;
			wldev_ioctl(dev, WLC_SCB_DEAUTHENTICATE_FOR_REASON, &scb_val,
				sizeof(scb_val_t), true);
			WL_DBG(("Disconnect STA : %s scb_val.val %d\n",
				bcm_ether_ntoa((const struct ether_addr *)mgmt->da, eabuf),
				scb_val.val));
			/* Wait for the deauth event to come, supplicant will do the
			 * delete iface immediately and we will have problem in sending
			 * deauth frame if we delete the bss in firmware
			 */
			wl_delay(400);
			cfg80211_mgmt_tx_status(ndev, *cookie, buf, len, true, GFP_KERNEL);
			goto exit;

		} else if (ieee80211_is_action(mgmt->frame_control)) {
			/* Abort the dwell time of any previous off-channel
			* action frame that may be still in effect.  Sending
			* off-channel action frames relies on the driver's
			* scan engine.  If a previous off-channel action frame
			* tx is still in progress (including the dwell time),
			* then this new action frame will not be sent out.
			*/
			wl_notify_escan_complete(wl, dev, true, true);

		}

	} else {
		WL_ERR(("Driver only allows MGMT packet type\n"));
		goto exit;
	}

	af_params = (wl_af_params_t *) kzalloc(WL_WIFI_AF_PARAMS_SIZE, GFP_KERNEL);

	if (af_params == NULL)
	{
		WL_ERR(("unable to allocate frame\n"));
		return -ENOMEM;
	}

	action_frame = &af_params->action_frame;

	/* Add the packet Id */
	action_frame->packetId = *cookie;
	WL_DBG(("action frame %d\n", action_frame->packetId));
	/* Add BSSID */
	memcpy(&action_frame->da, &mgmt->da[0], ETHER_ADDR_LEN);
	memcpy(&af_params->BSSID, &mgmt->bssid[0], ETHER_ADDR_LEN);

	/* Add the length exepted for 802.11 header  */
	action_frame->len = len - DOT11_MGMT_HDR_LEN;
	WL_DBG(("action_frame->len: %d\n", action_frame->len));

	/* Add the channel */
	af_params->channel =
		ieee80211_frequency_to_channel(channel->center_freq);

	if (channel->band == IEEE80211_BAND_5GHZ) {
		WL_DBG(("5GHz channel %d", af_params->channel));
		err = wldev_ioctl(dev, WLC_SET_CHANNEL,
			&af_params->channel, sizeof(af_params->channel), true);
		if (err < 0) {
			WL_ERR(("WLC_SET_CHANNEL error %d\n", err));
		}
	}

	/* Add the dwell time
	 * Dwell time to stay off-channel to wait for a response action frame
	 * after transmitting an GO Negotiation action frame
	 */
	af_params->dwell_time = WL_DWELL_TIME;

	memcpy(action_frame->data, &buf[DOT11_MGMT_HDR_LEN], action_frame->len);
	if (wl_cfgp2p_is_pub_action(action_frame->data, action_frame->len)) {
		act_frm = (wifi_p2p_pub_act_frame_t *) (action_frame->data);
		WL_DBG(("P2P PUB action_frame->len: %d chan %d category %d subtype %d\n",
			action_frame->len, af_params->channel,
			act_frm->category, act_frm->subtype));
		if (act_frm && ((act_frm->subtype == P2P_PAF_GON_REQ) ||
		  (act_frm->subtype == P2P_PAF_GON_RSP) ||
		  (act_frm->subtype == P2P_PAF_GON_CONF) ||
		  (act_frm->subtype == P2P_PAF_PROVDIS_REQ))) {
			wldev_iovar_setint(dev, "mpc", 0);
		}

		if (act_frm->subtype == P2P_PAF_GON_REQ) {
			WL_DBG(("P2P: GO_NEG_PHASE status set \n"));
			wl_set_p2p_status(wl, GO_NEG_PHASE);
		} else if (act_frm->subtype == P2P_PAF_GON_CONF) {
			/* If we reached till GO Neg confirmation
			 * reset the filter
			 */
			WL_DBG(("P2P: GO_NEG_PHASE status cleared \n"));
			wl_clr_p2p_status(wl, GO_NEG_PHASE);
		}

		if (act_frm->subtype == P2P_PAF_GON_RSP)
			retry_cnt = 1;
		else retry_cnt = WL_ACT_FRAME_RETRY;

		if (act_frm && act_frm->subtype == P2P_PAF_DEVDIS_REQ) {
			af_params->dwell_time = WL_LONG_DWELL_TIME;
		} else if (act_frm &&
			(act_frm->subtype == P2P_PAF_PROVDIS_REQ ||
			act_frm->subtype == P2P_PAF_PROVDIS_RSP ||
			act_frm->subtype == P2P_PAF_GON_RSP)) {
			af_params->dwell_time = WL_MED_DWELL_TIME;
		}
	} else if (wl_cfgp2p_is_p2p_action(action_frame->data, action_frame->len)) {
		p2p_act_frm = (wifi_p2p_action_frame_t *) (action_frame->data);
		WL_DBG(("P2P action_frame->len: %d chan %d category %d subtype %d\n",
			action_frame->len, af_params->channel,
			p2p_act_frm->category, p2p_act_frm->subtype));
	} else if (wl_cfgp2p_is_gas_action(action_frame->data, action_frame->len)) {
		sd_act_frm = (wifi_p2psd_gas_pub_act_frame_t *) (action_frame->data);
		WL_DBG(("Service Discovery action_frame->len: %d chan %d category %d action %d\n",
			action_frame->len, af_params->channel,
			sd_act_frm->category, sd_act_frm->action));
		af_params->dwell_time = WL_MED_DWELL_TIME;
		retry_cnt = WL_ACT_FRAME_RETRY;
	}
	wl_cfgp2p_print_actframe(true, action_frame->data, action_frame->len);
	/*
	 * To make sure to send successfully action frame, we have to turn off mpc
	 */
	if (IS_P2P_SOCIAL(af_params->channel) &&
		(IS_P2P_PUB_ACT_REQ(act_frm, &act_frm->elts[0], action_frame->len) ||
		IS_GAS_REQ(sd_act_frm, action_frame->len)) &&
		wl_to_p2p_bss_saved_ie(wl, P2PAPI_BSSCFG_DEVICE).p2p_probe_req_ie_len) {
		/* channel offload require P2P IE for Probe request
		 * otherwise, we will use wl_cfgp2p_tx_action_frame directly.
		 * channel offload for action request frame
		 */

		/* channel offload for action request frame */
		ack = wl_cfg80211_send_at_common_channel(wl, dev, af_params);
		/* We need to retry Service discovery frames as they don't get retried immediately by supplicant*/
		if ((!ack) && (IS_GAS_REQ(sd_act_frm, action_frame->len))) {
			for (retry = 1; retry < retry_cnt; retry++) {
				WL_DBG(("Service Discovery action_frame retry %d len: %d chan %d category %d action %d\n",
					retry, action_frame->len, af_params->channel,
					sd_act_frm->category, sd_act_frm->action));
				ack = (wl_cfgp2p_tx_action_frame(wl, dev,
					af_params, bssidx)) ? false : true;
				if (ack)
					break;
			}
		}
	} else {
		ack = (wl_cfgp2p_tx_action_frame(wl, dev, af_params, bssidx)) ? false : true;
		if (!ack) {
				for (retry = 1; retry < retry_cnt; retry++) {
					ack = (wl_cfgp2p_tx_action_frame(wl, dev,
						af_params, bssidx)) ? false : true;
					if (ack)
						break;
				}
		}

	}
	cfg80211_mgmt_tx_status(ndev, *cookie, buf, len, ack, GFP_KERNEL);
	if (act_frm && act_frm->subtype == P2P_PAF_GON_CONF) {
		wldev_iovar_setint(dev, "mpc", 1);
	}
	kfree(af_params);
exit:
	return err;
}


static void
wl_cfg80211_mgmt_frame_register(struct wiphy *wiphy, struct net_device *dev,
	u16 frame_type, bool reg)
{

	WL_DBG(("%s: frame_type: %x, reg: %d\n", __func__, frame_type, reg));

	if (frame_type != (IEEE80211_FTYPE_MGMT | IEEE80211_STYPE_PROBE_REQ))
		return;

	return;
}


static s32
wl_cfg80211_change_bss(struct wiphy *wiphy,
	struct net_device *dev,
	struct bss_parameters *params)
{
	if (params->use_cts_prot >= 0) {
	}

	if (params->use_short_preamble >= 0) {
	}

	if (params->use_short_slot_time >= 0) {
	}

	if (params->basic_rates) {
	}

	if (params->ap_isolate >= 0) {
	}

	if (params->ht_opmode >= 0) {
	}

	return 0;
}

static s32
wl_cfg80211_set_channel(struct wiphy *wiphy, struct net_device *dev,
	struct ieee80211_channel *chan,
	enum nl80211_channel_type channel_type)
{
	s32 channel;
	s32 err = BCME_OK;
	struct wl_priv *wl = wiphy_priv(wiphy);

	if (wl->p2p_net == dev) {
		dev = wl_to_prmry_ndev(wl);
	}
	channel = ieee80211_frequency_to_channel(chan->center_freq);

	if (wl_get_drv_status(wl, AP_CREATING, dev)) {
		WL_TRACE(("<0> %s: as!!! in AP creating mode, save chan num:%d\n",
			__FUNCTION__, channel));
		wl->hostapd_chan = channel;
		if (channel == 14)
			return err; /* hostapd requested ch auto-select, will be done later */
	}

	WL_DBG(("netdev_ifidx(%d), chan_type(%d) target channel(%d) \n",
		dev->ifindex, channel_type, channel));
	err = wldev_ioctl(dev, WLC_SET_CHANNEL, &channel, sizeof(channel), true);
	if (err < 0) {
		WL_ERR(("WLC_SET_CHANNEL error %d chip may not be supporting this channel\n", err));
	}
	return err;
}

static s32
wl_validate_wpa2ie(struct net_device *dev, bcm_tlv_t *wpa2ie, s32 bssidx)
{
	s32 len = 0;
	s32 err = BCME_OK;
	u16 auth = WL_AUTH_OPEN_SYSTEM; /* d11 open authentication */
	u32 wsec;
	u32 pval = 0;
	u32 gval = 0;
	u32 wpa_auth = 0;
	u8* tmp;
	wpa_suite_mcast_t *mcast;
	wpa_suite_ucast_t *ucast;
	wpa_suite_auth_key_mgmt_t *mgmt;
	if (wpa2ie == NULL)
		goto exit;

	WL_DBG(("Enter \n"));
	len =  wpa2ie->len;
	/* check the mcast cipher */
	mcast = (wpa_suite_mcast_t *)&wpa2ie->data[WPA2_VERSION_LEN];
	tmp = mcast->oui;
	switch (tmp[DOT11_OUI_LEN]) {
		case WPA_CIPHER_NONE:
			gval = 0;
			break;
		case WPA_CIPHER_WEP_40:
		case WPA_CIPHER_WEP_104:
			gval = WEP_ENABLED;
			break;
		case WPA_CIPHER_TKIP:
			gval = TKIP_ENABLED;
			break;
		case WPA_CIPHER_AES_CCM:
			gval = AES_ENABLED;
			break;
		default:
			WL_ERR(("No Security Info\n"));
			break;
	}
	len -= WPA_SUITE_LEN;
	/* check the unicast cipher */
	ucast = (wpa_suite_ucast_t *)&mcast[1];
	ltoh16_ua(&ucast->count);
	tmp = ucast->list[0].oui;
	switch (tmp[DOT11_OUI_LEN]) {
		case WPA_CIPHER_NONE:
			pval = 0;
			break;
		case WPA_CIPHER_WEP_40:
		case WPA_CIPHER_WEP_104:
			pval = WEP_ENABLED;
			break;
		case WPA_CIPHER_TKIP:
			pval = TKIP_ENABLED;
			break;
		case WPA_CIPHER_AES_CCM:
			pval = AES_ENABLED;
			break;
		default:
			WL_ERR(("No Security Info\n"));
	}
	/* FOR WPS , set SEC_OW_ENABLED */
	wsec = (pval | gval | SES_OW_ENABLED);
	/* check the AKM */
	mgmt = (wpa_suite_auth_key_mgmt_t *)&ucast->list[1];
	ltoh16_ua(&mgmt->count);
	tmp = (u8 *)&mgmt->list[0];
	switch (tmp[DOT11_OUI_LEN]) {
		case RSN_AKM_NONE:
			wpa_auth = WPA_AUTH_NONE;
			break;
		case RSN_AKM_UNSPECIFIED:
			wpa_auth = WPA2_AUTH_UNSPECIFIED;
			break;
		case RSN_AKM_PSK:
			wpa_auth = WPA2_AUTH_PSK;
			break;
		default:
			WL_ERR(("No Key Mgmt Info\n"));
	}
	/* set auth */
	err = wldev_iovar_setint_bsscfg(dev, "auth", auth, bssidx);
	if (err < 0) {
		WL_ERR(("auth error %d\n", err));
		return BCME_ERROR;
	}
	/* set wsec */
	err = wldev_iovar_setint_bsscfg(dev, "wsec", wsec, bssidx);
	if (err < 0) {
		WL_ERR(("wsec error %d\n", err));
		return BCME_ERROR;
	}
	/* set upper-layer auth */
	err = wldev_iovar_setint_bsscfg(dev, "wpa_auth", wpa_auth, bssidx);
	if (err < 0) {
		WL_ERR(("wpa_auth error %d\n", err));
		return BCME_ERROR;
	}
exit:
	return 0;
}

static s32
wl_validate_wpaie(struct net_device *dev, wpa_ie_fixed_t *wpaie, s32 bssidx)
{
	wpa_suite_mcast_t *mcast;
	wpa_suite_ucast_t *ucast;
	wpa_suite_auth_key_mgmt_t *mgmt;
	u16 auth = WL_AUTH_OPEN_SYSTEM; /* d11 open authentication */
	u16 count;
	s32 err = BCME_OK;
	s32 len = 0;
	u32 i;
	u32 wsec;
	u32 pval = 0;
	u32 gval = 0;
	u32 wpa_auth = 0;
	u32 tmp = 0;

	if (wpaie == NULL)
		goto exit;
	WL_DBG(("Enter \n"));
	len = wpaie->length;    /* value length */
	len -= WPA_IE_TAG_FIXED_LEN;
	/* check for multicast cipher suite */
	if (len < WPA_SUITE_LEN) {
		WL_INFO(("no multicast cipher suite\n"));
		goto exit;
	}

	/* pick up multicast cipher */
	mcast = (wpa_suite_mcast_t *)&wpaie[1];
	len -= WPA_SUITE_LEN;
	if (!bcmp(mcast->oui, WPA_OUI, WPA_OUI_LEN)) {
		if (IS_WPA_CIPHER(mcast->type)) {
			tmp = 0;
			switch (mcast->type) {
				case WPA_CIPHER_NONE:
					tmp = 0;
					break;
				case WPA_CIPHER_WEP_40:
				case WPA_CIPHER_WEP_104:
					tmp = WEP_ENABLED;
					break;
				case WPA_CIPHER_TKIP:
					tmp = TKIP_ENABLED;
					break;
				case WPA_CIPHER_AES_CCM:
					tmp = AES_ENABLED;
					break;
				default:
					WL_ERR(("No Security Info\n"));
			}
			gval |= tmp;
		}
	}
	/* Check for unicast suite(s) */
	if (len < WPA_IE_SUITE_COUNT_LEN) {
		WL_INFO(("no unicast suite\n"));
		goto exit;
	}
	/* walk thru unicast cipher list and pick up what we recognize */
	ucast = (wpa_suite_ucast_t *)&mcast[1];
	count = ltoh16_ua(&ucast->count);
	len -= WPA_IE_SUITE_COUNT_LEN;
	for (i = 0; i < count && len >= WPA_SUITE_LEN;
		i++, len -= WPA_SUITE_LEN) {
		if (!bcmp(ucast->list[i].oui, WPA_OUI, WPA_OUI_LEN)) {
			if (IS_WPA_CIPHER(ucast->list[i].type)) {
				tmp = 0;
				switch (ucast->list[i].type) {
					case WPA_CIPHER_NONE:
						tmp = 0;
						break;
					case WPA_CIPHER_WEP_40:
					case WPA_CIPHER_WEP_104:
						tmp = WEP_ENABLED;
						break;
					case WPA_CIPHER_TKIP:
						tmp = TKIP_ENABLED;
						break;
					case WPA_CIPHER_AES_CCM:
						tmp = AES_ENABLED;
						break;
					default:
						WL_ERR(("No Security Info\n"));
				}
				pval |= tmp;
			}
		}
	}
	len -= (count - i) * WPA_SUITE_LEN;
	/* Check for auth key management suite(s) */
	if (len < WPA_IE_SUITE_COUNT_LEN) {
		WL_INFO((" no auth key mgmt suite\n"));
		goto exit;
	}
	/* walk thru auth management suite list and pick up what we recognize */
	mgmt = (wpa_suite_auth_key_mgmt_t *)&ucast->list[count];
	count = ltoh16_ua(&mgmt->count);
	len -= WPA_IE_SUITE_COUNT_LEN;
	for (i = 0; i < count && len >= WPA_SUITE_LEN;
		i++, len -= WPA_SUITE_LEN) {
		if (!bcmp(mgmt->list[i].oui, WPA_OUI, WPA_OUI_LEN)) {
			if (IS_WPA_AKM(mgmt->list[i].type)) {
				tmp = 0;
				switch (mgmt->list[i].type) {
					case RSN_AKM_NONE:
						tmp = WPA_AUTH_NONE;
						break;
					case RSN_AKM_UNSPECIFIED:
						tmp = WPA_AUTH_UNSPECIFIED;
						break;
					case RSN_AKM_PSK:
						tmp = WPA_AUTH_PSK;
						break;
					default:
						WL_ERR(("No Key Mgmt Info\n"));
				}
				wpa_auth |= tmp;
			}
		}

	}
	/* FOR WPS , set SEC_OW_ENABLED */
	wsec = (pval | gval | SES_OW_ENABLED);
	/* set auth */
	err = wldev_iovar_setint_bsscfg(dev, "auth", auth, bssidx);
	if (err < 0) {
		WL_ERR(("auth error %d\n", err));
		return BCME_ERROR;
	}
	/* set wsec */
	err = wldev_iovar_setint_bsscfg(dev, "wsec", wsec, bssidx);
	if (err < 0) {
		WL_ERR(("wsec error %d\n", err));
		return BCME_ERROR;
	}
	/* set upper-layer auth */
	err = wldev_iovar_setint_bsscfg(dev, "wpa_auth", wpa_auth, bssidx);
	if (err < 0) {
		WL_ERR(("wpa_auth error %d\n", err));
		return BCME_ERROR;
	}
exit:
	return 0;
}

static s32
wl_cfg80211_add_set_beacon(struct wiphy *wiphy, struct net_device *dev,
	struct beacon_parameters *info)
{
	s32 err = BCME_OK;
	bcm_tlv_t *ssid_ie;
	wlc_ssid_t ssid;
	struct wl_priv *wl = wiphy_priv(wiphy);
	struct wl_join_params join_params;
	wpa_ie_fixed_t *wps_ie;
	wpa_ie_fixed_t *wpa_ie;
	bcm_tlv_t *wpa2_ie;
	wifi_p2p_ie_t *p2p_ie;
	bool is_bssup = false;
	bool update_bss = false;
	bool pbc = false;
	u16 wpsie_len = 0;
	u16 p2pie_len = 0;
	u8 beacon_ie[IE_MAX_LEN];
	s32 ie_offset = 0;
	s32 bssidx = 0;
	s32 infra = 1;
	s32 join_params_size = 0;
	s32 ap = 0;
	WL_DBG(("interval (%d) dtim_period (%d) head_len (%d) tail_len (%d)\n",
		info->interval, info->dtim_period, info->head_len, info->tail_len));

	if (wl->p2p_net == dev) {
		dev = wl_to_prmry_ndev(wl);
	}

	bssidx = wl_cfgp2p_find_idx(wl, dev);
	if (p2p_is_on(wl) &&
		(bssidx == wl_to_p2p_bss_bssidx(wl,
		P2PAPI_BSSCFG_CONNECTION))) {
		memset(beacon_ie, 0, sizeof(beacon_ie));
		/* We don't need to set beacon for P2P_GO,
		 * but need to parse ssid from beacon_parameters
		 * because there is no way to set ssid
		 */
		ie_offset = DOT11_MGMT_HDR_LEN + DOT11_BCN_PRB_FIXED_LEN;
		/* find the SSID */
		if ((ssid_ie = bcm_parse_tlvs((u8 *)&info->head[ie_offset],
			info->head_len - ie_offset,
			DOT11_MNG_SSID_ID)) != NULL) {
			memcpy(wl->p2p->ssid.SSID, ssid_ie->data, ssid_ie->len);
			wl->p2p->ssid.SSID_len = ssid_ie->len;
			WL_DBG(("SSID (%s) in Head \n", ssid_ie->data));

		} else {
			WL_ERR(("No SSID in beacon \n"));
		}

		/* find the WPSIE */
		if ((wps_ie = wl_cfgp2p_find_wpsie((u8 *)info->tail, info->tail_len)) != NULL) {
			wpsie_len = wps_ie->length + WPA_RSN_IE_TAG_FIXED_LEN;
			/*
			 * Should be compared with saved ie before saving it
			 */
			wl_validate_wps_ie((char *) wps_ie, &pbc);
			memcpy(beacon_ie, wps_ie, wpsie_len);
		} else {
			WL_ERR(("No WPSIE in beacon \n"));
		}


		/* find the P2PIE */
		if ((p2p_ie = wl_cfgp2p_find_p2pie((u8 *)info->tail, info->tail_len)) != NULL) {
			/* Total length of P2P Information Element */
			p2pie_len = p2p_ie->len + sizeof(p2p_ie->len) + sizeof(p2p_ie->id);
			memcpy(&beacon_ie[wpsie_len], p2p_ie, p2pie_len);

		} else {
			WL_ERR(("No P2PIE in beacon \n"));
		}
		/* add WLC_E_PROBREQ_MSG event to respose probe_request from STA */
		wl_add_remove_eventmsg(dev, WLC_E_PROBREQ_MSG, pbc);
		wl_cfgp2p_set_management_ie(wl, dev, bssidx, VNDR_IE_BEACON_FLAG,
			beacon_ie, wpsie_len + p2pie_len);

		/* find the RSN_IE */
		if ((wpa2_ie = bcm_parse_tlvs((u8 *)info->tail, info->tail_len,
			DOT11_MNG_RSN_ID)) != NULL) {
			WL_DBG((" WPA2 IE is found\n"));
		}
		is_bssup = wl_cfgp2p_bss_isup(dev, bssidx);

		if (!is_bssup && (wpa2_ie != NULL)) {
			wldev_iovar_setint(dev, "mpc", 0);
			if ((err = wl_validate_wpa2ie(dev, wpa2_ie, bssidx)) < 0) {
				WL_ERR(("WPA2 IE parsing error"));
				goto exit;
			}
			err = wldev_ioctl(dev, WLC_SET_INFRA, &infra, sizeof(s32), true);
			if (err < 0) {
				WL_ERR(("SET INFRA error %d\n", err));
				goto exit;
			}
			err = wldev_iovar_setbuf_bsscfg(dev, "ssid", &wl->p2p->ssid,
				sizeof(wl->p2p->ssid), wl->ioctl_buf, WLC_IOCTL_MAXLEN,
				bssidx, &wl->ioctl_buf_sync);
			if (err < 0) {
				WL_ERR(("GO SSID setting error %d\n", err));
				goto exit;
			}
			if ((err = wl_cfgp2p_bss(wl, dev, bssidx, 1)) < 0) {
				WL_ERR(("GO Bring up error %d\n", err));
				goto exit;
			}
		}
	} else if (wl_get_drv_status(wl, AP_CREATING, dev)) {
		ie_offset = DOT11_MGMT_HDR_LEN + DOT11_BCN_PRB_FIXED_LEN;
		ap = 1;
		/* find the SSID */
		if ((ssid_ie = bcm_parse_tlvs((u8 *)&info->head[ie_offset],
			info->head_len - ie_offset,
			DOT11_MNG_SSID_ID)) != NULL) {
			memset(&ssid, 0, sizeof(wlc_ssid_t));
			memcpy(ssid.SSID, ssid_ie->data, ssid_ie->len);
			WL_DBG(("SSID is (%s) in Head \n", ssid.SSID));
			ssid.SSID_len = ssid_ie->len;
			wldev_iovar_setint(dev, "mpc", 0);
			wldev_ioctl(dev, WLC_DOWN, &ap, sizeof(s32), true);
			wldev_ioctl(dev, WLC_SET_INFRA, &infra, sizeof(s32), true);
			if ((err = wldev_ioctl(dev, WLC_SET_AP, &ap, sizeof(s32), true)) < 0) {
				WL_ERR(("setting AP mode failed %d \n", err));
				return err;
			}

			/* if requested, do softap ch autoselect  */
			if (wl->hostapd_chan == 14) {
				int auto_chan;
				if ((err = wldev_get_auto_channel(dev, &auto_chan)) != 0) {
					WL_ERR(("softap: auto chan select failed,"
						" will use ch 6\n"));
					auto_chan = 6;
				} else {
					printf("<0>softap: got auto ch:%d\n", auto_chan);
				}
				err = wldev_ioctl(dev, WLC_SET_CHANNEL,
					&auto_chan, sizeof(auto_chan), true);
				if (err < 0) {
					WL_ERR(("softap: WLC_SET_CHANNEL error %d chip"
						" may not be supporting this channel\n", err));
					return err;
				}
			}

			/* find the RSN_IE */
			if ((wpa2_ie = bcm_parse_tlvs((u8 *)info->tail, info->tail_len,
				DOT11_MNG_RSN_ID)) != NULL) {
				WL_DBG((" WPA2 IE is found\n"));
			}
			/* find the WPA_IE */
			if ((wpa_ie = wl_cfgp2p_find_wpaie((u8 *)info->tail,
			info->tail_len)) != NULL) {
				WL_DBG((" WPA IE is found\n"));
			}
			if ((wpa_ie != NULL || wpa2_ie != NULL)) {
				if (wl_validate_wpa2ie(dev, wpa2_ie, bssidx)  < 0 ||
					wl_validate_wpaie(dev, wpa_ie, bssidx) < 0) {
					wl->ap_info->security_mode = false;
					return BCME_ERROR;
				}
				wl->ap_info->security_mode = true;
				if (wl->ap_info->rsn_ie) {
					kfree(wl->ap_info->rsn_ie);
					wl->ap_info->rsn_ie = NULL;
				}
				if (wl->ap_info->wpa_ie) {
					kfree(wl->ap_info->wpa_ie);
					wl->ap_info->wpa_ie = NULL;
				}
				if (wl->ap_info->wps_ie) {
					kfree(wl->ap_info->wps_ie);
					wl->ap_info->wps_ie = NULL;
				}
				if (wpa_ie != NULL) {
					/* WPAIE */
					wl->ap_info->rsn_ie = NULL;
					wl->ap_info->wpa_ie = kmemdup(wpa_ie,
						wpa_ie->length + WPA_RSN_IE_TAG_FIXED_LEN,
						GFP_KERNEL);
				} else {
					/* RSNIE */
					wl->ap_info->wpa_ie = NULL;
					wl->ap_info->rsn_ie = kmemdup(wpa2_ie,
						wpa2_ie->len + WPA_RSN_IE_TAG_FIXED_LEN,
						GFP_KERNEL);
				}
			} else
				wl->ap_info->security_mode = false;
			/* find the WPSIE */
			if ((wps_ie = wl_cfgp2p_find_wpsie((u8 *)info->tail,
				info->tail_len)) != NULL) {
				wpsie_len = wps_ie->length +WPA_RSN_IE_TAG_FIXED_LEN;
				/*
				* Should be compared with saved ie before saving it
				*/
				wl_validate_wps_ie((char *) wps_ie, &pbc);
				memcpy(beacon_ie, wps_ie, wpsie_len);
				wl_cfgp2p_set_management_ie(wl, dev, bssidx, VNDR_IE_BEACON_FLAG,
				beacon_ie, wpsie_len);
				wl->ap_info->wps_ie = kmemdup(wps_ie, wpsie_len, GFP_KERNEL);
				/* add WLC_E_PROBREQ_MSG event to respose probe_request from STA */
				wl_add_remove_eventmsg(dev, WLC_E_PROBREQ_MSG, pbc);
			} else {
				WL_DBG(("No WPSIE in beacon \n"));
			}
			if (info->interval) {
				if ((err = wldev_ioctl(dev, WLC_SET_BCNPRD,
					&info->interval, sizeof(s32), true)) < 0) {
					WL_ERR(("Beacon Interval Set Error, %d\n", err));
					return err;
				}
			}
			if (info->dtim_period) {
				if ((err = wldev_ioctl(dev, WLC_SET_DTIMPRD,
					&info->dtim_period, sizeof(s32), true)) < 0) {
					WL_ERR(("DTIM Interval Set Error, %d\n", err));
					return err;
				}
			}
			err = wldev_ioctl(dev, WLC_UP, &ap, sizeof(s32), true);
			if (unlikely(err)) {
				WL_ERR(("WLC_UP error (%d)\n", err));
				return err;
			}
			memset(&join_params, 0, sizeof(join_params));
			/* join parameters starts with ssid */
			join_params_size = sizeof(join_params.ssid);
			memcpy(join_params.ssid.SSID, ssid.SSID, ssid.SSID_len);
			join_params.ssid.SSID_len = htod32(ssid.SSID_len);
			/* create softap */
			if ((err = wldev_ioctl(dev, WLC_SET_SSID, &join_params,
				join_params_size, true)) == 0) {
				wl_clr_drv_status(wl, AP_CREATING, dev);
				wl_set_drv_status(wl, AP_CREATED, dev);
			}
		}
	} else if (wl_get_drv_status(wl, AP_CREATED, dev)) {
		ap = 1;
		/* find the WPSIE */
		if ((wps_ie = wl_cfgp2p_find_wpsie((u8 *)info->tail, info->tail_len)) != NULL) {
			wpsie_len = wps_ie->length + WPA_RSN_IE_TAG_FIXED_LEN;
			/*
			 * Should be compared with saved ie before saving it
			 */
			wl_validate_wps_ie((char *) wps_ie, &pbc);
			memcpy(beacon_ie, wps_ie, wpsie_len);
			wl_cfgp2p_set_management_ie(wl, dev, bssidx, VNDR_IE_BEACON_FLAG,
			beacon_ie, wpsie_len);
			if (wl->ap_info->wps_ie &&
				memcmp(wl->ap_info->wps_ie, wps_ie, wpsie_len)) {
				WL_DBG((" WPS IE is changed\n"));
				kfree(wl->ap_info->wps_ie);
				wl->ap_info->wps_ie = kmemdup(wps_ie, wpsie_len, GFP_KERNEL);
				/* add WLC_E_PROBREQ_MSG event to respose probe_request from STA */
				wl_add_remove_eventmsg(dev, WLC_E_PROBREQ_MSG, pbc);
			} else if (wl->ap_info->wps_ie == NULL) {
				WL_DBG((" WPS IE is added\n"));
				wl->ap_info->wps_ie = kmemdup(wps_ie, wpsie_len, GFP_KERNEL);
				/* add WLC_E_PROBREQ_MSG event to respose probe_request from STA */
				wl_add_remove_eventmsg(dev, WLC_E_PROBREQ_MSG, pbc);
			}
			/* find the RSN_IE */
			if ((wpa2_ie = bcm_parse_tlvs((u8 *)info->tail, info->tail_len,
				DOT11_MNG_RSN_ID)) != NULL) {
				WL_DBG((" WPA2 IE is found\n"));
			}
			/* find the WPA_IE */
			if ((wpa_ie = wl_cfgp2p_find_wpaie((u8 *)info->tail,
				info->tail_len)) != NULL) {
				WL_DBG((" WPA IE is found\n"));
			}
			if ((wpa_ie != NULL || wpa2_ie != NULL)) {
				if (!wl->ap_info->security_mode) {
					/* change from open mode to security mode */
					update_bss = true;
					if (wpa_ie != NULL) {
						wl->ap_info->wpa_ie = kmemdup(wpa_ie,
						wpa_ie->length + WPA_RSN_IE_TAG_FIXED_LEN,
						GFP_KERNEL);
					} else {
						wl->ap_info->rsn_ie = kmemdup(wpa2_ie,
						wpa2_ie->len + WPA_RSN_IE_TAG_FIXED_LEN,
						GFP_KERNEL);
					}
				} else if (wl->ap_info->wpa_ie) {
					/* change from WPA mode to WPA2 mode */
					if (wpa2_ie != NULL) {
						update_bss = true;
						kfree(wl->ap_info->wpa_ie);
						wl->ap_info->rsn_ie = kmemdup(wpa2_ie,
						wpa2_ie->len + WPA_RSN_IE_TAG_FIXED_LEN,
						GFP_KERNEL);
						wl->ap_info->wpa_ie = NULL;
					}
					else if (memcmp(wl->ap_info->wpa_ie,
						wpa_ie, wpa_ie->length +
						WPA_RSN_IE_TAG_FIXED_LEN)) {
						kfree(wl->ap_info->wpa_ie);
						update_bss = true;
						wl->ap_info->wpa_ie = kmemdup(wpa_ie,
						wpa_ie->length + WPA_RSN_IE_TAG_FIXED_LEN,
						GFP_KERNEL);
						wl->ap_info->rsn_ie = NULL;
					}
				} else {
					/* change from WPA2 mode to WPA mode */
					if (wpa_ie != NULL) {
						update_bss = true;
						kfree(wl->ap_info->rsn_ie);
						wl->ap_info->rsn_ie = NULL;
						wl->ap_info->wpa_ie = kmemdup(wpa_ie,
						wpa_ie->length + WPA_RSN_IE_TAG_FIXED_LEN,
						GFP_KERNEL);
					} else if (memcmp(wl->ap_info->rsn_ie,
						wpa2_ie, wpa2_ie->len + WPA_RSN_IE_TAG_FIXED_LEN)) {
						update_bss = true;
						kfree(wl->ap_info->rsn_ie);
						wl->ap_info->rsn_ie = kmemdup(wpa2_ie,
						wpa2_ie->len + WPA_RSN_IE_TAG_FIXED_LEN,
						GFP_KERNEL);
						wl->ap_info->wpa_ie = NULL;
					}
				}
				if (update_bss) {
					wl->ap_info->security_mode = true;
					wl_cfgp2p_bss(wl, dev, bssidx, 0);
					if (wl_validate_wpa2ie(dev, wpa2_ie, bssidx)  < 0 ||
						wl_validate_wpaie(dev, wpa_ie, bssidx) < 0) {
						return BCME_ERROR;
					}
					wl_cfgp2p_bss(wl, dev, bssidx, 1);
				}
			}
		} else {
			WL_ERR(("No WPSIE in beacon \n"));
		}
	}
exit:
	if (err)
		wldev_iovar_setint(dev, "mpc", 1);
	return err;
}

#ifdef WL_SCHED_SCAN
#define PNO_TIME	30
#define PNO_REPEAT	4
#define PNO_FREQ_EXPO_MAX	2
int wl_cfg80211_sched_scan_start(struct wiphy *wiphy,
                             struct net_device *dev,
                             struct cfg80211_sched_scan_request *request)
{
	ushort pno_time = PNO_TIME;
	int pno_repeat = PNO_REPEAT;
	int pno_freq_expo_max = PNO_FREQ_EXPO_MAX;
	wlc_ssid_t ssids_local[MAX_PFN_LIST_COUNT];
	struct wl_priv *wl = wiphy_priv(wiphy);
	struct cfg80211_ssid *ssid = NULL;
	int ssid_count = 0;
	int i;
	int ret = 0;

	WL_DBG(("Enter n_match_sets:%d   n_ssids:%d \n",
		request->n_match_sets, request->n_ssids));
	WL_DBG(("ssids:%d pno_time:%d pno_repeat:%d pno_freq:%d \n",
		request->n_ssids, pno_time, pno_repeat, pno_freq_expo_max));

#if defined(WL_ENABLE_P2P_IF)
	/* While GO is operational, PNO is not supported */
	if (dhd_cfg80211_get_opmode(wl) & P2P_GO_ENABLED) {
		WL_DBG(("PNO not enabled! op_mode: P2P GO"));
		return -1;
	}
#endif

	if (!request || !request->n_ssids || !request->n_match_sets) {
		WL_ERR(("Invalid sched scan req!! n_ssids:%d \n", request->n_ssids));
		return -EINVAL;
	}

	memset(&ssids_local, 0, sizeof(ssids_local));

	if (request->n_match_sets > 0) {
		for (i = 0; i < request->n_match_sets; i++) {
			ssid = &request->match_sets[i].ssid;
			memcpy(ssids_local[i].SSID, ssid->ssid, ssid->ssid_len);
			ssids_local[i].SSID_len = ssid->ssid_len;
			WL_DBG((">>> PNO filter set for ssid (%s) \n", ssid->ssid));
			ssid_count++;
		}
	}

	if (request->n_ssids > 0) {
		for (i = 0; i < request->n_ssids; i++) {
			/* Active scan req for ssids */
			WL_DBG((">>> Active scan req for ssid (%s) \n", request->ssids[i].ssid));

			/* match_set ssids is a supert set of n_ssid list, so we need
			 * not add these set seperately
			 */
		}
	}

	if (ssid_count) {
		if ((ret = dhd_dev_pno_set(dev, ssids_local, request->n_match_sets,
			pno_time, pno_repeat, pno_freq_expo_max)) < 0) {
			WL_ERR(("PNO setup failed!! ret=%d \n", ret));
			return -EINVAL;
		}

		/* Enable the PNO */
		if (dhd_dev_pno_enable(dev, 1) < 0) {
			WL_ERR(("PNO enable failed!! ret=%d \n", ret));
			return -EINVAL;
		}
		wl->sched_scan_req = request;
	} else {
		return -EINVAL;
	}

	return 0;
}

int wl_cfg80211_sched_scan_stop(struct wiphy *wiphy, struct net_device *dev)
{
	struct wl_priv *wl = wiphy_priv(wiphy);

	WL_DBG(("Enter \n"));

	if (dhd_dev_pno_enable(dev, 0) < 0)
		WL_ERR(("PNO disable failed"));

	if (dhd_dev_pno_reset(dev) < 0)
		WL_ERR(("PNO reset failed"));

	if (wl->scan_request && wl->sched_scan_running) {
		wl_notify_escan_complete(wl, dev, true, true);
	}

	 wl->sched_scan_req = NULL;
	 wl->sched_scan_running = FALSE;

	return 0;
}
#endif /* WL_SCHED_SCAN */

static struct cfg80211_ops wl_cfg80211_ops = {
	.add_virtual_intf = wl_cfg80211_add_virtual_iface,
	.del_virtual_intf = wl_cfg80211_del_virtual_iface,
	.change_virtual_intf = wl_cfg80211_change_virtual_iface,
	.scan = wl_cfg80211_scan,
	.set_wiphy_params = wl_cfg80211_set_wiphy_params,
	.join_ibss = wl_cfg80211_join_ibss,
	.leave_ibss = wl_cfg80211_leave_ibss,
	.get_station = wl_cfg80211_get_station,
	.set_tx_power = wl_cfg80211_set_tx_power,
	.get_tx_power = wl_cfg80211_get_tx_power,
	.add_key = wl_cfg80211_add_key,
	.del_key = wl_cfg80211_del_key,
	.get_key = wl_cfg80211_get_key,
	.set_default_key = wl_cfg80211_config_default_key,
	.set_default_mgmt_key = wl_cfg80211_config_default_mgmt_key,
	.set_power_mgmt = wl_cfg80211_set_power_mgmt,
	.connect = wl_cfg80211_connect,
	.disconnect = wl_cfg80211_disconnect,
	.suspend = wl_cfg80211_suspend,
	.resume = wl_cfg80211_resume,
	.set_pmksa = wl_cfg80211_set_pmksa,
	.del_pmksa = wl_cfg80211_del_pmksa,
	.flush_pmksa = wl_cfg80211_flush_pmksa,
	.remain_on_channel = wl_cfg80211_remain_on_channel,
	.cancel_remain_on_channel = wl_cfg80211_cancel_remain_on_channel,
	.mgmt_tx = wl_cfg80211_mgmt_tx,
	.mgmt_frame_register = wl_cfg80211_mgmt_frame_register,
	.change_bss = wl_cfg80211_change_bss,
	.set_channel = wl_cfg80211_set_channel,
	.set_beacon = wl_cfg80211_add_set_beacon,
	.add_beacon = wl_cfg80211_add_set_beacon,
#ifdef WL_SCHED_SCAN
	.sched_scan_start = wl_cfg80211_sched_scan_start,
	.sched_scan_stop = wl_cfg80211_sched_scan_stop,
#endif /* LINUX_VERSION_CODE >= KERNEL_VERSION(3, 2, 0) */
};

s32 wl_mode_to_nl80211_iftype(s32 mode)
{
	s32 err = 0;

	switch (mode) {
	case WL_MODE_BSS:
		return NL80211_IFTYPE_STATION;
	case WL_MODE_IBSS:
		return NL80211_IFTYPE_ADHOC;
	case WL_MODE_AP:
		return NL80211_IFTYPE_AP;
	default:
		return NL80211_IFTYPE_UNSPECIFIED;
	}

	return err;
}

static s32 wl_setup_wiphy(struct wireless_dev *wdev, struct device *sdiofunc_dev)
{
	s32 err = 0;
	wdev->wiphy =
	    wiphy_new(&wl_cfg80211_ops, sizeof(struct wl_priv));
	if (unlikely(!wdev->wiphy)) {
		WL_ERR(("Couldn not allocate wiphy device\n"));
		err = -ENOMEM;
		return err;
	}
	set_wiphy_dev(wdev->wiphy, sdiofunc_dev);
	wdev->wiphy->max_scan_ie_len = WL_SCAN_IE_LEN_MAX;
	/* Report  how many SSIDs Driver can support per Scan request */
	wdev->wiphy->max_scan_ssids = WL_SCAN_PARAMS_SSID_MAX;
	wdev->wiphy->max_num_pmkids = WL_NUM_PMKIDS_MAX;
#ifdef WL_SCHED_SCAN
	wdev->wiphy->max_sched_scan_ssids = MAX_PFN_LIST_COUNT;
	wdev->wiphy->max_match_sets = MAX_PFN_LIST_COUNT;
	wdev->wiphy->max_sched_scan_ie_len = WL_SCAN_IE_LEN_MAX;
	wdev->wiphy->flags |= WIPHY_FLAG_SUPPORTS_SCHED_SCAN;
#endif /* WL_SCHED_SCAN */
	wdev->wiphy->interface_modes =
		BIT(NL80211_IFTYPE_STATION)
		| BIT(NL80211_IFTYPE_AP) | BIT(NL80211_IFTYPE_MONITOR);

	wdev->wiphy->bands[IEEE80211_BAND_2GHZ] = &__wl_band_2ghz;
	/* wdev->wiphy->bands[IEEE80211_BAND_5GHZ] = &__wl_band_5ghz_a; - set in runtime */
	wdev->wiphy->signal_type = CFG80211_SIGNAL_TYPE_MBM;
	wdev->wiphy->cipher_suites = __wl_cipher_suites;
	wdev->wiphy->n_cipher_suites = ARRAY_SIZE(__wl_cipher_suites);
	wdev->wiphy->max_remain_on_channel_duration = 5000;
	wdev->wiphy->mgmt_stypes = wl_cfg80211_default_mgmt_stypes;
#ifndef WL_POWERSAVE_DISABLED
	wdev->wiphy->flags |= WIPHY_FLAG_PS_ON_BY_DEFAULT;
#else
	wdev->wiphy->flags &= ~WIPHY_FLAG_PS_ON_BY_DEFAULT;
#endif				/* !WL_POWERSAVE_DISABLED */
	wdev->wiphy->flags |= WIPHY_FLAG_NETNS_OK |
		WIPHY_FLAG_4ADDR_AP |
#if LINUX_VERSION_CODE <= KERNEL_VERSION(2, 6, 39)
		WIPHY_FLAG_SUPPORTS_SEPARATE_DEFAULT_KEYS |
#endif
		WIPHY_FLAG_4ADDR_STATION;
#if LINUX_VERSION_CODE >= KERNEL_VERSION(3, 2, 0)
	wdev->wiphy->flags |= WIPHY_FLAG_SUPPORTS_FW_ROAM;
#endif
	WL_DBG(("Registering custom regulatory)\n"));
	wdev->wiphy->flags |= WIPHY_FLAG_CUSTOM_REGULATORY;
	wiphy_apply_custom_regulatory(wdev->wiphy, &brcm_regdom);
	/* Now we can register wiphy with cfg80211 module */
	err = wiphy_register(wdev->wiphy);
	if (unlikely(err < 0)) {
		WL_ERR(("Couldn not register wiphy device (%d)\n", err));
		wiphy_free(wdev->wiphy);
	}
	return err;
}

static void wl_free_wdev(struct wl_priv *wl)
{
	struct wireless_dev *wdev = wl->wdev;
	struct wiphy *wiphy;
	if (!wdev) {
		WL_ERR(("wdev is invalid\n"));
		return;
	}
	wiphy = wdev->wiphy;
	wiphy_unregister(wdev->wiphy);
	wdev->wiphy->dev.parent = NULL;

	wl_delete_all_netinfo(wl);
	wiphy_free(wiphy);
	/* PLEASE do NOT call any function after wiphy_free, the driver's private structure "wl",
	 * which is the private part of wiphy, has been freed in wiphy_free !!!!!!!!!!!
	 */
}

static s32 wl_inform_bss(struct wl_priv *wl)
{
	struct wl_scan_results *bss_list;
	struct wl_bss_info *bi = NULL;	/* must be initialized */
	s32 err = 0;
	s32 i;

	bss_list = wl->bss_list;
	WL_DBG(("scanned AP count (%d)\n", bss_list->count));
	bi = next_bss(bss_list, bi);
	for_each_bss(bss_list, bi, i) {
		err = wl_inform_single_bss(wl, bi);
		if (unlikely(err))
			break;
	}
	return err;
}

static s32 wl_inform_single_bss(struct wl_priv *wl, struct wl_bss_info *bi)
{
	struct wiphy *wiphy = wiphy_from_scan(wl);
	struct ieee80211_mgmt *mgmt;
	struct ieee80211_channel *channel;
	struct ieee80211_supported_band *band;
	struct wl_cfg80211_bss_info *notif_bss_info;
	struct wl_scan_req *sr = wl_to_sr(wl);
	struct beacon_proberesp *beacon_proberesp;
	struct cfg80211_bss *cbss = NULL;
	s32 mgmt_type;
	s32 signal;
	u32 freq;
	s32 err = 0;

	if (unlikely(dtoh32(bi->length) > WL_BSS_INFO_MAX)) {
		WL_DBG(("Beacon is larger than buffer. Discarding\n"));
		return err;
	}
	notif_bss_info = kzalloc(sizeof(*notif_bss_info) + sizeof(*mgmt)
		- sizeof(u8) + WL_BSS_INFO_MAX, GFP_KERNEL);
	if (unlikely(!notif_bss_info)) {
		WL_ERR(("notif_bss_info alloc failed\n"));
		return -ENOMEM;
	}
	mgmt = (struct ieee80211_mgmt *)notif_bss_info->frame_buf;
	notif_bss_info->channel =
		bi->ctl_ch ? bi->ctl_ch : CHSPEC_CHANNEL(bi->chanspec);

	if (notif_bss_info->channel <= CH_MAX_2G_CHANNEL)
		band = wiphy->bands[IEEE80211_BAND_2GHZ];
	else
		band = wiphy->bands[IEEE80211_BAND_5GHZ];
	if (!band) {
		WL_ERR(("No valid band"));
		kfree(notif_bss_info);
		return -EINVAL;
	}
	notif_bss_info->rssi = dtoh16(bi->RSSI);
	memcpy(mgmt->bssid, &bi->BSSID, ETHER_ADDR_LEN);
	mgmt_type = wl->active_scan ?
		IEEE80211_STYPE_PROBE_RESP : IEEE80211_STYPE_BEACON;
	if (!memcmp(bi->SSID, sr->ssid.SSID, bi->SSID_len)) {
	    mgmt->frame_control = cpu_to_le16(IEEE80211_FTYPE_MGMT | mgmt_type);
	}
	beacon_proberesp = wl->active_scan ?
		(struct beacon_proberesp *)&mgmt->u.probe_resp :
		(struct beacon_proberesp *)&mgmt->u.beacon;
	beacon_proberesp->timestamp = 0;
	beacon_proberesp->beacon_int = cpu_to_le16(bi->beacon_period);
	beacon_proberesp->capab_info = cpu_to_le16(bi->capability);
	wl_rst_ie(wl);

	wl_mrg_ie(wl, ((u8 *) bi) + bi->ie_offset, bi->ie_length);
	wl_cp_ie(wl, beacon_proberesp->variable, WL_BSS_INFO_MAX -
		offsetof(struct wl_cfg80211_bss_info, frame_buf));
	notif_bss_info->frame_len = offsetof(struct ieee80211_mgmt,
		u.beacon.variable) + wl_get_ielen(wl);
#if LINUX_VERSION_CODE == KERNEL_VERSION(2, 6, 38) && !defined(WL_COMPAT_WIRELESS)
	freq = ieee80211_channel_to_frequency(notif_bss_info->channel);
#else
	freq = ieee80211_channel_to_frequency(notif_bss_info->channel, band->band);
#endif
	channel = ieee80211_get_channel(wiphy, freq);
	if (!channel) {
		WL_ERR(("No valid channel: %u\n", freq));
		kfree(notif_bss_info);
		return -EINVAL;
	}

	WL_DBG(("SSID : \"%s\", rssi %d, channel %d, capability : 0x04%x, bssid %pM "
			"mgmt_type %d frame_len %d\n", bi->SSID,
			notif_bss_info->rssi, notif_bss_info->channel,
			mgmt->u.beacon.capab_info, &bi->BSSID, mgmt_type,
			notif_bss_info->frame_len));

	signal = notif_bss_info->rssi * 100;

	if (!mgmt->u.probe_resp.timestamp) {
		struct timeval tv;

		do_gettimeofday(&tv);
		mgmt->u.probe_resp.timestamp = ((u64)tv.tv_sec * 1000000)
						+ tv.tv_usec;
	}

	cbss = cfg80211_inform_bss_frame(wiphy, channel, mgmt,
		le16_to_cpu(notif_bss_info->frame_len), signal, GFP_KERNEL);
	if (unlikely(!cbss)) {
		WL_ERR(("cfg80211_inform_bss_frame error\n"));
		kfree(notif_bss_info);
		return -EINVAL;
	}

	cfg80211_put_bss(cbss);
	kfree(notif_bss_info);

	return err;
}

static s32 wl_inform_ibss(struct wl_priv *wl, const u8 *bssid)
{
	struct net_device *ndev = wl_to_prmry_ndev(wl);
	struct wiphy *wiphy = wl_to_wiphy(wl);
	struct wl_bss_info *bi = NULL;
	struct ieee80211_channel *notify_channel;
	struct ieee80211_supported_band *band;
	struct cfg80211_bss *bss;
	s32 err = 0;
	u16 channel;
	u32 freq;
	u32 wsec = 0;
	u16 notify_capability;
	u16 notify_interval;
	u8 *notify_ie;
	size_t notify_ielen;
	s32 notify_signal;

	WL_TRACE(("Enter\n"));

	if (wl->scan_request) {
		wl_notify_escan_complete(wl, ndev, true, true);
	}

	mutex_lock(&wl->usr_sync);

	*(u32 *)wl->extra_buf = htod32(WL_EXTRA_BUF_MAX);
	err = wldev_ioctl(ndev, WLC_GET_BSS_INFO, wl->extra_buf,
					WL_EXTRA_BUF_MAX, false);
	if (err) {
		WL_ERR(("Failed to get bss info for IBSS\n"));
		err = -EIO;
		goto CleanUp;
	}
	bi = (struct wl_bss_info *)(wl->extra_buf + 4);

	if (memcmp(bssid, &bi->BSSID, ETHER_ADDR_LEN)) {
		WL_ERR(("BSSID mismatch: Inform %02x:%02x:%02x:%02x:%02x:%02x,"
					"%02x:%02x:%02x:%02x:%02x:%02x\n",
					bssid[0], bssid[1], bssid[2], bssid[3], bssid[4], bssid[5],
					bi->BSSID.octet[0], bi->BSSID.octet[1], bi->BSSID.octet[2],
					bi->BSSID.octet[3], bi->BSSID.octet[4],
					bi->BSSID.octet[5]));
		err = -EINVAL;
		goto CleanUp;
	}

	err = wldev_iovar_getint(ndev, "wsec", &wsec);
	if (err) {
		WL_ERR(("wsec failed: %d\n", err));
		err = -EIO;
		goto CleanUp;
	}

	channel = bi->ctl_ch ? bi->ctl_ch :
				CHSPEC_CHANNEL(dtohchanspec(bi->chanspec));
	if (channel <= CH_MAX_2G_CHANNEL)
		band = wiphy->bands[IEEE80211_BAND_2GHZ];
	else
		band = wiphy->bands[IEEE80211_BAND_5GHZ];

#if LINUX_VERSION_CODE == KERNEL_VERSION(2, 6, 38) && !defined(WL_COMPAT_WIRELESS)
	freq = ieee80211_channel_to_frequency(channel);
	(void)band->band;
#else
	freq = ieee80211_channel_to_frequency(channel, band->band);
#endif
	notify_channel = ieee80211_get_channel(wiphy, freq);

	notify_capability = dtoh16(bi->capability);
	notify_interval = dtoh16(bi->beacon_period);
	notify_ie = (u8 *)bi + dtoh16(bi->ie_offset);
	notify_ielen = dtoh32(bi->ie_length);
	notify_signal = (int16)dtoh16(bi->RSSI) * 100;

	if (wl->p2p_supported) {
		notify_capability |= DOT11_CAP_IBSS;
		if (wsec)
			notify_capability |= DOT11_CAP_PRIVACY;
	}

	WL_DBG(("BSSID %02x:%02x:%02x:%02x:%02x:%02x",
			bssid[0], bssid[1], bssid[2], bssid[3], bssid[4], bssid[5]));
	WL_INFO(("channel: %d(%d)\n", channel, freq));
	WL_INFO(("capability: %X\n", notify_capability));
	WL_INFO(("beacon interval: %d ms\n", notify_interval));
	WL_INFO(("signal: %d dBm\n", notify_signal));
	WL_INFO(("ie_len: %d\n", notify_ielen));
	bss = cfg80211_inform_bss(wiphy, notify_channel, bssid, 0,
				notify_capability, notify_interval,
				notify_ie, notify_ielen, notify_signal, GFP_KERNEL);
	if (!bss) {
		WL_ERR(("cfg80211_inform_bss() Failed\n"));
		err = -ENOMEM;
		goto CleanUp;
	}

	cfg80211_put_bss(bss);
	err = 0;

CleanUp:

	mutex_unlock(&wl->usr_sync);

	WL_TRACE(("Exit\n"));
	return err;
}

static bool wl_is_linkup(struct wl_priv *wl, const wl_event_msg_t *e, struct net_device *ndev)
{
	u32 event = ntoh32(e->event_type);
	u32 status =  ntoh32(e->status);
	u16 flags = ntoh16(e->flags);

	WL_DBG(("event %d, status %d flags %x\n", event, status, flags));
	if (event == WLC_E_SET_SSID) {
		if (status == WLC_E_STATUS_SUCCESS) {
			return true;
		}
	} else if (event == WLC_E_LINK) {
		if (flags & WLC_EVENT_MSG_LINK)
			if (!wl_is_ibssmode(wl, ndev))
				return true;
	}

	WL_DBG(("wl_is_linkup false\n"));
	return false;
}

static bool wl_is_linkdown(struct wl_priv *wl, const wl_event_msg_t *e)
{
	u32 event = ntoh32(e->event_type);
	u16 flags = ntoh16(e->flags);

	if (event == WLC_E_DEAUTH_IND ||
	event == WLC_E_DISASSOC_IND ||
	event == WLC_E_DISASSOC ||
	event == WLC_E_DEAUTH) {
		return true;
	} else if (event == WLC_E_LINK) {
		if (!(flags & WLC_EVENT_MSG_LINK))
			return true;
	}

	return false;
}

static bool wl_is_nonetwork(struct wl_priv *wl, const wl_event_msg_t *e)
{
	u32 event = ntoh32(e->event_type);
	u32 status = ntoh32(e->status);

	if (event == WLC_E_LINK && status == WLC_E_STATUS_NO_NETWORKS)
		return true;
	if (event == WLC_E_SET_SSID && status != WLC_E_STATUS_SUCCESS)
		return true;

	return false;
}

/* The mainline kernel >= 3.2.0 has support for indicating new/del station
 * to AP/P2P GO via events. If this change is backported to kernel for which
 * this driver is being built, then define WL_CFG80211_STA_EVENT. You
 * should use this new/del sta event mechanism for BRCM supplicant >= 22.
 */
static s32
wl_notify_connect_status_ap(struct wl_priv *wl, struct net_device *ndev,
	const wl_event_msg_t *e, void *data)
{
	s32 err = 0;
	u32 event = ntoh32(e->event_type);
	u32 reason = ntoh32(e->reason);
	u32 len = ntoh32(e->datalen);

#if (LINUX_VERSION_CODE < KERNEL_VERSION(3, 2, 0)) && !defined(WL_CFG80211_STA_EVENT)
	bool isfree = false;
	u8 *mgmt_frame;
	u8 bsscfgidx = e->bsscfgidx;
	s32 freq;
	s32 channel;
	u8 body[WL_FRAME_LEN];
	u16 fc = 0;
	struct ieee80211_supported_band *band;
	struct ether_addr da;
	struct ether_addr bssid;
	struct wiphy *wiphy = wl_to_wiphy(wl);
	channel_info_t ci;
#else
	struct station_info sinfo;
#endif /* (LINUX_VERSION_CODE < KERNEL_VERSION(3, 2, 0)) && !WL_CFG80211_STA_EVENT */


#if (LINUX_VERSION_CODE < KERNEL_VERSION(3, 2, 0)) && !defined(WL_CFG80211_STA_EVENT)
	memset(body, 0, sizeof(body));
	memset(&bssid, 0, ETHER_ADDR_LEN);
	WL_DBG(("Enter event %d ndev %p\n", event, ndev));
	if (wl_get_mode_by_netdev(wl, ndev) == WL_INVALID)
		return WL_INVALID;

	if (len > WL_FRAME_LEN) {
		WL_ERR(("Received frame length %d from dongle is greater than"
			" allocated body buffer len %d", len, WL_FRAME_LEN));
		goto exit;
	}
	memcpy(body, data, len);
	wldev_iovar_getbuf_bsscfg(ndev, "cur_etheraddr",
		NULL, 0, wl->ioctl_buf, WLC_IOCTL_MAXLEN, bsscfgidx, &wl->ioctl_buf_sync);
	memcpy(da.octet, wl->ioctl_buf, ETHER_ADDR_LEN);
	err = wldev_ioctl(ndev, WLC_GET_BSSID, &bssid, ETHER_ADDR_LEN, false);
	switch (event) {
		case WLC_E_ASSOC_IND:
			fc = FC_ASSOC_REQ;
			break;
		case WLC_E_REASSOC_IND:
			fc = FC_REASSOC_REQ;
			break;
		case WLC_E_DISASSOC_IND:
			fc = FC_DISASSOC;
			break;
		case WLC_E_DEAUTH_IND:
			fc = FC_DISASSOC;
			break;
		case WLC_E_DEAUTH:
			fc = FC_DISASSOC;
			break;
		default:
			fc = 0;
			goto exit;
	}
	if ((err = wldev_ioctl(ndev, WLC_GET_CHANNEL, &ci, sizeof(ci), false)))
		return err;

	channel = dtoh32(ci.hw_channel);
	if (channel <= CH_MAX_2G_CHANNEL)
		band = wiphy->bands[IEEE80211_BAND_2GHZ];
	else
		band = wiphy->bands[IEEE80211_BAND_5GHZ];
	if (!band) {
		WL_ERR(("No valid band"));
		return -EINVAL;
	}
#if LINUX_VERSION_CODE == KERNEL_VERSION(2, 6, 38) && !defined(WL_COMPAT_WIRELESS)
	freq = ieee80211_channel_to_frequency(channel);
#else
	freq = ieee80211_channel_to_frequency(channel, band->band);
#endif

	err = wl_frame_get_mgmt(fc, &da, &e->addr, &bssid,
		&mgmt_frame, &len, body);
	if (err < 0)
		goto exit;
	isfree = true;

	if (event == WLC_E_ASSOC_IND && reason == DOT11_SC_SUCCESS) {
		cfg80211_rx_mgmt(ndev, freq, mgmt_frame, len, GFP_ATOMIC);
	} else if (event == WLC_E_DISASSOC_IND) {
		cfg80211_rx_mgmt(ndev, freq, mgmt_frame, len, GFP_ATOMIC);
	} else if ((event == WLC_E_DEAUTH_IND) || (event == WLC_E_DEAUTH)) {
		cfg80211_rx_mgmt(ndev, freq, mgmt_frame, len, GFP_ATOMIC);
	}

exit:
	if (isfree)
		kfree(mgmt_frame);
	return err;
#else /* LINUX_VERSION_CODE < KERNEL_VERSION(3, 2, 0) && !WL_CFG80211_STA_EVENT */
	sinfo.filled = 0;
	if (((event == WLC_E_ASSOC_IND) || (event == WLC_E_REASSOC_IND)) &&
		reason == DOT11_SC_SUCCESS) {
		sinfo.filled = STATION_INFO_ASSOC_REQ_IES;
		if (!data) {
			WL_ERR(("No IEs present in ASSOC/REASSOC_IND"));
			return -EINVAL;
		}
		sinfo.assoc_req_ies = data;
		sinfo.assoc_req_ies_len = len;
		cfg80211_new_sta(ndev, e->addr.octet, &sinfo, GFP_ATOMIC);
	} else if (event == WLC_E_DISASSOC_IND) {
		cfg80211_del_sta(ndev, e->addr.octet, GFP_ATOMIC);
	} else if ((event == WLC_E_DEAUTH_IND) || (event == WLC_E_DEAUTH)) {
		cfg80211_del_sta(ndev, e->addr.octet, GFP_ATOMIC);
	}
#endif /* LINUX_VERSION_CODE < KERNEL_VERSION(3, 2, 0) && !WL_CFG80211_STA_EVENT */
	return err;
}

static s32
wl_notify_connect_status(struct wl_priv *wl, struct net_device *ndev,
	const wl_event_msg_t *e, void *data)
{
	bool act;
	s32 err = 0;
	u32 event = ntoh32(e->event_type);
	u32 reason;

	if (wl_get_mode_by_netdev(wl, ndev) == WL_MODE_AP) {
		wl_notify_connect_status_ap(wl, ndev, e, data);
	} else {
		WL_DBG(("wl_notify_connect_status : event %d status : %d ndev %p\n",
			ntoh32(e->event_type), ntoh32(e->status), ndev));
		if((event == WLC_E_DEAUTH_IND) || (event == WLC_E_DISASSOC_IND)) {
			reason = ntoh32(e->reason);
			wl->deauth_reason = reason;
			WL_ERR(("Received %s event with reason code: %d\n",
			(event == WLC_E_DEAUTH_IND)?
			"WLC_E_DEAUTH_IND":"WLC_E_DISASSOC_IND", reason));
		}
		if (wl_is_linkup(wl, e, ndev)) {
			wl_link_up(wl);
			act = true;
			wl_update_prof(wl, ndev, e, &act, WL_PROF_ACT);
			wl_update_prof(wl, ndev, NULL, (void *)&e->addr, WL_PROF_BSSID);
			wl->deauth_reason = 0;
			if (wl_is_ibssmode(wl, ndev)) {
				wl_ibss_join_done(wl, ndev, e, data, true);
				WL_DBG(("wl_ibss_join_done succeeded\n"));
			} else {
				if (!wl_get_drv_status(wl, DISCONNECTING, ndev)) {
					printk("wl_bss_connect_done succeeded\n");
					wl_bss_connect_done(wl, ndev, e, data, true);
					WL_DBG(("joined in BSS network \"%s\"\n",
					((struct wlc_ssid *)
					 wl_read_prof(wl, ndev, WL_PROF_SSID))->SSID));
				}
			}
		} else if (wl_is_linkdown(wl, e)) {
			if (wl->scan_request) {
				if (wl->escan_on) {
					wl_notify_escan_complete(wl, ndev, true, true);
				} else {
					del_timer_sync(&wl->scan_timeout);
					wl_iscan_aborted(wl);
				}
			}
			if (wl_get_drv_status(wl, CONNECTED, ndev)) {
				scb_val_t scbval;
				u8 *curbssid = wl_read_prof(wl, ndev, WL_PROF_BSSID);
				wl_clr_drv_status(wl, CONNECTED, ndev);
				if (! wl_get_drv_status(wl, DISCONNECTING, ndev)) {
					/* To make sure disconnect, explictly send dissassoc
					*  for BSSID 00:00:00:00:00:00 issue
					*/
					scbval.val = WLAN_REASON_DEAUTH_LEAVING;

					memcpy(&scbval.ea, curbssid, ETHER_ADDR_LEN);
					scbval.val = htod32(scbval.val);
					wldev_ioctl(ndev, WLC_DISASSOC, &scbval,
						sizeof(scb_val_t), true);
					WL_ERR(("link down, calling cfg80211_disconnected"
					" with deauth_reason:%d\n", wl->deauth_reason));
					if (!wl_is_ibssmode(wl, ndev))
						cfg80211_disconnected(ndev, wl->deauth_reason,
							NULL, 0, GFP_KERNEL);
					wl_link_down(wl);
					wl_init_prof(wl, ndev);
				}
			}
			else if (wl_get_drv_status(wl, CONNECTING, ndev)) {
				printk("link down, during connecting\n");
				if (wl_is_ibssmode(wl, ndev))
					wl_ibss_join_done(wl, ndev, e, data, false);
				else
					wl_bss_connect_done(wl, ndev, e, data, false);
			}
			wl_clr_drv_status(wl, DISCONNECTING, ndev);

		} else if (wl_is_nonetwork(wl, e)) {
			printk("connect failed event=%d e->status 0x%x\n",
				event, (int)ntoh32(e->status));
			/* Clean up any pending scan request */
			if (wl->scan_request) {
				if (wl->escan_on) {
					wl_notify_escan_complete(wl, ndev, true, true);
				} else {
					del_timer_sync(&wl->scan_timeout);
					wl_iscan_aborted(wl);
				}
			}
			if (wl_get_drv_status(wl, CONNECTING, ndev))
				wl_bss_connect_done(wl, ndev, e, data, false);
		} else {
			printk("%s nothing\n", __FUNCTION__);
		}
	}
	return err;
}

static s32
wl_notify_roaming_status(struct wl_priv *wl, struct net_device *ndev,
	const wl_event_msg_t *e, void *data)
{
	bool act;
	s32 err = 0;
	u32 event = be32_to_cpu(e->event_type);
	u32 status = be32_to_cpu(e->status);
	WL_DBG(("Enter \n"));
	if (event == WLC_E_ROAM && status == WLC_E_STATUS_SUCCESS) {
		if (wl_get_drv_status(wl, CONNECTED, ndev))
			wl_bss_roaming_done(wl, ndev, e, data);
		else
			wl_bss_connect_done(wl, ndev, e, data, true);
		act = true;
		wl_update_prof(wl, ndev, e, &act, WL_PROF_ACT);
		wl_update_prof(wl, ndev, NULL, (void *)&e->addr, WL_PROF_BSSID);
	}
	return err;
}

static s32 wl_get_assoc_ies(struct wl_priv *wl, struct net_device *ndev)
{
	wl_assoc_info_t assoc_info;
	struct wl_connect_info *conn_info = wl_to_conn(wl);
	s32 err = 0;

	WL_DBG(("Enter \n"));
	err = wldev_iovar_getbuf(ndev, "assoc_info", NULL, 0, wl->extra_buf,
		WL_ASSOC_INFO_MAX, NULL);
	if (unlikely(err)) {
		WL_ERR(("could not get assoc info (%d)\n", err));
		return err;
	}
	memcpy(&assoc_info, wl->extra_buf, sizeof(wl_assoc_info_t));
	assoc_info.req_len = htod32(assoc_info.req_len);
	assoc_info.resp_len = htod32(assoc_info.resp_len);
	assoc_info.flags = htod32(assoc_info.flags);
	if (conn_info->req_ie_len) {
		conn_info->req_ie_len = 0;
		bzero(conn_info->req_ie, sizeof(conn_info->req_ie));
	}
	if (conn_info->resp_ie_len) {
		conn_info->resp_ie_len = 0;
		bzero(conn_info->resp_ie, sizeof(conn_info->resp_ie));
	}
	if (assoc_info.req_len) {
		err = wldev_iovar_getbuf(ndev, "assoc_req_ies", NULL, 0, wl->extra_buf,
			WL_ASSOC_INFO_MAX, NULL);
		if (unlikely(err)) {
			WL_ERR(("could not get assoc req (%d)\n", err));
			return err;
		}
		conn_info->req_ie_len = assoc_info.req_len - sizeof(struct dot11_assoc_req);
		if (assoc_info.flags & WLC_ASSOC_REQ_IS_REASSOC) {
			conn_info->req_ie_len -= ETHER_ADDR_LEN;
		}
		if (conn_info->req_ie_len <= MAX_REQ_LINE)
			memcpy(conn_info->req_ie, wl->extra_buf, conn_info->req_ie_len);
		else {
			WL_ERR(("%s IE size %d above max %d size \n",
				__FUNCTION__, conn_info->req_ie_len, MAX_REQ_LINE));
			return err;
		}
	} else {
		conn_info->req_ie_len = 0;
	}
	if (assoc_info.resp_len) {
		err = wldev_iovar_getbuf(ndev, "assoc_resp_ies", NULL, 0, wl->extra_buf,
			WL_ASSOC_INFO_MAX, NULL);
		if (unlikely(err)) {
			WL_ERR(("could not get assoc resp (%d)\n", err));
			return err;
		}
		conn_info->resp_ie_len = assoc_info.resp_len -sizeof(struct dot11_assoc_resp);
		if (conn_info->resp_ie_len <= MAX_REQ_LINE)
			memcpy(conn_info->resp_ie, wl->extra_buf, conn_info->resp_ie_len);
		else {
			WL_ERR(("%s IE size %d above max %d size \n",
				__FUNCTION__, conn_info->resp_ie_len, MAX_REQ_LINE));
			return err;
		}
	} else {
		conn_info->resp_ie_len = 0;
	}
	WL_DBG(("req len (%d) resp len (%d)\n", conn_info->req_ie_len,
		conn_info->resp_ie_len));

	return err;
}

static void wl_ch_to_chanspec(int ch, struct wl_join_params *join_params,
        size_t *join_params_size)
{
	chanspec_t chanspec = 0;

	if (ch != 0) {
		join_params->params.chanspec_num = 1;
		join_params->params.chanspec_list[0] = ch;

		if (join_params->params.chanspec_list[0] <= CH_MAX_2G_CHANNEL)
			chanspec |= WL_CHANSPEC_BAND_2G;
		else
			chanspec |= WL_CHANSPEC_BAND_5G;

		chanspec |= WL_CHANSPEC_BW_20;
		chanspec |= WL_CHANSPEC_CTL_SB_NONE;

		*join_params_size += WL_ASSOC_PARAMS_FIXED_SIZE +
			join_params->params.chanspec_num * sizeof(chanspec_t);

		join_params->params.chanspec_list[0]  &= WL_CHANSPEC_CHAN_MASK;
		join_params->params.chanspec_list[0] |= chanspec;
		join_params->params.chanspec_list[0] =
			htodchanspec(join_params->params.chanspec_list[0]);

		join_params->params.chanspec_num =
			htod32(join_params->params.chanspec_num);

		WL_DBG(("%s  join_params->params.chanspec_list[0]= %X\n",
			__FUNCTION__, join_params->params.chanspec_list[0]));

	}
}

static s32 wl_update_bss_info(struct wl_priv *wl, struct net_device *ndev)
{
	struct cfg80211_bss *bss;
	struct wl_bss_info *bi;
	struct wlc_ssid *ssid;
	struct bcm_tlv *tim;
	s32 beacon_interval;
	s32 dtim_period;
	size_t ie_len;
	u8 *ie;
	u8 *curbssid;
	s32 err = 0;
	struct wiphy *wiphy;

	wiphy = wl_to_wiphy(wl);

	if (wl_is_ibssmode(wl, ndev))
		return err;

	ssid = (struct wlc_ssid *)wl_read_prof(wl, ndev, WL_PROF_SSID);
	curbssid = wl_read_prof(wl, ndev, WL_PROF_BSSID);
	bss = cfg80211_get_bss(wiphy, NULL, curbssid,
		ssid->SSID, ssid->SSID_len, WLAN_CAPABILITY_ESS,
		WLAN_CAPABILITY_ESS);

	mutex_lock(&wl->usr_sync);
	if (!bss) {
		WL_DBG(("Could not find the AP\n"));
		*(u32 *) wl->extra_buf = htod32(WL_EXTRA_BUF_MAX);
		err = wldev_ioctl(ndev, WLC_GET_BSS_INFO,
			wl->extra_buf, WL_EXTRA_BUF_MAX, false);
		if (unlikely(err)) {
			WL_ERR(("Could not get bss info %d\n", err));
			goto update_bss_info_out;
		}
		bi = (struct wl_bss_info *)(wl->extra_buf + 4);
		if (memcmp(bi->BSSID.octet, curbssid, ETHER_ADDR_LEN)) {
			err = -EIO;
			goto update_bss_info_out;
		}
		err = wl_inform_single_bss(wl, bi);
		if (unlikely(err))
			goto update_bss_info_out;

		ie = ((u8 *)bi) + bi->ie_offset;
		ie_len = bi->ie_length;
		beacon_interval = cpu_to_le16(bi->beacon_period);
	} else {
		WL_DBG(("Found the AP in the list - BSSID %pM\n", bss->bssid));
		ie = bss->information_elements;
		ie_len = bss->len_information_elements;
		beacon_interval = bss->beacon_interval;
		cfg80211_put_bss(bss);
	}

	tim = bcm_parse_tlvs(ie, ie_len, WLAN_EID_TIM);
	if (tim) {
		dtim_period = tim->data[1];
	} else {
		/*
		* active scan was done so we could not get dtim
		* information out of probe response.
		* so we speficially query dtim information.
		*/
		err = wldev_ioctl(ndev, WLC_GET_DTIMPRD,
			&dtim_period, sizeof(dtim_period), false);
		if (unlikely(err)) {
			WL_ERR(("WLC_GET_DTIMPRD error (%d)\n", err));
			goto update_bss_info_out;
		}
	}

	wl_update_prof(wl, ndev, NULL, &beacon_interval, WL_PROF_BEACONINT);
	wl_update_prof(wl, ndev, NULL, &dtim_period, WL_PROF_DTIMPERIOD);

update_bss_info_out:
	mutex_unlock(&wl->usr_sync);
	return err;
}

static s32
wl_bss_roaming_done(struct wl_priv *wl, struct net_device *ndev,
	const wl_event_msg_t *e, void *data)
{
	struct wl_connect_info *conn_info = wl_to_conn(wl);
	s32 err = 0;
	u8 *curbssid;

	wl_get_assoc_ies(wl, ndev);
	wl_update_prof(wl, ndev, NULL, (void *)(e->addr.octet), WL_PROF_BSSID);
	curbssid = wl_read_prof(wl, ndev, WL_PROF_BSSID);
	wl_update_bss_info(wl, ndev);
	wl_update_pmklist(ndev, wl->pmk_list, err);
	cfg80211_roamed(ndev,
#if LINUX_VERSION_CODE > KERNEL_VERSION(2, 6, 39)
		NULL,
#endif
		curbssid,
		conn_info->req_ie, conn_info->req_ie_len,
		conn_info->resp_ie, conn_info->resp_ie_len, GFP_KERNEL);
	WL_DBG(("Report roaming result\n"));

	wl_set_drv_status(wl, CONNECTED, ndev);

	return err;
}

static s32
wl_bss_connect_done(struct wl_priv *wl, struct net_device *ndev,
	const wl_event_msg_t *e, void *data, bool completed)
{
	struct wl_connect_info *conn_info = wl_to_conn(wl);
	s32 err = 0;
	u8 *curbssid = wl_read_prof(wl, ndev, WL_PROF_BSSID);

	WL_DBG((" enter\n"));
	if (wl->scan_request) {
		wl_notify_escan_complete(wl, ndev, true, true);
	}
	if (wl_get_drv_status(wl, CONNECTING, ndev)) {
		wl_clr_drv_status(wl, CONNECTING, ndev);
		if (completed) {
			wl_get_assoc_ies(wl, ndev);
			wl_update_prof(wl, ndev, NULL, (void *)(e->addr.octet), WL_PROF_BSSID);
			curbssid = wl_read_prof(wl, ndev, WL_PROF_BSSID);
			wl_update_bss_info(wl, ndev);
			wl_update_pmklist(ndev, wl->pmk_list, err);
			wl_set_drv_status(wl, CONNECTED, ndev);
		}
		cfg80211_connect_result(ndev,
			curbssid,
			conn_info->req_ie,
			conn_info->req_ie_len,
			conn_info->resp_ie,
			conn_info->resp_ie_len,
			completed ? WLAN_STATUS_SUCCESS : WLAN_STATUS_AUTH_TIMEOUT,
			GFP_KERNEL);
		if (completed)
			WL_INFO(("Report connect result - connection succeeded\n"));
		else
			WL_ERR(("Report connect result - connection failed\n"));
	}
	return err;
}

static s32
wl_ibss_join_done(struct wl_priv *wl, struct net_device *ndev,
	const wl_event_msg_t *e, void *data, bool completed)
{
	s32 err = 0;

	WL_TRACE(("Enter\n"));

	if (wl->scan_request) {
		wl_notify_escan_complete(wl, ndev, true, true);
	}
	if (wl_get_drv_status(wl, CONNECTING, ndev)) {
		wl_clr_drv_status(wl, CONNECTING, ndev);
		if (completed) {
			err = wl_inform_ibss(wl, (u8 *)&e->addr);
			if (err) {
				WL_ERR(("wl_inform_ibss() failed: %d\n", err));
			}
			wl_set_drv_status(wl, CONNECTED, ndev);

			cfg80211_ibss_joined(ndev, (u8 *)&e->addr, GFP_KERNEL);
			WL_DBG(("cfg80211_ibss_joined() called with valid BSSID\n"));
		}
	}

	WL_TRACE(("Exit\n"));
	return err;
}

static s32
wl_notify_mic_status(struct wl_priv *wl, struct net_device *ndev,
	const wl_event_msg_t *e, void *data)
{
	u16 flags = ntoh16(e->flags);
	enum nl80211_key_type key_type;

	mutex_lock(&wl->usr_sync);
	if (flags & WLC_EVENT_MSG_GROUP)
		key_type = NL80211_KEYTYPE_GROUP;
	else
		key_type = NL80211_KEYTYPE_PAIRWISE;

	cfg80211_michael_mic_failure(ndev, (u8 *)&e->addr, key_type, -1,
		NULL, GFP_KERNEL);
	mutex_unlock(&wl->usr_sync);

	return 0;
}

#ifdef PNO_SUPPORT
static s32
wl_notify_pfn_status(struct wl_priv *wl, struct net_device *ndev,
	const wl_event_msg_t *e, void *data)
{
	WL_ERR((" PNO Event\n"));

	mutex_lock(&wl->usr_sync);
#ifndef WL_SCHED_SCAN
	/* TODO: Use cfg80211_sched_scan_results(wiphy); */
	cfg80211_disconnected(ndev, 0, NULL, 0, GFP_KERNEL);
#else
	/* If cfg80211 scheduled scan is supported, report the pno results via sched
	 * scan results
	 */
	wl_notify_sched_scan_results(wl, ndev, e, data);
#endif /* WL_SCHED_SCAN */
	mutex_unlock(&wl->usr_sync);
	return 0;
}
#endif /* PNO_SUPPORT */

static s32
wl_notify_scan_status(struct wl_priv *wl, struct net_device *ndev,
	const wl_event_msg_t *e, void *data)
{
	struct channel_info channel_inform;
	struct wl_scan_results *bss_list;
	u32 len = WL_SCAN_BUF_MAX;
	s32 err = 0;
	unsigned long flags;

	WL_DBG(("Enter \n"));
	if (!wl_get_drv_status(wl, SCANNING, ndev)) {
		WL_ERR(("scan is not ready \n"));
		return err;
	}
	if (wl->iscan_on && wl->iscan_kickstart)
		return wl_wakeup_iscan(wl_to_iscan(wl));

	mutex_lock(&wl->usr_sync);
	wl_clr_drv_status(wl, SCANNING, ndev);
	err = wldev_ioctl(ndev, WLC_GET_CHANNEL, &channel_inform,
		sizeof(channel_inform), false);
	if (unlikely(err)) {
		WL_ERR(("scan busy (%d)\n", err));
		goto scan_done_out;
	}
	channel_inform.scan_channel = dtoh32(channel_inform.scan_channel);
	if (unlikely(channel_inform.scan_channel)) {

		WL_DBG(("channel_inform.scan_channel (%d)\n",
			channel_inform.scan_channel));
	}
	wl->bss_list = wl->scan_results;
	bss_list = wl->bss_list;
	memset(bss_list, 0, len);
	bss_list->buflen = htod32(len);
	err = wldev_ioctl(ndev, WLC_SCAN_RESULTS, bss_list, len, false);
	if (unlikely(err)) {
		WL_ERR(("%s Scan_results error (%d)\n", ndev->name, err));
		err = -EINVAL;
		goto scan_done_out;
	}
	bss_list->buflen = dtoh32(bss_list->buflen);
	bss_list->version = dtoh32(bss_list->version);
	bss_list->count = dtoh32(bss_list->count);

	err = wl_inform_bss(wl);

scan_done_out:
	del_timer_sync(&wl->scan_timeout);
	spin_lock_irqsave(&wl->cfgdrv_lock, flags);
	if (wl->scan_request) {
		WL_DBG(("cfg80211_scan_done\n"));
		cfg80211_scan_done(wl->scan_request, false);
		wl->scan_request = NULL;
	}
	spin_unlock_irqrestore(&wl->cfgdrv_lock, flags);
	mutex_unlock(&wl->usr_sync);
	return err;
}
static s32
wl_frame_get_mgmt(u16 fc, const struct ether_addr *da,
	const struct ether_addr *sa, const struct ether_addr *bssid,
	u8 **pheader, u32 *body_len, u8 *pbody)
{
	struct dot11_management_header *hdr;
	u32 totlen = 0;
	s32 err = 0;
	u8 *offset;
	u32 prebody_len = *body_len;
	switch (fc) {
		case FC_ASSOC_REQ:
			/* capability , listen interval */
			totlen = DOT11_ASSOC_REQ_FIXED_LEN;
			*body_len += DOT11_ASSOC_REQ_FIXED_LEN;
			break;

		case FC_REASSOC_REQ:
			/* capability, listen inteval, ap address */
			totlen = DOT11_REASSOC_REQ_FIXED_LEN;
			*body_len += DOT11_REASSOC_REQ_FIXED_LEN;
			break;
	}
	totlen += DOT11_MGMT_HDR_LEN + prebody_len;
	*pheader = kzalloc(totlen, GFP_KERNEL);
	if (*pheader == NULL) {
		WL_ERR(("memory alloc failed \n"));
		return -ENOMEM;
	}
	hdr = (struct dot11_management_header *) (*pheader);
	hdr->fc = htol16(fc);
	hdr->durid = 0;
	hdr->seq = 0;
	offset = (u8*)(hdr + 1) + (totlen - DOT11_MGMT_HDR_LEN - prebody_len);
	bcopy((const char*)da, (u8*)&hdr->da, ETHER_ADDR_LEN);
	bcopy((const char*)sa, (u8*)&hdr->sa, ETHER_ADDR_LEN);
	bcopy((const char*)bssid, (u8*)&hdr->bssid, ETHER_ADDR_LEN);
	bcopy((const char*)pbody, offset, prebody_len);
	*body_len = totlen;
	return err;
}
static s32
wl_notify_rx_mgmt_frame(struct wl_priv *wl, struct net_device *ndev,
	const wl_event_msg_t *e, void *data)
{
	struct ieee80211_supported_band *band;
	struct wiphy *wiphy = wl_to_wiphy(wl);
	struct ether_addr da;
	struct ether_addr bssid;
	bool isfree = false;
	s32 err = 0;
	s32 freq;
	struct net_device *dev = NULL;
	wifi_p2p_pub_act_frame_t *act_frm = NULL;
	wifi_p2p_action_frame_t *p2p_act_frm = NULL;
	wifi_p2psd_gas_pub_act_frame_t *sd_act_frm = NULL;
	wl_event_rx_frame_data_t *rxframe =
		(wl_event_rx_frame_data_t*)data;
	u32 event = ntoh32(e->event_type);
	u8 *mgmt_frame;
	u8 bsscfgidx = e->bsscfgidx;
	u32 mgmt_frame_len = ntoh32(e->datalen) - sizeof(wl_event_rx_frame_data_t);
	u16 channel = ((ntoh16(rxframe->channel) & WL_CHANSPEC_CHAN_MASK));

	memset(&bssid, 0, ETHER_ADDR_LEN);

	if (wl->p2p_net == ndev) {
		dev = wl_to_prmry_ndev(wl);
	} else {
		dev = ndev;
	}

	if (channel <= CH_MAX_2G_CHANNEL)
		band = wiphy->bands[IEEE80211_BAND_2GHZ];
	else
		band = wiphy->bands[IEEE80211_BAND_5GHZ];
	if (!band) {
		WL_ERR(("No valid band"));
		return -EINVAL;
	}

	if ((event == WLC_E_P2P_PROBREQ_MSG) &&
		wl->p2p && wl_get_p2p_status(wl, GO_NEG_PHASE)) {
		WL_DBG(("Filtering P2P probe_req while being in GO-Neg state\n"));
		goto exit;
	}

#if LINUX_VERSION_CODE == KERNEL_VERSION(2, 6, 38) && !defined(WL_COMPAT_WIRELESS)
	freq = ieee80211_channel_to_frequency(channel);
#else
	freq = ieee80211_channel_to_frequency(channel, band->band);
#endif
	if (event == WLC_E_ACTION_FRAME_RX) {
		wldev_iovar_getbuf_bsscfg(dev, "cur_etheraddr",
			NULL, 0, wl->ioctl_buf, WLC_IOCTL_MAXLEN, bsscfgidx, &wl->ioctl_buf_sync);

		wldev_ioctl(dev, WLC_GET_BSSID, &bssid, ETHER_ADDR_LEN, false);
		memcpy(da.octet, wl->ioctl_buf, ETHER_ADDR_LEN);
		err = wl_frame_get_mgmt(FC_ACTION, &da, &e->addr, &bssid,
			&mgmt_frame, &mgmt_frame_len,
			(u8 *)((wl_event_rx_frame_data_t *)rxframe + 1));
		if (err < 0) {
			WL_ERR(("%s: Error in receiving action frame len %d channel %d freq %d\n",
				__func__, mgmt_frame_len, channel, freq));
			goto exit;
		}
		isfree = true;
		if (wl_cfgp2p_is_pub_action(&mgmt_frame[DOT11_MGMT_HDR_LEN],
			mgmt_frame_len - DOT11_MGMT_HDR_LEN)) {
			act_frm = (wifi_p2p_pub_act_frame_t *)
					(&mgmt_frame[DOT11_MGMT_HDR_LEN]);
		} else if (wl_cfgp2p_is_p2p_action(&mgmt_frame[DOT11_MGMT_HDR_LEN],
			mgmt_frame_len - DOT11_MGMT_HDR_LEN)) {
			p2p_act_frm = (wifi_p2p_action_frame_t *)
					(&mgmt_frame[DOT11_MGMT_HDR_LEN]);
			(void) p2p_act_frm;
		} else if (wl_cfgp2p_is_gas_action(&mgmt_frame[DOT11_MGMT_HDR_LEN],
			mgmt_frame_len - DOT11_MGMT_HDR_LEN)) {
			sd_act_frm = (wifi_p2psd_gas_pub_act_frame_t *)
					(&mgmt_frame[DOT11_MGMT_HDR_LEN]);
			(void) sd_act_frm;
		}
		wl_cfgp2p_print_actframe(false, &mgmt_frame[DOT11_MGMT_HDR_LEN],
			mgmt_frame_len - DOT11_MGMT_HDR_LEN);
		/*
		 * After complete GO Negotiation, roll back to mpc mode
		 */
		if (act_frm && ((act_frm->subtype == P2P_PAF_GON_CONF) ||
			(act_frm->subtype == P2P_PAF_PROVDIS_RSP))) {
			wldev_iovar_setint(dev, "mpc", 1);
		}

		if (act_frm && (act_frm->subtype == P2P_PAF_GON_CONF)) {
			WL_DBG(("P2P: GO_NEG_PHASE status cleared \n"));
			wl_clr_p2p_status(wl, GO_NEG_PHASE);
		}

		if (act_frm && (act_frm->subtype == P2P_PAF_GON_RSP)) {
			/* Cancel the dwell time of req frame */
			WL_DBG(("P2P: Received GO NEG Resp frame, cancelling the dwell time\n"));
			wl_cfgp2p_set_p2p_mode(wl, WL_P2P_DISC_ST_SCAN, 0, 0,
				wl_to_p2p_bss_bssidx(wl, P2PAPI_BSSCFG_DEVICE));
		}
	} else {
		mgmt_frame = (u8 *)((wl_event_rx_frame_data_t *)rxframe + 1);
	}

	cfg80211_rx_mgmt(ndev, freq, mgmt_frame, mgmt_frame_len, GFP_ATOMIC);

	WL_DBG(("%s: mgmt_frame_len (%d) , e->datalen (%d), channel (%d), freq (%d)\n", __func__,
		mgmt_frame_len, ntoh32(e->datalen), channel, freq));

	if (isfree)
		kfree(mgmt_frame);
exit:
	return 0;
}

#ifdef WL_SCHED_SCAN
/* If target scan is not reliable, set the below define to "1" to do a
 * full escan
 */
#define FULL_ESCAN_ON_PFN_NET_FOUND		0
static s32
wl_notify_sched_scan_results(struct wl_priv *wl, struct net_device *ndev,
	const wl_event_msg_t *e, void *data)
{
	wl_pfn_net_info_t *netinfo, *pnetinfo;
	struct cfg80211_scan_request request;
	struct wiphy *wiphy	= wl_to_wiphy(wl);
	int err = 0;
	struct cfg80211_ssid ssid[MAX_PFN_LIST_COUNT];
	struct ieee80211_channel *channel = NULL;
	int channel_req = 0;
	int band = 0;
	struct wl_pfn_scanresults *pfn_result = (struct wl_pfn_scanresults *)data;

	WL_DBG(("Enter\n"));

	if (e->event_type == WLC_E_PFN_NET_LOST) {
		WL_DBG(("PFN NET LOST event. Do Nothing \n"));
		return 0;
	}
	WL_DBG(("PFN NET FOUND event. count:%d \n", pfn_result->count));
	if (pfn_result->count > 0) {
		int i;

		memset(&request, 0x00, sizeof(struct cfg80211_scan_request));
		memset(&ssid, 0x00, sizeof(ssid));
		request.wiphy = wiphy;

		pnetinfo = (wl_pfn_net_info_t *)(data + sizeof(wl_pfn_scanresults_t)
				- sizeof(wl_pfn_net_info_t));
		channel = (struct ieee80211_channel *)kzalloc(
			(sizeof(struct ieee80211_channel) * MAX_PFN_LIST_COUNT),
			GFP_KERNEL);
		if (!channel) {
			WL_ERR(("No memory"));
			err = -ENOMEM;
			goto out_err;
		}

		for (i = 0; i < pfn_result->count; i++) {
			netinfo = &pnetinfo[i];
			if (!netinfo) {
				WL_ERR(("Invalid netinfo ptr. index:%d", i));
				err = -EINVAL;
				goto out_err;
			}
			WL_DBG(("SSID:%s Channel:%d \n",
				netinfo->pfnsubnet.SSID, netinfo->pfnsubnet.channel));
			/* PFN result doesn't have all the info which are required by the supplicant
			 * (For e.g IEs) Do a target Escan so that sched scan results are reported
			 * via wl_inform_single_bss in the required format. Escan does require the
			 * scan request in the form of cfg80211_scan_request. For timebeing, create
			 * cfg80211_scan_request one out of the received PNO event.
			 */
			memcpy(ssid[i].ssid, netinfo->pfnsubnet.SSID,
				netinfo->pfnsubnet.SSID_len);
			ssid[i].ssid_len = netinfo->pfnsubnet.SSID_len;
			request.n_ssids++;

			channel_req = netinfo->pfnsubnet.channel;
			band = (channel_req <= CH_MAX_2G_CHANNEL) ? NL80211_BAND_2GHZ
				: NL80211_BAND_5GHZ;
			channel[i].center_freq = ieee80211_channel_to_frequency(channel_req, band);
			channel[i].band = band;
			channel[i].flags |= IEEE80211_CHAN_NO_HT40;
			request.channels[i] = &channel[i];
			request.n_channels++;
		}

		/* assign parsed ssid array */
		if (request.n_ssids)
			request.ssids = &ssid[0];

		if (wl_get_drv_status_all(wl, SCANNING)) {
			/* Abort any on-going scan */
			wl_notify_escan_complete(wl, ndev, true, true);
		}

		if (wl_get_p2p_status(wl, DISCOVERY_ON)) {
			err = wl_cfgp2p_discover_enable_search(wl, false);
			if (unlikely(err)) {
				wl_clr_drv_status(wl, SCANNING, ndev);
				goto out_err;
			}
		}

		wl_set_drv_status(wl, SCANNING, ndev);
#if FULL_ESCAN_ON_PFN_NET_FOUND
		err = wl_do_escan(wl, wiphy, ndev, NULL);
#else
		err = wl_do_escan(wl, wiphy, ndev, &request);
#endif
		if (err) {
			wl_clr_drv_status(wl, SCANNING, ndev);
			goto out_err;
		}
		wl->sched_scan_running = TRUE;
	}
	else {
		WL_ERR(("FALSE PNO Event. (pfn_count == 0) \n"));
	}
out_err:
	if (channel)
		kfree(channel);
	return err;
}
#endif /* WL_SCHED_SCAN */

static void wl_init_conf(struct wl_conf *conf)
{
	WL_DBG(("Enter \n"));
	conf->frag_threshold = (u32)-1;
	conf->rts_threshold = (u32)-1;
	conf->retry_short = (u32)-1;
	conf->retry_long = (u32)-1;
	conf->tx_power = -1;
}

static void wl_init_prof(struct wl_priv *wl, struct net_device *ndev)
{
	unsigned long flags;
	struct wl_profile *profile = wl_get_profile_by_netdev(wl, ndev);

	spin_lock_irqsave(&wl->cfgdrv_lock, flags);
	memset(profile, 0, sizeof(struct wl_profile));
	spin_unlock_irqrestore(&wl->cfgdrv_lock, flags);
}

static void wl_init_event_handler(struct wl_priv *wl)
{
	memset(wl->evt_handler, 0, sizeof(wl->evt_handler));

	wl->evt_handler[WLC_E_SCAN_COMPLETE] = wl_notify_scan_status;
	wl->evt_handler[WLC_E_LINK] = wl_notify_connect_status;
	wl->evt_handler[WLC_E_DEAUTH_IND] = wl_notify_connect_status;
	wl->evt_handler[WLC_E_DEAUTH] = wl_notify_connect_status;
	wl->evt_handler[WLC_E_DISASSOC_IND] = wl_notify_connect_status;
	wl->evt_handler[WLC_E_ASSOC_IND] = wl_notify_connect_status;
	wl->evt_handler[WLC_E_REASSOC_IND] = wl_notify_connect_status;
	wl->evt_handler[WLC_E_ROAM] = wl_notify_roaming_status;
	wl->evt_handler[WLC_E_MIC_ERROR] = wl_notify_mic_status;
	wl->evt_handler[WLC_E_SET_SSID] = wl_notify_connect_status;
	wl->evt_handler[WLC_E_ACTION_FRAME_RX] = wl_notify_rx_mgmt_frame;
	wl->evt_handler[WLC_E_PROBREQ_MSG] = wl_notify_rx_mgmt_frame;
	wl->evt_handler[WLC_E_P2P_PROBREQ_MSG] = wl_notify_rx_mgmt_frame;
	wl->evt_handler[WLC_E_P2P_DISC_LISTEN_COMPLETE] = wl_cfgp2p_listen_complete;
	wl->evt_handler[WLC_E_ACTION_FRAME_COMPLETE] = wl_cfgp2p_action_tx_complete;
	wl->evt_handler[WLC_E_ACTION_FRAME_OFF_CHAN_COMPLETE] = wl_cfgp2p_action_tx_complete;
#ifdef PNO_SUPPORT
	wl->evt_handler[WLC_E_PFN_NET_FOUND] = wl_notify_pfn_status;
#endif /* PNO_SUPPORT */
}

static s32 wl_init_priv_mem(struct wl_priv *wl)
{
	WL_DBG(("Enter \n"));
	wl->scan_results = (void *)kzalloc(WL_SCAN_BUF_MAX, GFP_KERNEL);
	if (unlikely(!wl->scan_results)) {
		WL_ERR(("Scan results alloc failed\n"));
		goto init_priv_mem_out;
	}
	wl->conf = (void *)kzalloc(sizeof(*wl->conf), GFP_KERNEL);
	if (unlikely(!wl->conf)) {
		WL_ERR(("wl_conf alloc failed\n"));
		goto init_priv_mem_out;
	}
	wl->scan_req_int =
	    (void *)kzalloc(sizeof(*wl->scan_req_int), GFP_KERNEL);
	if (unlikely(!wl->scan_req_int)) {
		WL_ERR(("Scan req alloc failed\n"));
		goto init_priv_mem_out;
	}
	wl->ioctl_buf = (void *)kzalloc(WLC_IOCTL_MAXLEN, GFP_KERNEL);
	if (unlikely(!wl->ioctl_buf)) {
		WL_ERR(("Ioctl buf alloc failed\n"));
		goto init_priv_mem_out;
	}
	wl->escan_ioctl_buf = (void *)kzalloc(WLC_IOCTL_MAXLEN, GFP_KERNEL);
	if (unlikely(!wl->escan_ioctl_buf)) {
		WL_ERR(("Ioctl buf alloc failed\n"));
		goto init_priv_mem_out;
	}
	wl->extra_buf = (void *)kzalloc(WL_EXTRA_BUF_MAX, GFP_KERNEL);
	if (unlikely(!wl->extra_buf)) {
		WL_ERR(("Extra buf alloc failed\n"));
		goto init_priv_mem_out;
	}
	wl->iscan = (void *)kzalloc(sizeof(*wl->iscan), GFP_KERNEL);
	if (unlikely(!wl->iscan)) {
		WL_ERR(("Iscan buf alloc failed\n"));
		goto init_priv_mem_out;
	}
	wl->pmk_list = (void *)kzalloc(sizeof(*wl->pmk_list), GFP_KERNEL);
	if (unlikely(!wl->pmk_list)) {
		WL_ERR(("pmk list alloc failed\n"));
		goto init_priv_mem_out;
	}
	wl->sta_info = (void *)kzalloc(sizeof(*wl->sta_info), GFP_KERNEL);
	if (unlikely(!wl->sta_info)) {
		WL_ERR(("sta info  alloc failed\n"));
		goto init_priv_mem_out;
	}
	wl->afx_hdl = (void *)kzalloc(sizeof(*wl->afx_hdl), GFP_KERNEL);
	if (unlikely(!wl->afx_hdl)) {
		WL_ERR(("afx hdl  alloc failed\n"));
		goto init_priv_mem_out;
	} else {
		init_completion(&wl->act_frm_scan);
		INIT_WORK(&wl->afx_hdl->work, wl_cfg80211_afx_handler);
	}
	return 0;

init_priv_mem_out:
	wl_deinit_priv_mem(wl);

	return -ENOMEM;
}

static void wl_deinit_priv_mem(struct wl_priv *wl)
{
	kfree(wl->scan_results);
	wl->scan_results = NULL;
	kfree(wl->conf);
	wl->conf = NULL;
	kfree(wl->scan_req_int);
	wl->scan_req_int = NULL;
	kfree(wl->ioctl_buf);
	wl->ioctl_buf = NULL;
	kfree(wl->escan_ioctl_buf);
	wl->escan_ioctl_buf = NULL;
	kfree(wl->extra_buf);
	wl->extra_buf = NULL;
	kfree(wl->iscan);
	wl->iscan = NULL;
	kfree(wl->pmk_list);
	wl->pmk_list = NULL;
	kfree(wl->sta_info);
	wl->sta_info = NULL;
	if (wl->afx_hdl) {
		cancel_work_sync(&wl->afx_hdl->work);
		kfree(wl->afx_hdl);
		wl->afx_hdl = NULL;
	}

	if (wl->ap_info) {
		kfree(wl->ap_info->wpa_ie);
		kfree(wl->ap_info->rsn_ie);
		kfree(wl->ap_info->wps_ie);
		kfree(wl->ap_info);
		wl->ap_info = NULL;
	}
}

static s32 wl_create_event_handler(struct wl_priv *wl)
{
	int ret = 0;
	WL_DBG(("Enter \n"));

	/* Do not use DHD in cfg driver */
	wl->event_tsk.thr_pid = -1;
	PROC_START(wl_event_handler, wl, &wl->event_tsk, 0);
	if (wl->event_tsk.thr_pid < 0)
		ret = -ENOMEM;
	return ret;
}

static void wl_destroy_event_handler(struct wl_priv *wl)
{
	if (wl->event_tsk.thr_pid >= 0)
		PROC_STOP(&wl->event_tsk);
}

static void wl_term_iscan(struct wl_priv *wl)
{
	struct wl_iscan_ctrl *iscan = wl_to_iscan(wl);
	WL_TRACE(("In\n"));
	if (wl->iscan_on && iscan->tsk) {
		iscan->state = WL_ISCAN_STATE_IDLE;
		WL_INFO(("SIGTERM\n"));
		send_sig(SIGTERM, iscan->tsk, 1);
		WL_DBG(("kthread_stop\n"));
		kthread_stop(iscan->tsk);
		iscan->tsk = NULL;
	}
}

static void wl_notify_iscan_complete(struct wl_iscan_ctrl *iscan, bool aborted)
{
	struct wl_priv *wl = iscan_to_wl(iscan);
	struct net_device *ndev = wl_to_prmry_ndev(wl);
	unsigned long flags;

	WL_DBG(("Enter \n"));
	wl->scan_busy_count = 0;
	if (!wl_get_drv_status(wl, SCANNING, ndev)) {
		wl_clr_drv_status(wl, SCANNING, ndev);
		WL_ERR(("Scan complete while device not scanning\n"));
		return;
	}
	spin_lock_irqsave(&wl->cfgdrv_lock, flags);
	wl_clr_drv_status(wl, SCANNING, ndev);
	if (likely(wl->scan_request)) {
		cfg80211_scan_done(wl->scan_request, aborted);
		wl->scan_request = NULL;
	}
	spin_unlock_irqrestore(&wl->cfgdrv_lock, flags);
	wl->iscan_kickstart = false;
}

static s32 wl_wakeup_iscan(struct wl_iscan_ctrl *iscan)
{
	if (likely(iscan->state != WL_ISCAN_STATE_IDLE)) {
		WL_DBG(("wake up iscan\n"));
		up(&iscan->sync);
		return 0;
	}

	return -EIO;
}

static s32
wl_get_iscan_results(struct wl_iscan_ctrl *iscan, u32 *status,
	struct wl_scan_results **bss_list)
{
	struct wl_iscan_results list;
	struct wl_scan_results *results;
	struct wl_iscan_results *list_buf;
	s32 err = 0;

	WL_DBG(("Enter \n"));
	memset(iscan->scan_buf, 0, WL_ISCAN_BUF_MAX);
	list_buf = (struct wl_iscan_results *)iscan->scan_buf;
	results = &list_buf->results;
	results->buflen = WL_ISCAN_RESULTS_FIXED_SIZE;
	results->version = 0;
	results->count = 0;

	memset(&list, 0, sizeof(list));
	list.results.buflen = htod32(WL_ISCAN_BUF_MAX);
	err = wldev_iovar_getbuf(iscan->dev, "iscanresults", &list,
		WL_ISCAN_RESULTS_FIXED_SIZE, iscan->scan_buf,
		WL_ISCAN_BUF_MAX, NULL);
	if (unlikely(err)) {
		WL_ERR(("error (%d)\n", err));
		return err;
	}
	results->buflen = dtoh32(results->buflen);
	results->version = dtoh32(results->version);
	results->count = dtoh32(results->count);
	WL_DBG(("results->count = %d\n", results->count));
	WL_DBG(("results->buflen = %d\n", results->buflen));
	*status = dtoh32(list_buf->status);
	*bss_list = results;

	return err;
}

static s32 wl_iscan_done(struct wl_priv *wl)
{
	struct wl_iscan_ctrl *iscan = wl->iscan;
	s32 err = 0;

	iscan->state = WL_ISCAN_STATE_IDLE;
	mutex_lock(&wl->usr_sync);
	wl_inform_bss(wl);
	wl_notify_iscan_complete(iscan, false);
	mutex_unlock(&wl->usr_sync);

	return err;
}

static s32 wl_iscan_pending(struct wl_priv *wl)
{
	struct wl_iscan_ctrl *iscan = wl->iscan;
	s32 err = 0;

	/* Reschedule the timer */
	mod_timer(&iscan->timer, jiffies + msecs_to_jiffies(iscan->timer_ms));
	iscan->timer_on = 1;

	return err;
}

static s32 wl_iscan_inprogress(struct wl_priv *wl)
{
	struct wl_iscan_ctrl *iscan = wl->iscan;
	s32 err = 0;

	mutex_lock(&wl->usr_sync);
	wl_inform_bss(wl);
	wl_run_iscan(iscan, NULL, WL_SCAN_ACTION_CONTINUE);
	mutex_unlock(&wl->usr_sync);
	/* Reschedule the timer */
	mod_timer(&iscan->timer, jiffies + msecs_to_jiffies(iscan->timer_ms));
	iscan->timer_on = 1;

	return err;
}

static s32 wl_iscan_aborted(struct wl_priv *wl)
{
	struct wl_iscan_ctrl *iscan = wl->iscan;
	s32 err = 0;

	iscan->state = WL_ISCAN_STATE_IDLE;
	mutex_lock(&wl->usr_sync);
	wl_notify_iscan_complete(iscan, true);
	mutex_unlock(&wl->usr_sync);

	return err;
}

static s32 wl_iscan_thread(void *data)
{
	struct wl_iscan_ctrl *iscan = (struct wl_iscan_ctrl *)data;
	struct wl_priv *wl = iscan_to_wl(iscan);
	u32 status;
	int err = 0;

	allow_signal(SIGTERM);
	status = WL_SCAN_RESULTS_PARTIAL;
	while (likely(!down_interruptible(&iscan->sync))) {
		if (kthread_should_stop())
			break;
		if (iscan->timer_on) {
			del_timer_sync(&iscan->timer);
			iscan->timer_on = 0;
		}
		mutex_lock(&wl->usr_sync);
		err = wl_get_iscan_results(iscan, &status, &wl->bss_list);
		if (unlikely(err)) {
			status = WL_SCAN_RESULTS_ABORTED;
			WL_ERR(("Abort iscan\n"));
		}
		mutex_unlock(&wl->usr_sync);
		iscan->iscan_handler[status] (wl);
	}
	if (iscan->timer_on) {
		del_timer_sync(&iscan->timer);
		iscan->timer_on = 0;
	}
	WL_DBG(("%s was terminated\n", __func__));

	return 0;
}

static void wl_scan_timeout(unsigned long data)
{
	struct wl_priv *wl = (struct wl_priv *)data;

	if (wl->scan_request) {
		WL_ERR(("timer expired\n"));
		if (wl->escan_on)
			wl_notify_escan_complete(wl, wl->escan_info.ndev, true, false);
		else
			wl_notify_iscan_complete(wl_to_iscan(wl), true);
	}
}

static void wl_iscan_timer(unsigned long data)
{
	struct wl_iscan_ctrl *iscan = (struct wl_iscan_ctrl *)data;

	if (iscan) {
		iscan->timer_on = 0;
		WL_DBG(("timer expired\n"));
		wl_wakeup_iscan(iscan);
	}
}

static s32 wl_invoke_iscan(struct wl_priv *wl)
{
	struct wl_iscan_ctrl *iscan = wl_to_iscan(wl);
	int err = 0;

	if (wl->iscan_on && !iscan->tsk) {
		iscan->state = WL_ISCAN_STATE_IDLE;
		sema_init(&iscan->sync, 0);
		iscan->tsk = kthread_run(wl_iscan_thread, iscan, "wl_iscan");
		if (IS_ERR(iscan->tsk)) {
			WL_ERR(("Could not create iscan thread\n"));
			iscan->tsk = NULL;
			return -ENOMEM;
		}
	}

	return err;
}

static void wl_init_iscan_handler(struct wl_iscan_ctrl *iscan)
{
	memset(iscan->iscan_handler, 0, sizeof(iscan->iscan_handler));
	iscan->iscan_handler[WL_SCAN_RESULTS_SUCCESS] = wl_iscan_done;
	iscan->iscan_handler[WL_SCAN_RESULTS_PARTIAL] = wl_iscan_inprogress;
	iscan->iscan_handler[WL_SCAN_RESULTS_PENDING] = wl_iscan_pending;
	iscan->iscan_handler[WL_SCAN_RESULTS_ABORTED] = wl_iscan_aborted;
	iscan->iscan_handler[WL_SCAN_RESULTS_NO_MEM] = wl_iscan_aborted;
}

static s32
wl_cfg80211_netdev_notifier_call(struct notifier_block * nb,
	unsigned long state,
	void *ndev)
{
	struct net_device *dev = ndev;
	struct wireless_dev *wdev = dev->ieee80211_ptr;
	struct wl_priv *wl = wlcfg_drv_priv;

	WL_DBG(("Enter \n"));
	if (!wdev || !wl || dev == wl_to_prmry_ndev(wl))
		return NOTIFY_DONE;
	switch (state) {
		case NETDEV_UNREGISTER:
			/* after calling list_del_rcu(&wdev->list) */
			wl_dealloc_netinfo(wl, ndev);
			break;
		case NETDEV_GOING_DOWN:
			/* At NETDEV_DOWN state, wdev_cleanup_work work will be called.
			*  In front of door, the function checks
			*  whether current scan is working or not.
			*  If the scanning is still working, wdev_cleanup_work call WARN_ON and
			*  make the scan done forcibly.
			*/
			if (wl_get_drv_status(wl, SCANNING, dev)) {
				if (wl->escan_on) {
					wl_notify_escan_complete(wl, dev, true, true);
				}
			}
			break;
	}
	return NOTIFY_DONE;
}
static struct notifier_block wl_cfg80211_netdev_notifier = {
	.notifier_call = wl_cfg80211_netdev_notifier_call,
};

static s32 wl_notify_escan_complete(struct wl_priv *wl,
	struct net_device *ndev,
	bool aborted, bool fw_abort)
{
	wl_scan_params_t *params = NULL;
	s32 params_size = 0;
	s32 err = BCME_OK;
	unsigned long flags;
	struct net_device *dev;

	WL_DBG(("Enter \n"));

	wl->scan_busy_count = 0;
	if (wl->scan_request) {
		if (wl->scan_request->dev == wl->p2p_net)
			dev = wl_to_prmry_ndev(wl);
		else
			dev = wl->scan_request->dev;
	}
	else {
		WL_ERR(("wl->scan_request is NULL may be internal scan."
			"doing scan_abort for ndev %p primary %p p2p_net %p",
				ndev, wl_to_prmry_ndev(wl), wl->p2p_net));
		dev = ndev;
	}
	if (fw_abort && !in_atomic()) {
		/* Our scan params only need space for 1 channel and 0 ssids */
		params = wl_cfg80211_scan_alloc_params(-1, 0, &params_size);
		if (params == NULL) {
			WL_ERR(("scan params allocation failed \n"));
			err = -ENOMEM;
		} else {
			/* Do a scan abort to stop the driver's scan engine */
			err = wldev_ioctl(dev, WLC_SCAN, params, params_size, true);
			if (err < 0) {
				WL_ERR(("scan abort  failed \n"));
			}
		}
	}
	if (timer_pending(&wl->scan_timeout))
		del_timer_sync(&wl->scan_timeout);
	spin_lock_irqsave(&wl->cfgdrv_lock, flags);

#ifdef WL_SCHED_SCAN
	if (wl->sched_scan_req && !wl->scan_request) {
		WL_DBG((" REPORTING SCHED SCAN RESULTS \n"));
		if (aborted)
			cfg80211_sched_scan_stopped(wl->sched_scan_req->wiphy);
		else
			cfg80211_sched_scan_results(wl->sched_scan_req->wiphy);
		wl->sched_scan_running = FALSE;
		wl->sched_scan_req = NULL;
	}
#endif /* WL_SCHED_SCAN */

	if (likely(wl->scan_request)) {
		cfg80211_scan_done(wl->scan_request, aborted);
		wl->scan_request = NULL;
	}
	if (p2p_is_on(wl))
		wl_clr_p2p_status(wl, SCANNING);
	wl_clr_drv_status(wl, SCANNING, dev);
	spin_unlock_irqrestore(&wl->cfgdrv_lock, flags);
	if (params)
		kfree(params);

	return err;
}

static s32 wl_escan_handler(struct wl_priv *wl,
	struct net_device *ndev,
	const wl_event_msg_t *e, void *data)
{
	s32 err = BCME_OK;
	s32 status = ntoh32(e->status);
	wl_bss_info_t *bi;
	wl_escan_result_t *escan_result;
	wl_bss_info_t *bss = NULL;
	wl_scan_results_t *list;
	u32 bi_length;
	u32 i;
	wifi_p2p_ie_t * p2p_ie;
	u8 *p2p_dev_addr = NULL;
	WL_DBG((" enter event type : %d, status : %d \n",
		ntoh32(e->event_type), ntoh32(e->status)));
	/* P2P SCAN is coming from primary interface */
	if (wl_get_p2p_status(wl, SCANNING)) {
		if (wl_get_drv_status_all(wl, SENDING_ACT_FRM))
			ndev = wl->afx_hdl->dev;
		else
			ndev = wl->escan_info.ndev;

	}
	if (!ndev || !wl->escan_on ||
		!wl_get_drv_status(wl, SCANNING, ndev)) {
		WL_ERR(("escan is not ready ndev %p wl->escan_on %d drv_status 0x%x\n",
			ndev, wl->escan_on, wl_get_drv_status(wl, SCANNING, ndev)));
		return err;
	}

	if (status == WLC_E_STATUS_PARTIAL) {
		WL_INFO(("WLC_E_STATUS_PARTIAL \n"));
		escan_result = (wl_escan_result_t *) data;
		if (!escan_result) {
			WL_ERR(("Invalid escan result (NULL pointer)\n"));
			goto exit;
		}
		if (dtoh16(escan_result->bss_count) != 1) {
			WL_ERR(("Invalid bss_count %d: ignoring\n", escan_result->bss_count));
			goto exit;
		}
		bi = escan_result->bss_info;
		if (!bi) {
			WL_ERR(("Invalid escan bss info (NULL pointer)\n"));
			goto exit;
		}
		bi_length = dtoh32(bi->length);
		if (bi_length != (dtoh32(escan_result->buflen) - WL_ESCAN_RESULTS_FIXED_SIZE)) {
			WL_ERR(("Invalid bss_info length %d: ignoring\n", bi_length));
			goto exit;
		}

		if (!(wl_to_wiphy(wl)->interface_modes & BIT(NL80211_IFTYPE_ADHOC))) {
			if (dtoh16(bi->capability) & DOT11_CAP_IBSS) {
				WL_DBG(("Ignoring IBSS result\n"));
				goto exit;
			}
		}

		if (wl_get_drv_status_all(wl, SENDING_ACT_FRM)) {
			p2p_dev_addr = wl_cfgp2p_retreive_p2p_dev_addr(bi, bi_length);
			if (p2p_dev_addr && !memcmp(p2p_dev_addr,
				wl->afx_hdl->pending_tx_dst_addr.octet, ETHER_ADDR_LEN)) {
				s32 channel = CHSPEC_CHANNEL(dtohchanspec(bi->chanspec));
				WL_DBG(("ACTION FRAME SCAN : Peer " MACSTR " found, channel : %d\n",
					MAC2STR(wl->afx_hdl->pending_tx_dst_addr.octet), channel));
				wl_clr_p2p_status(wl, SCANNING);
				wl->afx_hdl->peer_chan = channel;
				complete(&wl->act_frm_scan);
				goto exit;
			}

		} else {
			list = (wl_scan_results_t *)wl->escan_info.escan_buf;
			if (bi_length > ESCAN_BUF_SIZE - list->buflen) {
				WL_ERR(("Buffer is too small: ignoring\n"));
				goto exit;
			}
#if defined(WLP2P) && defined(WL_ENABLE_P2P_IF)
			if (wl->p2p_net && wl->scan_request &&
				wl->scan_request->dev == wl->p2p_net) {
#else
			if (p2p_is_on(wl) && p2p_scan(wl)) {
#endif
				/* p2p scan && allow only probe response */
				if (bi->flags & WL_BSS_FLAGS_FROM_BEACON)
					goto exit;
				if ((p2p_ie = wl_cfgp2p_find_p2pie(((u8 *) bi) + bi->ie_offset,
					bi->ie_length)) == NULL) {
						WL_ERR(("Couldn't find P2PIE in probe"
							" response/beacon\n"));
						goto exit;
				}
			}
#define WLC_BSS_RSSI_ON_CHANNEL 0x0002
			for (i = 0; i < list->count; i++) {
				bss = bss ? (wl_bss_info_t *)((uintptr)bss + dtoh32(bss->length))
					: list->bss_info;

				if (!bcmp(&bi->BSSID, &bss->BSSID, ETHER_ADDR_LEN) &&
					CHSPEC_BAND(bi->chanspec) == CHSPEC_BAND(bss->chanspec) &&
					bi->SSID_len == bss->SSID_len &&
					!bcmp(bi->SSID, bss->SSID, bi->SSID_len)) {
					if ((bss->flags & WLC_BSS_RSSI_ON_CHANNEL) ==
						(bi->flags & WLC_BSS_RSSI_ON_CHANNEL)) {
						/* preserve max RSSI if the measurements are
						* both on-channel or both off-channel
						*/
						bss->RSSI = MAX(bss->RSSI, bi->RSSI);
					} else if ((bss->flags & WLC_BSS_RSSI_ON_CHANNEL) &&
						(bi->flags & WLC_BSS_RSSI_ON_CHANNEL) == 0) {
						/* preserve the on-channel rssi measurement
						* if the new measurement is off channel
						*/
						bss->RSSI = bi->RSSI;
						bss->flags |= WLC_BSS_RSSI_ON_CHANNEL;
					}

					goto exit;
				}
			}
			memcpy(&(wl->escan_info.escan_buf[list->buflen]), bi, bi_length);
			list->version = dtoh32(bi->version);
			list->buflen += bi_length;
			list->count++;

		}

	}
	else if (status == WLC_E_STATUS_SUCCESS) {
		wl->escan_info.escan_state = WL_ESCAN_STATE_IDLE;
		if (wl_get_drv_status_all(wl, SENDING_ACT_FRM)) {
			WL_INFO(("ACTION FRAME SCAN DONE\n"));
			wl_clr_p2p_status(wl, SCANNING);
			wl_clr_drv_status(wl, SCANNING, wl->afx_hdl->dev);
			if (wl->afx_hdl->peer_chan == WL_INVALID)
				complete(&wl->act_frm_scan);
		} else if ((likely(wl->scan_request)) || (wl->sched_scan_running)) {
			mutex_lock(&wl->usr_sync);
			WL_INFO(("ESCAN COMPLETED\n"));
			wl->bss_list = (wl_scan_results_t *)wl->escan_info.escan_buf;
			wl_inform_bss(wl);
			wl_notify_escan_complete(wl, ndev, false, false);
			mutex_unlock(&wl->usr_sync);
		}
	}
	else if (status == WLC_E_STATUS_ABORT) {
		wl->escan_info.escan_state = WL_ESCAN_STATE_IDLE;
		if (wl_get_drv_status_all(wl, SENDING_ACT_FRM)) {
			WL_INFO(("ACTION FRAME SCAN DONE\n"));
			wl_clr_drv_status(wl, SCANNING, wl->afx_hdl->dev);
			wl_clr_p2p_status(wl, SCANNING);
			if (wl->afx_hdl->peer_chan == WL_INVALID)
				complete(&wl->act_frm_scan);
		} else if ((likely(wl->scan_request)) || (wl->sched_scan_running)) {
			mutex_lock(&wl->usr_sync);
			WL_INFO(("ESCAN ABORTED\n"));
			wl->bss_list = (wl_scan_results_t *)wl->escan_info.escan_buf;
			wl_inform_bss(wl);
			wl_notify_escan_complete(wl, ndev, true, false);
			mutex_unlock(&wl->usr_sync);
		}
	}
	else {
		WL_ERR(("unexpected Escan Event %d : abort\n", status));
		wl->escan_info.escan_state = WL_ESCAN_STATE_IDLE;
		if (wl_get_drv_status_all(wl, SENDING_ACT_FRM)) {
			WL_INFO(("ACTION FRAME SCAN DONE\n"));
			wl_clr_p2p_status(wl, SCANNING);
			wl_clr_drv_status(wl, SCANNING, wl->afx_hdl->dev);
			if (wl->afx_hdl->peer_chan == WL_INVALID)
				complete(&wl->act_frm_scan);
		} else if ((likely(wl->scan_request)) || (wl->sched_scan_running)) {
			mutex_lock(&wl->usr_sync);
			wl->bss_list = (wl_scan_results_t *)wl->escan_info.escan_buf;
			wl_inform_bss(wl);
			wl_notify_escan_complete(wl, ndev, true, false);
			mutex_unlock(&wl->usr_sync);
		}
	}
exit:
	return err;
}

static s32 wl_init_scan(struct wl_priv *wl)
{
	struct wl_iscan_ctrl *iscan = wl_to_iscan(wl);
	int err = 0;

	if (wl->iscan_on) {
		iscan->dev = wl_to_prmry_ndev(wl);
		iscan->state = WL_ISCAN_STATE_IDLE;
		wl_init_iscan_handler(iscan);
		iscan->timer_ms = WL_ISCAN_TIMER_INTERVAL_MS;
		init_timer(&iscan->timer);
		iscan->timer.data = (unsigned long) iscan;
		iscan->timer.function = wl_iscan_timer;
		sema_init(&iscan->sync, 0);
		iscan->tsk = kthread_run(wl_iscan_thread, iscan, "wl_iscan");
		if (IS_ERR(iscan->tsk)) {
			WL_ERR(("Could not create iscan thread\n"));
			iscan->tsk = NULL;
			return -ENOMEM;
		}
		iscan->data = wl;
	} else if (wl->escan_on) {
		wl->evt_handler[WLC_E_ESCAN_RESULT] = wl_escan_handler;
		wl->escan_info.escan_state = WL_ESCAN_STATE_IDLE;
	}
	/* Init scan_timeout timer */
	init_timer(&wl->scan_timeout);
	wl->scan_timeout.data = (unsigned long) wl;
	wl->scan_timeout.function = wl_scan_timeout;

	return err;
}

static s32 wl_init_priv(struct wl_priv *wl)
{
	struct wiphy *wiphy = wl_to_wiphy(wl);
	struct net_device *ndev = wl_to_prmry_ndev(wl);
	s32 err = 0;

	wl->scan_request = NULL;
	wl->pwr_save = !!(wiphy->flags & WIPHY_FLAG_PS_ON_BY_DEFAULT);
	wl->iscan_on = false;
	wl->escan_on = true;
	wl->roam_on = false;
	wl->iscan_kickstart = false;
	wl->active_scan = true;
	wl->rf_blocked = false;
	wl->deauth_reason = 0;
	spin_lock_init(&wl->cfgdrv_lock);
	mutex_init(&wl->ioctl_buf_sync);
	init_waitqueue_head(&wl->netif_change_event);
	wl_init_eq(wl);
	err = wl_init_priv_mem(wl);
	if (err)
		return err;
	if (wl_create_event_handler(wl))
		return -ENOMEM;
	wl_init_event_handler(wl);
	mutex_init(&wl->usr_sync);
	err = wl_init_scan(wl);
	if (err)
		return err;
	wl_init_conf(wl->conf);
	wl_init_prof(wl, ndev);
	wl_link_down(wl);
	DNGL_FUNC(dhd_cfg80211_init, (wl));

	return err;
}

static void wl_deinit_priv(struct wl_priv *wl)
{
	DNGL_FUNC(dhd_cfg80211_deinit, (wl));
	wl_destroy_event_handler(wl);
	wl_flush_eq(wl);
	wl_link_down(wl);
	del_timer_sync(&wl->scan_timeout);
	wl_term_iscan(wl);
	wl_deinit_priv_mem(wl);
	unregister_netdevice_notifier(&wl_cfg80211_netdev_notifier);
}

#if defined(WLP2P) && defined(WL_ENABLE_P2P_IF)
static s32 wl_cfg80211_attach_p2p(void)
{
	struct wl_priv *wl = wlcfg_drv_priv;

	WL_TRACE(("Enter \n"));

	if (wl_cfgp2p_register_ndev(wl) < 0) {
		WL_ERR(("%s: P2P attach failed. \n", __func__));
		return -ENODEV;
	}

	return 0;
}

static s32  wl_cfg80211_detach_p2p(void)
{
	struct wl_priv *wl = wlcfg_drv_priv;
	struct wireless_dev *wdev = wl->p2p_wdev;

	WL_DBG(("Enter \n"));
	if (!wdev || !wl) {
		WL_ERR(("Invalid Ptr\n"));
		return -EINVAL;
	}

	wl_cfgp2p_unregister_ndev(wl);

	wl->p2p_wdev = NULL;
	wl->p2p_net = NULL;
	WL_DBG(("Freeing 0x%08x \n", (unsigned int)wdev));
	kfree(wdev);

	return 0;
}
#endif /* defined(WLP2P) && defined(WL_ENABLE_P2P_IF) */

s32 wl_cfg80211_attach_post(struct net_device *ndev)
{
	struct wl_priv * wl = NULL;
	s32 err = 0;
	WL_TRACE(("In\n"));
	if (unlikely(!ndev)) {
		WL_ERR(("ndev is invaild\n"));
		return -ENODEV;
	}
	wl = wlcfg_drv_priv;
	if (wl && !wl_get_drv_status(wl, READY, ndev)) {
			if (wl->wdev &&
				wl_cfgp2p_supported(wl, ndev)) {
#if !defined(WL_ENABLE_P2P_IF)
				wl->wdev->wiphy->interface_modes |=
					(BIT(NL80211_IFTYPE_P2P_CLIENT)|
					BIT(NL80211_IFTYPE_P2P_GO));
#endif
				if ((err = wl_cfgp2p_init_priv(wl)) != 0)
					goto fail;

#if defined(WLP2P) && defined(WL_ENABLE_P2P_IF)
				if (wl->p2p_net) {
					/* Update MAC addr for p2p0 interface here. */
					memcpy(wl->p2p_net->dev_addr, ndev->dev_addr, ETH_ALEN);
					wl->p2p_net->dev_addr[0] |= 0x02;
					printk("%s: p2p_dev_addr="MACSTR "\n",
						wl->p2p_net->name, MAC2STR(wl->p2p_net->dev_addr));
				} else {
					WL_ERR(("p2p_net not yet populated."
					" Couldn't update the MAC Address for p2p0 \n"));
					return -ENODEV;
				}
#endif /* defined(WLP2P) && (WL_ENABLE_P2P_IF) */

				wl->p2p_supported = true;
			}
	} else
		return -ENODEV;
	wl_set_drv_status(wl, READY, ndev);
fail:
	return err;
}

s32 wl_cfg80211_attach(struct net_device *ndev, void *data)
{
	struct wireless_dev *wdev;
	struct wl_priv *wl;
	s32 err = 0;
	struct device *dev;

	WL_TRACE(("In\n"));
	if (!ndev) {
		WL_ERR(("ndev is invaild\n"));
		return -ENODEV;
	}
	WL_DBG(("func %p\n", wl_cfg80211_get_parent_dev()));
	dev = wl_cfg80211_get_parent_dev();

	wdev = kzalloc(sizeof(*wdev), GFP_KERNEL);
	if (unlikely(!wdev)) {
		WL_ERR(("Could not allocate wireless device\n"));
		return -ENOMEM;
	}
	err = wl_setup_wiphy(wdev, dev);
	if (unlikely(err)) {
		kfree(wdev);
		return -ENOMEM;
	}
	wdev->iftype = wl_mode_to_nl80211_iftype(WL_MODE_BSS);
	wl = (struct wl_priv *)wiphy_priv(wdev->wiphy);
	wl->wdev = wdev;
	wl->pub = data;
	INIT_LIST_HEAD(&wl->net_list);
	ndev->ieee80211_ptr = wdev;
	SET_NETDEV_DEV(ndev, wiphy_dev(wdev->wiphy));
	wdev->netdev = ndev;
	err = wl_alloc_netinfo(wl, ndev, wdev, WL_MODE_BSS);
	if (err) {
		WL_ERR(("Failed to alloc net_info (%d)\n", err));
		goto cfg80211_attach_out;
	}
	err = wl_init_priv(wl);
	if (err) {
		WL_ERR(("Failed to init iwm_priv (%d)\n", err));
		goto cfg80211_attach_out;
	}

	err = wl_setup_rfkill(wl, TRUE);
	if (err) {
		WL_ERR(("Failed to setup rfkill %d\n", err));
		goto cfg80211_attach_out;
	}
	err = register_netdevice_notifier(&wl_cfg80211_netdev_notifier);
	if (err) {
		WL_ERR(("Failed to register notifierl %d\n", err));
		goto cfg80211_attach_out;
	}
#if defined(COEX_DHCP)
	if (wl_cfg80211_btcoex_init(wl))
		goto cfg80211_attach_out;
#endif 

	wlcfg_drv_priv = wl;

#if defined(WLP2P) && defined(WL_ENABLE_P2P_IF)
	err = wl_cfg80211_attach_p2p();
	if (err)
		goto cfg80211_attach_out;
#endif

	return err;

cfg80211_attach_out:
	err = wl_setup_rfkill(wl, FALSE);
	wl_free_wdev(wl);
	return err;
}

void wl_cfg80211_detach(void *para)
{
	struct wl_priv *wl;

	wl = wlcfg_drv_priv;

	WL_TRACE(("In\n"));

#if defined(COEX_DHCP)
	wl_cfg80211_btcoex_deinit(wl);
#endif 

#if defined(WLP2P) && defined(WL_ENABLE_P2P_IF)
	wl_cfg80211_detach_p2p();
#endif
	wl_setup_rfkill(wl, FALSE);
	if (wl->p2p_supported)
		wl_cfgp2p_deinit_priv(wl);
	wl_deinit_priv(wl);
	wlcfg_drv_priv = NULL;
	wl_cfg80211_clear_parent_dev();
	wl_free_wdev(wl);
	 /* PLEASE do NOT call any function after wl_free_wdev, the driver's private structure "wl",
	  * which is the private part of wiphy, has been freed in wl_free_wdev !!!!!!!!!!!
	  */
}

static void wl_wakeup_event(struct wl_priv *wl)
{
	if (wl->event_tsk.thr_pid >= 0) {
		DHD_OS_WAKE_LOCK(wl->pub);
		up(&wl->event_tsk.sema);
	}
}

static int wl_is_p2p_event(struct wl_event_q *e)
{
	switch (e->etype) {
	/* We have to seperate out the P2P events received
	 * on primary interface so that it can be send up
	 * via p2p0 interface.
	*/
	case WLC_E_P2P_PROBREQ_MSG:
	case WLC_E_P2P_DISC_LISTEN_COMPLETE:
	case WLC_E_ACTION_FRAME_RX:
	case WLC_E_ACTION_FRAME_OFF_CHAN_COMPLETE:
	case WLC_E_ACTION_FRAME_COMPLETE:

		if (e->emsg.ifidx != 0) {
			WL_TRACE(("P2P Event on Virtual I/F (ifidx:%d) \n",
			e->emsg.ifidx));
			/* We are only bothered about the P2P events received
			 * on primary interface. For rest of them return false
			 * so that it is sent over the interface corresponding
			 * to the ifidx.
			 */
			return FALSE;
		} else {
			WL_TRACE(("P2P Event on Primary I/F (ifidx:%d)."
				" Sent it to p2p0 \n", e->emsg.ifidx));
			return TRUE;
		}
		break;

	default:
		WL_TRACE(("NON-P2P Event %d on ifidx (ifidx:%d) \n",
			e->etype, e->emsg.ifidx));
		return FALSE;
	}
}

static s32 wl_event_handler(void *data)
{
	struct net_device *netdev;
	struct wl_priv *wl = NULL;
	struct wl_event_q *e;
	tsk_ctl_t *tsk = (tsk_ctl_t *)data;

	wl = (struct wl_priv *)tsk->parent;
	DAEMONIZE("dhd_cfg80211_event");
	complete(&tsk->completed);

	while (down_interruptible (&tsk->sema) == 0) {
		SMP_RD_BARRIER_DEPENDS();
		if (tsk->terminated)
			break;
		while ((e = wl_deq_event(wl))) {
			WL_DBG(("event type (%d), if idx: %d\n", e->etype, e->emsg.ifidx));
			/* All P2P device address related events comes on primary interface since
			 * there is no corresponding bsscfg for P2P interface. Map it to p2p0
			 * interface.
			 */
			if ((wl_is_p2p_event(e) == TRUE) && (wl->p2p_net)) {
				netdev = wl->p2p_net;
			} else {
				netdev = dhd_idx2net((struct dhd_pub *)(wl->pub), e->emsg.ifidx);
			}
			if (!netdev)
				netdev = wl_to_prmry_ndev(wl);
			if (e->etype < WLC_E_LAST && wl->evt_handler[e->etype]) {
				wl->evt_handler[e->etype] (wl, netdev, &e->emsg, e->edata);
			} else {
				WL_DBG(("Unknown Event (%d): ignoring\n", e->etype));
			}
			wl_put_event(e);
		}
		DHD_OS_WAKE_UNLOCK(wl->pub);
	}
	WL_ERR(("%s was terminated\n", __func__));
	complete_and_exit(&tsk->completed, 0);
	return 0;
}

void
wl_cfg80211_event(struct net_device *ndev, const wl_event_msg_t * e, void *data)
{
	u32 event_type = ntoh32(e->event_type);
	struct wl_priv *wl = wlcfg_drv_priv;

#if (WL_DBG_LEVEL > 0)
	s8 *estr = (event_type <= sizeof(wl_dbg_estr) / WL_DBG_ESTR_MAX - 1) ?
	    wl_dbg_estr[event_type] : (s8 *) "Unknown";
	WL_DBG(("event_type (%d):" "WLC_E_" "%s\n", event_type, estr));
#endif /* (WL_DBG_LEVEL > 0) */

	if (likely(!wl_enq_event(wl, ndev, event_type, e, data)))
		wl_wakeup_event(wl);
}

static void wl_init_eq(struct wl_priv *wl)
{
	wl_init_eq_lock(wl);
	INIT_LIST_HEAD(&wl->eq_list);
}

static void wl_flush_eq(struct wl_priv *wl)
{
	struct wl_event_q *e;
	unsigned long flags;

	flags = wl_lock_eq(wl);
	while (!list_empty(&wl->eq_list)) {
		e = list_first_entry(&wl->eq_list, struct wl_event_q, eq_list);
		list_del(&e->eq_list);
		kfree(e);
	}
	wl_unlock_eq(wl, flags);
}

/*
* retrieve first queued event from head
*/

static struct wl_event_q *wl_deq_event(struct wl_priv *wl)
{
	struct wl_event_q *e = NULL;
	unsigned long flags;

	flags = wl_lock_eq(wl);
	if (likely(!list_empty(&wl->eq_list))) {
		e = list_first_entry(&wl->eq_list, struct wl_event_q, eq_list);
		list_del(&e->eq_list);
	}
	wl_unlock_eq(wl, flags);

	return e;
}

/*
 * push event to tail of the queue
 */

static s32
wl_enq_event(struct wl_priv *wl, struct net_device *ndev, u32 event, const wl_event_msg_t *msg,
	void *data)
{
	struct wl_event_q *e;
	s32 err = 0;
	uint32 evtq_size;
	uint32 data_len;
	unsigned long flags;
	gfp_t aflags;

	data_len = 0;
	if (data)
		data_len = ntoh32(msg->datalen);
	evtq_size = sizeof(struct wl_event_q) + data_len;
	aflags = (in_atomic()) ? GFP_ATOMIC : GFP_KERNEL;
	e = kzalloc(evtq_size, aflags);
	if (unlikely(!e)) {
		WL_ERR(("event alloc failed\n"));
		return -ENOMEM;
	}
	e->etype = event;
	memcpy(&e->emsg, msg, sizeof(wl_event_msg_t));
	if (data)
		memcpy(e->edata, data, data_len);
	flags = wl_lock_eq(wl);
	list_add_tail(&e->eq_list, &wl->eq_list);
	wl_unlock_eq(wl, flags);

	return err;
}

static void wl_put_event(struct wl_event_q *e)
{
	kfree(e);
}

static s32 wl_config_ifmode(struct wl_priv *wl, struct net_device *ndev, s32 iftype)
{
	s32 infra = 0;
	s32 err = 0;
	s32 mode = 0;
	switch (iftype) {
	case NL80211_IFTYPE_MONITOR:
	case NL80211_IFTYPE_WDS:
		WL_ERR(("type (%d) : currently we do not support this mode\n",
			iftype));
		err = -EINVAL;
		return err;
	case NL80211_IFTYPE_ADHOC:
		mode = WL_MODE_IBSS;
		break;
	case NL80211_IFTYPE_STATION:
	case NL80211_IFTYPE_P2P_CLIENT:
		mode = WL_MODE_BSS;
		infra = 1;
		break;
	case NL80211_IFTYPE_AP:
	case NL80211_IFTYPE_P2P_GO:
		mode = WL_MODE_AP;
		infra = 1;
		break;
	default:
		err = -EINVAL;
		WL_ERR(("invalid type (%d)\n", iftype));
		return err;
	}
	infra = htod32(infra);
	err = wldev_ioctl(ndev, WLC_SET_INFRA, &infra, sizeof(infra), true);
	if (unlikely(err)) {
		WL_ERR(("WLC_SET_INFRA error (%d)\n", err));
		return err;
	}

	wl_set_mode_by_netdev(wl, ndev, mode);

	return 0;
}

static s32 wl_add_remove_eventmsg(struct net_device *ndev, u16 event, bool add)
{
	s8 iovbuf[WL_EVENTING_MASK_LEN + 12];

	s8 eventmask[WL_EVENTING_MASK_LEN];
	s32 err = 0;

	/* Setup event_msgs */
	bcm_mkiovar("event_msgs", NULL, 0, iovbuf,
		sizeof(iovbuf));
	err = wldev_ioctl(ndev, WLC_GET_VAR, iovbuf, sizeof(iovbuf), false);
	if (unlikely(err)) {
		WL_ERR(("Get event_msgs error (%d)\n", err));
		goto eventmsg_out;
	}
	memcpy(eventmask, iovbuf, WL_EVENTING_MASK_LEN);
	if (add) {
		setbit(eventmask, event);
	} else {
		clrbit(eventmask, event);
	}
	bcm_mkiovar("event_msgs", eventmask, WL_EVENTING_MASK_LEN, iovbuf,
		sizeof(iovbuf));
	err = wldev_ioctl(ndev, WLC_SET_VAR, iovbuf, sizeof(iovbuf), true);
	if (unlikely(err)) {
		WL_ERR(("Set event_msgs error (%d)\n", err));
		goto eventmsg_out;
	}

eventmsg_out:
	return err;

}

static int wl_construct_reginfo(struct wl_priv *wl, s32 bw_cap)
{
	struct net_device *dev = wl_to_prmry_ndev(wl);
	struct ieee80211_channel *band_chan_arr = NULL;
	wl_uint32_list_t *list;
	u32 i, j, index, n_2g, n_5g, band, channel, array_size;
	u32 *n_cnt = NULL;
	chanspec_t c = 0;
	s32 err = BCME_OK;
	bool update;
	bool ht40_allowed;
	u8 *pbuf = NULL;

#define LOCAL_BUF_LEN 1024
	pbuf = kzalloc(LOCAL_BUF_LEN, GFP_KERNEL);
	if (pbuf == NULL) {
		WL_ERR(("failed to allocate local buf\n"));
		return -ENOMEM;
	}

	list = (wl_uint32_list_t *)(void *)pbuf;
	list->count = htod32(WL_NUMCHANSPECS);

	err = wldev_iovar_getbuf_bsscfg(dev, "chanspecs", NULL,
		0, pbuf, LOCAL_BUF_LEN, 0, &wl->ioctl_buf_sync);
	if (err != 0) {
		WL_ERR(("get chanspecs failed with %d\n", err));
		kfree(pbuf);
		return err;
	}
#undef LOCAL_BUF_LEN

	band = array_size = n_2g = n_5g = 0;
	for (i = 0; i < dtoh32(list->count); i++) {
		index = 0;
		update = FALSE;
		ht40_allowed = FALSE;
		c = (chanspec_t)dtoh32(list->element[i]);
		channel = CHSPEC_CHANNEL(c);
		if (CHSPEC_IS40(c)) {
			if (CHSPEC_SB_UPPER(c))
				channel += CH_10MHZ_APART;
			else
				channel -= CH_10MHZ_APART;
		}

		if (CHSPEC_IS2G(c) && channel <= CH_MAX_2G_CHANNEL) {
			band_chan_arr = __wl_2ghz_channels;
			array_size = ARRAYSIZE(__wl_2ghz_channels);
			n_cnt = &n_2g;
			band = IEEE80211_BAND_2GHZ;
			ht40_allowed = (bw_cap == WLC_N_BW_40ALL) ? TRUE : FALSE;
		} else if (CHSPEC_IS5G(c) && channel > CH_MAX_2G_CHANNEL) {
			band_chan_arr = __wl_5ghz_a_channels;
			array_size = ARRAYSIZE(__wl_5ghz_a_channels);
			n_cnt = &n_5g;
			band = IEEE80211_BAND_5GHZ;
			ht40_allowed = (bw_cap == WLC_N_BW_20ALL) ? FALSE : TRUE;
		}

		for (j = 0; (j < *n_cnt && (*n_cnt < array_size)); j++) {
			if (band_chan_arr[j].hw_value == channel) {
				update = TRUE;
				break;
			}
		}

		if (update)
			index = j;
		else
			index = *n_cnt;

		if (index <  array_size) {
#if LINUX_VERSION_CODE == KERNEL_VERSION(2, 6, 38) && !defined(WL_COMPAT_WIRELESS)
			band_chan_arr[index].center_freq =
				ieee80211_channel_to_frequency(channel);
#else
			band_chan_arr[index].center_freq =
				ieee80211_channel_to_frequency(channel, band);
#endif
			band_chan_arr[index].hw_value = channel;

			if (CHSPEC_IS40(c) && ht40_allowed) {
				u32 ht40_flag = band_chan_arr[index].flags & IEEE80211_CHAN_NO_HT40;
				if (CHSPEC_SB_UPPER(c)) {
					if (ht40_flag == IEEE80211_CHAN_NO_HT40)
						band_chan_arr[index].flags &= ~IEEE80211_CHAN_NO_HT40;
					band_chan_arr[index].flags |= IEEE80211_CHAN_NO_HT40PLUS;
				} else {
					band_chan_arr[index].flags &= ~IEEE80211_CHAN_NO_HT40;
					if (ht40_flag == IEEE80211_CHAN_NO_HT40)
						band_chan_arr[index].flags |= IEEE80211_CHAN_NO_HT40MINUS;
				}
			} else {
				band_chan_arr[index].flags = IEEE80211_CHAN_NO_HT40;
				if (band == IEEE80211_BAND_2GHZ)
					channel |= WL_CHANSPEC_BAND_2G;
				else
					channel |= WL_CHANSPEC_BAND_5G;
  				err = wldev_iovar_getint(dev, "per_chan_info", &channel);
				if (!err) {
					if (channel & WL_CHAN_RADAR) {
						band_chan_arr[index].flags |= IEEE80211_CHAN_RADAR | IEEE80211_CHAN_NO_IBSS;
					}
					if (channel & WL_CHAN_PASSIVE) {
						band_chan_arr[index].flags |= IEEE80211_CHAN_PASSIVE_SCAN | IEEE80211_CHAN_NO_IBSS;
					}
		  		}
			}

			if (!update)
				(*n_cnt)++;
		}
	}

	__wl_band_2ghz.n_channels = n_2g;
	__wl_band_5ghz_a.n_channels = n_5g;

	kfree(pbuf);
	return err;
}

s32 wl_update_wiphybands(struct wl_priv *wl)
{
	struct wiphy *wiphy;
	struct net_device *dev;
	u32 bandlist[3];
	u32 nband = 0;
	u32 i = 0;
	s32 err = 0;
	int nmode = 0;
	int bw_cap = 0;
	int index = 0;
	bool rollback_lock = false;

	WL_DBG(("Entry"));

	if (wl == NULL) {
		wl = wlcfg_drv_priv;
		mutex_lock(&wl->usr_sync);
		rollback_lock = true;
	}
	dev = wl_to_prmry_ndev(wl);

	memset(bandlist, 0, sizeof(bandlist));
	err = wldev_ioctl(dev, WLC_GET_BANDLIST, bandlist,
		sizeof(bandlist), false);
	if (unlikely(err)) {
		WL_ERR(("error read bandlist (%d)\n", err));
		goto end_bands;
	}
	wiphy = wl_to_wiphy(wl);
	nband = bandlist[0];
	wiphy->bands[IEEE80211_BAND_2GHZ] = &__wl_band_2ghz;
	wiphy->bands[IEEE80211_BAND_5GHZ] = NULL;

	err = wldev_iovar_getint(dev, "nmode", &nmode);
	if (unlikely(err)) {
		WL_ERR(("error reading nmode (%d)\n", err));
	} else {
		/* For nmodeonly  check bw cap */
		err = wldev_iovar_getint(dev, "mimo_bw_cap", &bw_cap);
		if (unlikely(err)) {
			WL_ERR(("error get mimo_bw_cap (%d)\n", err));
		}
	}

#if 0
	err = wl_construct_reginfo(wl, bw_cap);
	if (err) {
		WL_ERR(("wl_construct_reginfo() fails err=%d\n", err));
		if (err != BCME_UNSUPPORTED)
<<<<<<< HEAD
			return err;
=======
			goto end_bands;
>>>>>>> 5696a46e
		/* Ignore error if "chanspecs" command is not supported */
		err = 0;
	}
#endif
	for (i = 1; i <= nband && i < sizeof(bandlist)/sizeof(u32); i++) {
		index = -1;
		if (bandlist[i] == WLC_BAND_5G && __wl_band_5ghz_a.n_channels > 0) {
			wiphy->bands[IEEE80211_BAND_5GHZ] =
				&__wl_band_5ghz_a;
			index = IEEE80211_BAND_5GHZ;
			if (bw_cap == WLC_N_BW_40ALL || bw_cap == WLC_N_BW_20IN2G_40IN5G)
				wiphy->bands[index]->ht_cap.cap |= IEEE80211_HT_CAP_SGI_40;
		} else if (bandlist[i] == WLC_BAND_2G && __wl_band_2ghz.n_channels > 0) {
			wiphy->bands[IEEE80211_BAND_2GHZ] =
				&__wl_band_2ghz;
			index = IEEE80211_BAND_2GHZ;
			if (bandlist[i] == WLC_BAND_2G && bw_cap == WLC_N_BW_40ALL)
				wiphy->bands[index]->ht_cap.cap |= IEEE80211_HT_CAP_SGI_40;
		}
		if ((index >= 0) && nmode) {
			wiphy->bands[index]->ht_cap.cap |=
				IEEE80211_HT_CAP_SGI_20 | IEEE80211_HT_CAP_DSSSCCK40;
			wiphy->bands[index]->ht_cap.ht_supported = TRUE;
			wiphy->bands[index]->ht_cap.ampdu_factor = IEEE80211_HT_MAX_AMPDU_64K;
			wiphy->bands[index]->ht_cap.ampdu_density = IEEE80211_HT_MPDU_DENSITY_16;
		}
	}

	wiphy_apply_custom_regulatory(wiphy, &brcm_regdom);

end_bands:
	if (rollback_lock)
		mutex_unlock(&wl->usr_sync);
	return err;
}

static s32 __wl_cfg80211_up(struct wl_priv *wl)
{
	s32 err = 0;
	struct net_device *ndev = wl_to_prmry_ndev(wl);
	struct wireless_dev *wdev = ndev->ieee80211_ptr;

	WL_DBG(("In\n"));

	err = dhd_config_dongle(wl, false);
	if (unlikely(err))
		return err;

	err = wl_config_ifmode(wl, ndev, wdev->iftype);
	if (unlikely(err && err != -EINPROGRESS)) {
		WL_ERR(("wl_config_ifmode failed\n"));
	}
	err = wl_update_wiphybands(wl);
	if (unlikely(err)) {
		WL_ERR(("wl_update_wiphybands failed\n"));
	}

	err = dhd_monitor_init(wl->pub);
	err = wl_invoke_iscan(wl);
	wl_set_drv_status(wl, READY, ndev);
	return err;
}

static s32 __wl_cfg80211_down(struct wl_priv *wl)
{
	s32 err = 0;
	unsigned long flags;
	struct net_info *iter, *next;
	struct net_device *ndev = wl_to_prmry_ndev(wl);
#ifdef WL_ENABLE_P2P_IF
	struct wiphy *wiphy = wl_to_prmry_ndev(wl)->ieee80211_ptr->wiphy;
	struct net_device *p2p_net = wl->p2p_net;
#endif

	WL_DBG(("In\n"));
	/* Check if cfg80211 interface is already down */
	if (!wl_get_drv_status(wl, READY, ndev))
		return err;	/* it is even not ready */
	for_each_ndev(wl, iter, next)
		wl_set_drv_status(wl, SCAN_ABORTING, iter->ndev);

	wl_term_iscan(wl);
	spin_lock_irqsave(&wl->cfgdrv_lock, flags);
	if (wl->scan_request) {
		cfg80211_scan_done(wl->scan_request, true);
		wl->scan_request = NULL;
	}
	for_each_ndev(wl, iter, next) {
		wl_clr_drv_status(wl, READY, iter->ndev);
		wl_clr_drv_status(wl, SCANNING, iter->ndev);
		wl_clr_drv_status(wl, SCAN_ABORTING, iter->ndev);
		wl_clr_drv_status(wl, CONNECTING, iter->ndev);
		wl_clr_drv_status(wl, CONNECTED, iter->ndev);
		wl_clr_drv_status(wl, DISCONNECTING, iter->ndev);
		wl_clr_drv_status(wl, AP_CREATED, iter->ndev);
		wl_clr_drv_status(wl, AP_CREATING, iter->ndev);
	}
	wl_to_prmry_ndev(wl)->ieee80211_ptr->iftype =
		NL80211_IFTYPE_STATION;
#ifdef WL_ENABLE_P2P_IF
	wiphy->interface_modes = (wiphy->interface_modes)
					& (~(BIT(NL80211_IFTYPE_P2P_CLIENT)|
					BIT(NL80211_IFTYPE_P2P_GO)));
	if ((p2p_net) && (p2p_net->flags & IFF_UP)) {
		/* p2p0 interface is still UP. Bring it down */
		p2p_net->flags &= ~IFF_UP;
	}
#endif /* WL_ENABLE_P2P_IF */
	spin_unlock_irqrestore(&wl->cfgdrv_lock, flags);

	DNGL_FUNC(dhd_cfg80211_down, (wl));
	wl_flush_eq(wl);
	wl_link_down(wl);
	if (wl->p2p_supported)
		wl_cfgp2p_down(wl);
	dhd_monitor_uninit();

	return err;
}

s32 wl_cfg80211_up(void *para)
{
	struct wl_priv *wl;
	s32 err = 0;

	WL_DBG(("In\n"));
	wl = wlcfg_drv_priv;
	mutex_lock(&wl->usr_sync);
	wl_cfg80211_attach_post(wl_to_prmry_ndev(wl));
	err = __wl_cfg80211_up(wl);
	if (err)
		WL_ERR(("__wl_cfg80211_up failed\n"));
	mutex_unlock(&wl->usr_sync);
	return err;
}

/* Private Event to Supplicant with indication that chip hangs */
int wl_cfg80211_hang(struct net_device *dev, u16 reason)
{
	struct wl_priv *wl;
	wl = wlcfg_drv_priv;

	WL_ERR(("In : chip crash eventing\n"));
	cfg80211_disconnected(dev, reason, NULL, 0, GFP_KERNEL);
	if (wl != NULL) {
		wl_link_down(wl);
	}
	return 0;
}

s32 wl_cfg80211_down(void *para)
{
	struct wl_priv *wl;
	s32 err = 0;

	WL_DBG(("In\n"));
	wl = wlcfg_drv_priv;
	mutex_lock(&wl->usr_sync);
	err = __wl_cfg80211_down(wl);
	mutex_unlock(&wl->usr_sync);

	return err;
}

static void *wl_read_prof(struct wl_priv *wl, struct net_device *ndev, s32 item)
{
	unsigned long flags;
	void *rptr = NULL;
	struct wl_profile *profile = wl_get_profile_by_netdev(wl, ndev);

	if (!profile)
		return NULL;
	spin_lock_irqsave(&wl->cfgdrv_lock, flags);
	switch (item) {
	case WL_PROF_SEC:
		rptr = &profile->sec;
		break;
	case WL_PROF_ACT:
		rptr = &profile->active;
		break;
	case WL_PROF_BSSID:
		rptr = profile->bssid;
		break;
	case WL_PROF_SSID:
		rptr = &profile->ssid;
		break;
	}
	spin_unlock_irqrestore(&wl->cfgdrv_lock, flags);
	if (!rptr)
		WL_ERR(("invalid item (%d)\n", item));
	return rptr;
}

static s32
wl_update_prof(struct wl_priv *wl, struct net_device *ndev,
	const wl_event_msg_t *e, void *data, s32 item)
{
	s32 err = 0;
	struct wlc_ssid *ssid;
	unsigned long flags;
	struct wl_profile *profile = wl_get_profile_by_netdev(wl, ndev);

	if (!profile)
		return WL_INVALID;
	spin_lock_irqsave(&wl->cfgdrv_lock, flags);
	switch (item) {
	case WL_PROF_SSID:
		ssid = (wlc_ssid_t *) data;
		memset(profile->ssid.SSID, 0,
			sizeof(profile->ssid.SSID));
		memcpy(profile->ssid.SSID, ssid->SSID, ssid->SSID_len);
		profile->ssid.SSID_len = ssid->SSID_len;
		break;
	case WL_PROF_BSSID:
		if (data)
			memcpy(profile->bssid, data, ETHER_ADDR_LEN);
		else
			memset(profile->bssid, 0, ETHER_ADDR_LEN);
		break;
	case WL_PROF_SEC:
		memcpy(&profile->sec, data, sizeof(profile->sec));
		break;
	case WL_PROF_ACT:
		profile->active = *(bool *)data;
		break;
	case WL_PROF_BEACONINT:
		profile->beacon_interval = *(u16 *)data;
		break;
	case WL_PROF_DTIMPERIOD:
		profile->dtim_period = *(u8 *)data;
		break;
	default:
		WL_ERR(("unsupported item (%d)\n", item));
		err = -EOPNOTSUPP;
		break;
	}
	spin_unlock_irqrestore(&wl->cfgdrv_lock, flags);
	return err;
}

void wl_cfg80211_dbg_level(u32 level)
{
	/*
	* prohibit to change debug level
	* by insmod parameter.
	* eventually debug level will be configured
	* in compile time by using CONFIG_XXX
	*/
	/* wl_dbg_level = level; */
}

static bool wl_is_ibssmode(struct wl_priv *wl, struct net_device *ndev)
{
	return wl_get_mode_by_netdev(wl, ndev) == WL_MODE_IBSS;
}

static __used bool wl_is_ibssstarter(struct wl_priv *wl)
{
	return wl->ibss_starter;
}

static void wl_rst_ie(struct wl_priv *wl)
{
	struct wl_ie *ie = wl_to_ie(wl);

	ie->offset = 0;
}

static __used s32 wl_add_ie(struct wl_priv *wl, u8 t, u8 l, u8 *v)
{
	struct wl_ie *ie = wl_to_ie(wl);
	s32 err = 0;

	if (unlikely(ie->offset + l + 2 > WL_TLV_INFO_MAX)) {
		WL_ERR(("ei crosses buffer boundary\n"));
		return -ENOSPC;
	}
	ie->buf[ie->offset] = t;
	ie->buf[ie->offset + 1] = l;
	memcpy(&ie->buf[ie->offset + 2], v, l);
	ie->offset += l + 2;

	return err;
}

static s32 wl_mrg_ie(struct wl_priv *wl, u8 *ie_stream, u16 ie_size)
{
	struct wl_ie *ie = wl_to_ie(wl);
	s32 err = 0;

	if (unlikely(ie->offset + ie_size > WL_TLV_INFO_MAX)) {
		WL_ERR(("ei_stream crosses buffer boundary\n"));
		return -ENOSPC;
	}
	memcpy(&ie->buf[ie->offset], ie_stream, ie_size);
	ie->offset += ie_size;

	return err;
}

static s32 wl_cp_ie(struct wl_priv *wl, u8 *dst, u16 dst_size)
{
	struct wl_ie *ie = wl_to_ie(wl);
	s32 err = 0;

	if (unlikely(ie->offset > dst_size)) {
		WL_ERR(("dst_size is not enough\n"));
		return -ENOSPC;
	}
	memcpy(dst, &ie->buf[0], ie->offset);

	return err;
}

static u32 wl_get_ielen(struct wl_priv *wl)
{
	struct wl_ie *ie = wl_to_ie(wl);

	return ie->offset;
}

static void wl_link_up(struct wl_priv *wl)
{
	wl->link_up = true;
}

static void wl_link_down(struct wl_priv *wl)
{
	struct wl_connect_info *conn_info = wl_to_conn(wl);

	WL_DBG(("In\n"));
	wl->link_up = false;
	conn_info->req_ie_len = 0;
	conn_info->resp_ie_len = 0;
}

static unsigned long wl_lock_eq(struct wl_priv *wl)
{
	unsigned long flags;

	spin_lock_irqsave(&wl->eq_lock, flags);
	return flags;
}

static void wl_unlock_eq(struct wl_priv *wl, unsigned long flags)
{
	spin_unlock_irqrestore(&wl->eq_lock, flags);
}

static void wl_init_eq_lock(struct wl_priv *wl)
{
	spin_lock_init(&wl->eq_lock);
}

static void wl_delay(u32 ms)
{
	if (in_atomic() || (ms < jiffies_to_msecs(1))) {
		mdelay(ms);
	} else {
		msleep(ms);
	}
}

s32 wl_cfg80211_get_p2p_dev_addr(struct net_device *net, struct ether_addr *p2pdev_addr)
{
	struct wl_priv *wl = wlcfg_drv_priv;
	struct ether_addr p2pif_addr;
	struct ether_addr primary_mac;

	if (!wl->p2p)
		return -1;
	if (!p2p_is_on(wl)) {
		get_primary_mac(wl, &primary_mac);
		wl_cfgp2p_generate_bss_mac(&primary_mac, p2pdev_addr, &p2pif_addr);
	} else {
		memcpy(p2pdev_addr->octet,
			wl->p2p->dev_addr.octet, ETHER_ADDR_LEN);
	}

	return 0;
}
s32 wl_cfg80211_set_p2p_noa(struct net_device *net, char* buf, int len)
{
	struct wl_priv *wl;

	wl = wlcfg_drv_priv;

	return wl_cfgp2p_set_p2p_noa(wl, net, buf, len);
}

s32 wl_cfg80211_get_p2p_noa(struct net_device *net, char* buf, int len)
{
	struct wl_priv *wl;
	wl = wlcfg_drv_priv;

	return wl_cfgp2p_get_p2p_noa(wl, net, buf, len);
}

s32 wl_cfg80211_set_p2p_ps(struct net_device *net, char* buf, int len)
{
	struct wl_priv *wl;
	wl = wlcfg_drv_priv;

	return wl_cfgp2p_set_p2p_ps(wl, net, buf, len);
}

s32 wl_cfg80211_set_wps_p2p_ie(struct net_device *net, char *buf, int len,
	enum wl_management_type type)
{
	struct wl_priv *wl;
	struct net_device *ndev = NULL;
	struct ether_addr primary_mac;
	s32 ret = 0;
	s32 bssidx = 0;
	s32 pktflag = 0;
	wl = wlcfg_drv_priv;

	if (wl_get_drv_status(wl, AP_CREATING, net) ||
		wl_get_drv_status(wl, AP_CREATED, net)) {
		ndev = net;
		bssidx = 0;
	} else if (wl->p2p) {
	   if (net == wl->p2p_net) {
			net = wl_to_prmry_ndev(wl);
		}

		if (!wl->p2p->on) {
			get_primary_mac(wl, &primary_mac);
			wl_cfgp2p_generate_bss_mac(&primary_mac, &wl->p2p->dev_addr,
				&wl->p2p->int_addr);
			/* In case of p2p_listen command, supplicant send remain_on_channel
			* without turning on P2P
			*/
			p2p_on(wl) = true;
			ret = wl_cfgp2p_enable_discovery(wl, ndev, NULL, 0);

			if (unlikely(ret)) {
				goto exit;
			}
		}
		if (net  != wl_to_prmry_ndev(wl)) {
			if (wl_get_mode_by_netdev(wl, net) == WL_MODE_AP) {
				ndev = wl_to_p2p_bss_ndev(wl, P2PAPI_BSSCFG_CONNECTION);
				bssidx = wl_to_p2p_bss_bssidx(wl, P2PAPI_BSSCFG_CONNECTION);
			}
		} else {
				ndev = wl_to_p2p_bss_ndev(wl, P2PAPI_BSSCFG_PRIMARY);
				bssidx = wl_to_p2p_bss_bssidx(wl, P2PAPI_BSSCFG_DEVICE);
		}
	}
	if (ndev != NULL) {
		switch (type) {
			case WL_BEACON:
				pktflag = VNDR_IE_BEACON_FLAG;
				break;
			case WL_PROBE_RESP:
				pktflag = VNDR_IE_PRBRSP_FLAG;
				break;
			case WL_ASSOC_RESP:
				pktflag = VNDR_IE_ASSOCRSP_FLAG;
				break;
		}
		if (pktflag)
			ret = wl_cfgp2p_set_management_ie(wl, ndev, bssidx, pktflag, buf, len);
	}
exit:
	return ret;
}

static const struct rfkill_ops wl_rfkill_ops = {
	.set_block = wl_rfkill_set
};

static int wl_rfkill_set(void *data, bool blocked)
{
	struct wl_priv *wl = (struct wl_priv *)data;

	WL_DBG(("Enter \n"));
	WL_DBG(("RF %s\n", blocked ? "blocked" : "unblocked"));

	if (!wl)
		return -EINVAL;

	wl->rf_blocked = blocked;

	return 0;
}

static int wl_setup_rfkill(struct wl_priv *wl, bool setup)
{
	s32 err = 0;

	WL_DBG(("Enter \n"));
	if (!wl)
		return -EINVAL;
	if (setup) {
		wl->rfkill = rfkill_alloc("brcmfmac-wifi",
			wl_cfg80211_get_parent_dev(),
			RFKILL_TYPE_WLAN, &wl_rfkill_ops, (void *)wl);

		if (!wl->rfkill) {
			err = -ENOMEM;
			goto err_out;
		}

		err = rfkill_register(wl->rfkill);

		if (err)
			rfkill_destroy(wl->rfkill);
	} else {
		if (!wl->rfkill) {
			err = -ENOMEM;
			goto err_out;
		}

		rfkill_unregister(wl->rfkill);
		rfkill_destroy(wl->rfkill);
	}

err_out:
	return err;
}

struct device *wl_cfg80211_get_parent_dev(void)
{
	return cfg80211_parent_dev;
}

void wl_cfg80211_set_parent_dev(void *dev)
{
	cfg80211_parent_dev = dev;
}

static void wl_cfg80211_clear_parent_dev(void)
{
	cfg80211_parent_dev = NULL;
}

static void get_primary_mac(struct wl_priv *wl, struct ether_addr *mac)
{
	wldev_iovar_getbuf_bsscfg(wl_to_prmry_ndev(wl), "cur_etheraddr", NULL,
		0, wl->ioctl_buf, WLC_IOCTL_MAXLEN, 0, &wl->ioctl_buf_sync);
	memcpy(mac->octet, wl->ioctl_buf, ETHER_ADDR_LEN);
}

int wl_cfg80211_do_driver_init(struct net_device *net)
{
	struct wl_priv *wl = *(struct wl_priv **)netdev_priv(net);

	if (!wl || !wl->wdev)
		return -EINVAL;

	if (dhd_do_driver_init(wl->wdev->netdev) < 0)
		return -1;

	return 0;
}

void wl_cfg80211_enable_trace(int level)
{
	wl_dbg_level |= WL_DBG_DBG;
}<|MERGE_RESOLUTION|>--- conflicted
+++ resolved
@@ -7205,20 +7205,14 @@
 		}
 	}
 
-#if 0
 	err = wl_construct_reginfo(wl, bw_cap);
 	if (err) {
 		WL_ERR(("wl_construct_reginfo() fails err=%d\n", err));
 		if (err != BCME_UNSUPPORTED)
-<<<<<<< HEAD
-			return err;
-=======
 			goto end_bands;
->>>>>>> 5696a46e
 		/* Ignore error if "chanspecs" command is not supported */
 		err = 0;
 	}
-#endif
 	for (i = 1; i <= nband && i < sizeof(bandlist)/sizeof(u32); i++) {
 		index = -1;
 		if (bandlist[i] == WLC_BAND_5G && __wl_band_5ghz_a.n_channels > 0) {
