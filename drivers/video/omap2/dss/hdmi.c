--- conflicted
+++ resolved
@@ -67,14 +67,11 @@
 	struct platform_device *pdev;
 	struct hdmi_ip_data ip_data;
 	struct omap_dss_device *dssdev;
-<<<<<<< HEAD
 	int code;
 	int mode;
 	u8 edid[HDMI_EDID_MAX_LENGTH];
 	bool edid_set;
 	bool custom_set;
-=======
->>>>>>> c11fb4d9
 	int hdmi_irq;
 	bool can_do_hdmi;
 
@@ -124,7 +121,6 @@
 {
 	DSSDBG("init_display\n");
 
-	hdmi.dssdev = dssdev;
 	dss_init_hdmi_ip_ops(&hdmi.ip_data);
 	hdmi.dssdev = dssdev;
 	return 0;
