
/*
 * ti_hdmi_5xxx_ip.c
 *
 * HDMI TI OMAP5 IP driver Library
 * Copyright (C) 2011-2012 Texas Instruments Incorporated - http://www.ti.com/
 * Author: Mythri pk <mythripk@ti.com>
 * This program is free software; you can redistribute it and/or modify it
 * under the terms of the GNU General Public License version 2 as published by
 * the Free Software Foundation.
 *
 * This program is distributed in the hope that it will be useful, but WITHOUT
 * ANY WARRANTY; without even the implied warranty of MERCHANTABILITY or
 * FITNESS FOR A PARTICULAR PURPOSE.  See the GNU General Public License for
 * more details.
 *
 * You should have received a copy of the GNU General Public License along with
 * this program.  If not, see <http://www.gnu.org/licenses/>.
 */

#include <linux/kernel.h>
#include <linux/module.h>
#include <linux/err.h>
#include <linux/io.h>
#include <linux/interrupt.h>
#include <linux/mutex.h>
#include <linux/delay.h>
#include <linux/string.h>
#include <linux/seq_file.h>
#include <linux/i2c.h>
#include <drm/drm_edid.h>
#if defined(CONFIG_OMAP5_DSS_HDMI_AUDIO)
#include <sound/asoundef.h>
#endif

#include "ti_hdmi_5xxx_ip.h"
#include "dss.h"

#define CEC_RETRY_COUNT 5
#define CEC_TX_WAIT_COUNT 10 /*wait max for 100ms*/
#define CEC_MAX_NUM_OPERANDS 14
#define CEC_HEADER_CMD_COUNT 2

#define HDMI_CORE_PRODUCT_ID1_HDCP 0xC1
#define HDMI_CORE_A_HDCPCFG0_HDCP_EN_MASK 0x4

#define RETRY_CNT		3
#define OMAP2_L4_IO_OFFSET	0xb2000000
#define CONTROL_CORE_PAD0_HDMI_DDC_SCL_PAD1_HDMI_DDC_SDA \
				(OMAP2_L4_IO_OFFSET + 0x4A002940)

#define HDMI_CORE_A_HDCPOBS0_HDCPENABLED (1 << 0)

static const struct csc_table csc_table_deepcolor[4] = {
	/* HDMI_DEEP_COLOR_24BIT */
	[0] = { 7036, 0, 0, 32,
		0, 7036, 0, 32,
		0, 0, 7036, 32 },
	/* HDMI_DEEP_COLOR_30BIT */
	[1] = { 7015, 0, 0, 128,
		0, 7015, 0, 128,
		0, 0, 7015, 128 },
	/* HDMI_DEEP_COLOR_36BIT */
	[2] = { 7010, 0, 0, 512,
		0, 7010, 0, 512,
		0, 0, 7010, 512},
	/* FULL RANGE */
	[3] = { 8192, 0, 0, 0,
		0, 8192, 0, 0,
		0, 0, 8192, 0},
};

static int panel_hdmi_i2c_read(struct i2c_adapter *adapter,
	unsigned char *buf, u16 count, u8 ext)
{
	int r, retries;
	u8 segptr = ext / 2;
	u8 offset = ext * EDID_LENGTH;

	for (retries = RETRY_CNT; retries > 0; retries--) {

		if (ext >= 2) {
			struct i2c_msg msgs_extended[] = {
				{
					.addr   = 0x30,
					.flags  = 0,
					.len    = 1,
					.buf    = &segptr,
				},
				{
					.addr   = DDC_ADDR,
					.flags  = 0,
					.len    = 1,
					.buf    = &offset,
				},
				{
					.addr   = DDC_ADDR,
					.flags  = I2C_M_RD,
					.len    = count,
					.buf    = buf,
				}
			};

			r = i2c_transfer(adapter, msgs_extended, 3);
			if (r == 3)
				return 0;

		} else {
			struct i2c_msg msgs[] = {
				{
					.addr   = DDC_ADDR,
					.flags  = 0,
					.len    = 1,
					.buf    = &offset,
				},
				{
					.addr   = DDC_ADDR,
					.flags  = I2C_M_RD,
					.len    = count,
					.buf    = buf,
				}
			};

			r = i2c_transfer(adapter, msgs, 2);
			if (r == 2)
				return 0;
		}

		if (r != -EAGAIN)
			break;
	}

	return r < 0 ? r : -EIO;
}

static int panel_hdmi_read_edid(u8 *edid, int len)
{
	struct i2c_adapter *adapter;
	int r = 0, n = 0, i = 0;
	int max_ext_blocks = (len / 128) - 1;

	adapter = i2c_get_adapter(0);
	if (!adapter) {
		pr_err("panel_dvi_read_edid: Failed to get I2C adapter, bus 0\n");
		return -EINVAL;
	}

	r = panel_hdmi_i2c_read(adapter, edid, EDID_LENGTH, 0);
	if (r) {
		return r;
	} else {
		/*Multiblock read*/
		n = edid[0x7e];

		if (n > max_ext_blocks)
			n = max_ext_blocks;
		for (i = 1; i <= n; i++) {
			r = panel_hdmi_i2c_read(adapter, edid + i*EDID_LENGTH,
				EDID_LENGTH, i);
			if (r)
				return r;
		}
	}

	return r;
}

static inline void hdmi_write_reg(void __iomem *base_addr,
		const unsigned long idx, u32 val)
{
	__raw_writel(val, base_addr + idx);
}

static inline u32 hdmi_read_reg(void __iomem *base_addr,
		const unsigned long idx)
{
	return __raw_readl(base_addr + idx);
}

static inline void __iomem *hdmi_wp_base(struct hdmi_ip_data *ip_data)
{
	return ip_data->base_wp;
}

static inline void __iomem *hdmi_core_sys_base(struct hdmi_ip_data *ip_data)
{
	return ip_data->base_wp + ip_data->core_sys_offset;
}

static inline void __iomem *hdmi_core_cec_base(struct hdmi_ip_data *ip_data)
{
	return ip_data->base_wp + ip_data->cec_offset;
}

static inline void __iomem *hdmi_core_i2cm_base(struct hdmi_ip_data *ip_data)
{
	return ip_data->base_wp + ip_data->core_i2cm_offset;
}

static inline int hdmi_wait_for_bit_change(void __iomem *base_addr,
			const unsigned long idx,
			int b2, int b1, u32 val)
{
	u32 t = 0;
	while (val != REG_GET(base_addr, idx, b2, b1)) {
		udelay(1);
		if (t++ > 10000)
			return !val;
	}
	return val;
}

static inline void hdmi_core_ddc_req_addr(struct hdmi_ip_data *ip_data,
						u8 addr, int ext)
{
	u8 seg_ptr = ext / 2;
	u8 edidaddr = ((ext % 2) * 0x80) + addr;
	void __iomem *core_i2cm_base = hdmi_core_i2cm_base(ip_data);

	REG_FLD_MOD(core_i2cm_base, HDMI_CORE_I2CM_ADDRESS, edidaddr, 7, 0);
	REG_FLD_MOD(core_i2cm_base, HDMI_CORE_I2CM_SEGPTR, seg_ptr, 7, 0);

	if (seg_ptr)
		REG_FLD_MOD(core_i2cm_base, HDMI_CORE_I2CM_OPERATION, 1, 1, 1);
	else
		REG_FLD_MOD(core_i2cm_base, HDMI_CORE_I2CM_OPERATION, 1, 0, 0);
}

static void hdmi_core_ddc_init(struct hdmi_ip_data *ip_data)
{
	void __iomem *core_i2cm_base = hdmi_core_i2cm_base(ip_data);

	/*Mask the interrupts*/
	REG_FLD_MOD(core_i2cm_base, HDMI_CORE_I2CM_CTLINT, 0x0, 2, 2);
	REG_FLD_MOD(core_i2cm_base, HDMI_CORE_I2CM_CTLINT, 0x0, 6, 6);
	REG_FLD_MOD(core_i2cm_base, HDMI_CORE_I2CM_INT, 0x0, 2, 2);

	/* Master clock division */
	REG_FLD_MOD(core_i2cm_base, HDMI_CORE_I2CM_DIV, 0x5, 3, 0);

	/* Standard speed counter */
	REG_FLD_MOD(core_i2cm_base, HDMI_CORE_I2CM_SS_SCL_HCNT_1_ADDR, 0x0, 7, 0);
	REG_FLD_MOD(core_i2cm_base, HDMI_CORE_I2CM_SS_SCL_HCNT_0_ADDR, 0x79, 7, 0);
	REG_FLD_MOD(core_i2cm_base, HDMI_CORE_I2CM_SS_SCL_LCNT_1_ADDR, 0x0, 7, 0);
	REG_FLD_MOD(core_i2cm_base, HDMI_CORE_I2CM_SS_SCL_LCNT_0_ADDR, 0x91, 7, 0);

	/* Fast speed counter*/
	REG_FLD_MOD(core_i2cm_base, HDMI_CORE_I2CM_FS_SCL_HCNT_1_ADDR, 0x0, 7, 0);
	REG_FLD_MOD(core_i2cm_base, HDMI_CORE_I2CM_FS_SCL_HCNT_0_ADDR, 0x0F, 7, 0);
	REG_FLD_MOD(core_i2cm_base, HDMI_CORE_I2CM_FS_SCL_LCNT_1_ADDR, 0x0, 7, 0);
	REG_FLD_MOD(core_i2cm_base, HDMI_CORE_I2CM_FS_SCL_LCNT_0_ADDR, 0x21, 7, 0);

	REG_FLD_MOD(core_i2cm_base, HDMI_CORE_I2CM_SLAVE, 0x50, 6, 0);
	REG_FLD_MOD(core_i2cm_base, HDMI_CORE_I2CM_SEGADDR, 0x30, 6, 0);
}

static int hdmi_core_ddc_edid(struct hdmi_ip_data *ip_data,
					u8 *pedid, int ext)
{
	u8 cur_addr = 0;
	char checksum = 0;
	void __iomem *core_i2cm_base = hdmi_core_i2cm_base(ip_data);

	hdmi_core_ddc_req_addr(ip_data, cur_addr, ext);

	/* Unmask the interrupts*/
	REG_FLD_MOD(core_i2cm_base, HDMI_CORE_I2CM_CTLINT, 0x1, 2, 2);
	REG_FLD_MOD(core_i2cm_base, HDMI_CORE_I2CM_CTLINT, 0x1, 6, 6);
	REG_FLD_MOD(core_i2cm_base, HDMI_CORE_I2CM_INT, 0x1, 2, 2);

	/* FIXME:This is a hack to  read only 128 bytes data with a mdelay
	 * Ideally the read has to be based on the done interrupt and
	 * status which is not received thus it is ignored for now
	 */
	while (cur_addr < 128) {
	#if 0
		if (hdmi_wait_for_bit_change(HDMI_CORE_I2CM_INT,
						0, 0, 1) != 1) {
			DSSERR("Failed to recieve done interrupt\n");
			return -ETIMEDOUT;
		}
	#endif
		mdelay(1);
		pedid[cur_addr] = REG_GET(core_i2cm_base,
					HDMI_CORE_I2CM_DATAI, 7, 0);
		DSSDBG("pedid[%d] = %d", cur_addr, pedid[cur_addr]);
		checksum += pedid[cur_addr++];
		hdmi_core_ddc_req_addr(ip_data, cur_addr, ext);
	}

	return 0;

}

static inline void ctrl_core_hdmi_write_reg(u32 val)
{
	__raw_writel(val, (void __iomem *)CONTROL_CORE_PAD0_HDMI_DDC_SCL_PAD1_HDMI_DDC_SDA);
}

int ti_hdmi_5xxx_read_edid(struct hdmi_ip_data *ip_data,
				u8 *edid, int len)
{
	int r, l;

	if (len < 128)
		return -EINVAL;

	if ((omap_rev() == OMAP5430_REV_ES1_0) ||
		(omap_rev() == OMAP5432_REV_ES1_0)) {
		/*
		 * Set PAD0_HDMI_DDC_SCL_PAD1_HDMI_DDC_SDA:
		 * - Use GPIO7_194 and GPIO7_195
		 * - pull-up/down enabled
		 *   - pull-up selected
		 */
		ctrl_core_hdmi_write_reg((u32)0x011E011E);
		r = panel_hdmi_read_edid(edid, len);
		/* Use hdmi_ddc_scl and hdmi_ddc_sda for hdcp */
		ctrl_core_hdmi_write_reg((u32)0x01000100);

		return r;
	} else {

		hdmi_core_ddc_init(ip_data);

		r = hdmi_core_ddc_edid(ip_data, edid, 0);
		if (r)
			return r;

		l = 128;

		if (len >= 128 * 2 && edid[0x7e] > 0) {
			r = hdmi_core_ddc_edid(ip_data, edid + 0x80, 1);
			if (r)
				return r;
			l += 128;
		}
		return 0;
	}
}
void ti_hdmi_5xxx_core_dump(struct hdmi_ip_data *ip_data, struct seq_file *s)
{

#define DUMPCORE(r) seq_printf(s, "%-35s %08x\n", #r,\
		hdmi_read_reg(hdmi_core_sys_base(ip_data), r))

#define DUMPCOREI2CM(r) seq_printf(s, "%-35s %08x\n", #r,\
		hdmi_read_reg(hdmi_core_i2cm_base(ip_data), r))

	DUMPCORE(HDMI_CORE_FC_INVIDCONF);
	DUMPCORE(HDMI_CORE_FC_INHACTIV0);
	DUMPCORE(HDMI_CORE_FC_INHACTIV1);
	DUMPCORE(HDMI_CORE_FC_INHBLANK0);
	DUMPCORE(HDMI_CORE_FC_INHBLANK1);
	DUMPCORE(HDMI_CORE_FC_INVACTIV0);
	DUMPCORE(HDMI_CORE_FC_INVACTIV1);
	DUMPCORE(HDMI_CORE_FC_INVBLANK);
	DUMPCORE(HDMI_CORE_FC_HSYNCINDELAY0);
	DUMPCORE(HDMI_CORE_FC_HSYNCINDELAY1);
	DUMPCORE(HDMI_CORE_FC_HSYNCINWIDTH0);
	DUMPCORE(HDMI_CORE_FC_HSYNCINWIDTH1);
	DUMPCORE(HDMI_CORE_FC_VSYNCINDELAY);
	DUMPCORE(HDMI_CORE_FC_VSYNCINWIDTH);
	DUMPCORE(HDMI_CORE_FC_CTRLDUR);
	DUMPCORE(HDMI_CORE_FC_EXCTRLDUR);
	DUMPCORE(HDMI_CORE_FC_EXCTRLSPAC);
	DUMPCORE(HDMI_CORE_FC_CH0PREAM);
	DUMPCORE(HDMI_CORE_FC_CH1PREAM);
	DUMPCORE(HDMI_CORE_FC_CH2PREAM);
	DUMPCORE(HDMI_CORE_FC_AVICONF0);
	DUMPCORE(HDMI_CORE_FC_AVICONF1);
	DUMPCORE(HDMI_CORE_FC_AVICONF2);
	DUMPCORE(HDMI_CORE_FC_AVIVID);
	DUMPCORE(HDMI_CORE_FC_PRCONF);

	DUMPCORE(HDMI_CORE_MC_CLKDIS);
	DUMPCORE(HDMI_CORE_MC_SWRSTZREQ);
	DUMPCORE(HDMI_CORE_MC_FLOWCTRL);
	DUMPCORE(HDMI_CORE_MC_PHYRSTZ);
	DUMPCORE(HDMI_CORE_MC_LOCKONCLOCK);

	DUMPCOREI2CM(HDMI_CORE_I2CM_SLAVE);
	DUMPCOREI2CM(HDMI_CORE_I2CM_ADDRESS);
	DUMPCOREI2CM(HDMI_CORE_I2CM_DATAO);
	DUMPCOREI2CM(HDMI_CORE_I2CM_DATAI);
	DUMPCOREI2CM(HDMI_CORE_I2CM_OPERATION);
	DUMPCOREI2CM(HDMI_CORE_I2CM_INT);
	DUMPCOREI2CM(HDMI_CORE_I2CM_CTLINT);
	DUMPCOREI2CM(HDMI_CORE_I2CM_DIV);
	DUMPCOREI2CM(HDMI_CORE_I2CM_SEGADDR);
	DUMPCOREI2CM(HDMI_CORE_I2CM_SOFTRSTZ);
	DUMPCOREI2CM(HDMI_CORE_I2CM_SEGPTR);
	DUMPCOREI2CM(HDMI_CORE_I2CM_SS_SCL_HCNT_1_ADDR);
	DUMPCOREI2CM(HDMI_CORE_I2CM_SS_SCL_HCNT_0_ADDR);
	DUMPCOREI2CM(HDMI_CORE_I2CM_SS_SCL_LCNT_1_ADDR);
	DUMPCOREI2CM(HDMI_CORE_I2CM_SS_SCL_LCNT_0_ADDR);
	DUMPCOREI2CM(HDMI_CORE_I2CM_FS_SCL_HCNT_1_ADDR);
	DUMPCOREI2CM(HDMI_CORE_I2CM_FS_SCL_HCNT_0_ADDR);
	DUMPCOREI2CM(HDMI_CORE_I2CM_FS_SCL_LCNT_1_ADDR);
	DUMPCOREI2CM(HDMI_CORE_I2CM_FS_SCL_LCNT_0_ADDR);
}

static void hdmi_core_init(struct hdmi_core_vid_config *video_cfg,
			struct hdmi_core_infoframe_avi *avi_cfg,
			struct hdmi_config *cfg)
{
	printk(KERN_INFO "Enter hdmi_core_init\n");

	/* video core */
	video_cfg->data_enable_pol = 1; /* It is always 1*/
	video_cfg->v_fc_config.timings = cfg->timings;
	video_cfg->hblank = cfg->timings.right_margin +
			cfg->timings.left_margin + cfg->timings.hsync_len;

	video_cfg->vblank_osc = 0; /* Always 0 - need to confirm */
	video_cfg->vblank = cfg->timings.vsync_len +
			cfg->timings.lower_margin + cfg->timings.upper_margin;
	video_cfg->v_fc_config.cm.mode = cfg->cm.mode;
	video_cfg->v_fc_config.interlace = cfg->interlace;

	/* info frame */
	avi_cfg->db1_format = 0;
	avi_cfg->db1_active_info = 0;
	avi_cfg->db1_bar_info_dv = 0;
	avi_cfg->db1_scan_info = 0;
	avi_cfg->db2_colorimetry = 0;
	avi_cfg->db2_aspect_ratio = 0;
	avi_cfg->db2_active_fmt_ar = 0;
	avi_cfg->db3_itc = 0;
	avi_cfg->db3_ec = 0;
	avi_cfg->db3_q_range = 0;
	avi_cfg->db3_nup_scaling = 0;
	avi_cfg->db4_videocode = 0;
	avi_cfg->db5_pixel_repeat = 0;
	avi_cfg->db6_7_line_eoftop = 0 ;
	avi_cfg->db8_9_line_sofbottom = 0;
	avi_cfg->db10_11_pixel_eofleft = 0;
	avi_cfg->db12_13_pixel_sofright = 0;

}

static void hdmi_core_infoframe_vsi_config(struct hdmi_ip_data *ip_data,
				struct hdmi_s3d_info info_s3d)
{
	int length;
	void __iomem *core_sys_base = hdmi_core_sys_base(ip_data);

	/* For side-by-side(HALF) we need to specify subsampling
	 * in 3D_ext_data
	 */
	length = info_s3d.frame_struct == HDMI_S3D_SIDE_BY_SIDE_HALF ? 6 : 5;
	REG_FLD_MOD(core_sys_base, HDMI_CORE_FC_DATAUTO0, 0, 3, 3);
	/* LSB 24bit IEEE Registration Identifier */
	hdmi_write_reg(core_sys_base, HDMI_CORE_FC_VSDIEEEID0, 0x03);
	/* Mid 24bit IEEE Registration Identifier */
	hdmi_write_reg(core_sys_base, HDMI_CORE_FC_VSDIEEEID1, 0x0c);
	/* MSB 24bit IEEE Registration Identifier */
	hdmi_write_reg(core_sys_base, HDMI_CORE_FC_VSDIEEEID2, 0x00);

	hdmi_write_reg(core_sys_base, HDMI_CORE_FC_VSDSIZE, length);

	/* HDMI Video Format => 3D Format indication present
	 * 3d structure and potentially 3D_Ext_Data
	 */
	hdmi_write_reg(core_sys_base, HDMI_CORE_FC_VSDPAYLOAD(0), 0x40);
	hdmi_write_reg(core_sys_base, HDMI_CORE_FC_VSDPAYLOAD(1),
						info_s3d.frame_struct << 4);
	if (info_s3d.frame_struct == HDMI_S3D_SIDE_BY_SIDE_HALF)
		hdmi_write_reg(core_sys_base, HDMI_CORE_FC_VSDPAYLOAD(2),
						info_s3d.subsamp_pos << 4);

	REG_FLD_MOD(core_sys_base, HDMI_CORE_FC_DATAUTO0, 1, 3, 3);
	REG_FLD_MOD(core_sys_base, HDMI_CORE_FC_DATAUTO1, 0, 3, 0);
	REG_FLD_MOD(core_sys_base, HDMI_CORE_FC_DATAUTO2, 1, 7, 4);
	REG_FLD_MOD(core_sys_base, HDMI_CORE_FC_DATAUTO2, 0, 3, 0);
}

static void hdmi_core_infoframe_vsi_disable(struct hdmi_ip_data *ip_data)
{
	void __iomem *core_sys_base = hdmi_core_sys_base(ip_data);
	REG_FLD_MOD(core_sys_base, HDMI_CORE_FC_DATAUTO0, 0, 3, 3);
	hdmi_write_reg(core_sys_base, HDMI_CORE_FC_VSDPAYLOAD(0), 0x0);
	hdmi_write_reg(core_sys_base, HDMI_CORE_FC_VSDPAYLOAD(1), 0x0);
	hdmi_write_reg(core_sys_base, HDMI_CORE_FC_VSDPAYLOAD(2), 0x0);
	hdmi_write_reg(core_sys_base, HDMI_CORE_FC_VSDSIZE, 0);
	hdmi_write_reg(core_sys_base, HDMI_CORE_FC_VSDIEEEID0, 0x0);
	hdmi_write_reg(core_sys_base, HDMI_CORE_FC_VSDIEEEID1, 0x0);
	hdmi_write_reg(core_sys_base, HDMI_CORE_FC_VSDIEEEID2, 0x0);
	REG_FLD_MOD(core_sys_base, HDMI_CORE_FC_DATAUTO0, 1, 3, 3);

	ip_data->cfg.s3d_enabled = false;
}

/* DSS_HDMI_CORE_VIDEO_CONFIG */
static void hdmi_core_video_config(struct hdmi_ip_data *ip_data,
				struct hdmi_core_vid_config *cfg)
{
	unsigned char r = 0;
	void __iomem *core_sys_base = hdmi_core_sys_base(ip_data);

	/* Set hsync, vsync and data-enable polarity  */
	r = hdmi_read_reg(core_sys_base, HDMI_CORE_FC_INVIDCONF);

	r = FLD_MOD(r, !!(cfg->v_fc_config.timings.sync &
						FB_SYNC_VERT_HIGH_ACT), 6, 6);
	r = FLD_MOD(r, !!(cfg->v_fc_config.timings.sync &
						FB_SYNC_HOR_HIGH_ACT), 5, 5);
	r = FLD_MOD(r, cfg->hdcp_keepout, 7, 7);
	r = FLD_MOD(r, cfg->data_enable_pol, 4, 4);
	r = FLD_MOD(r, cfg->vblank_osc, 1, 1);
	r = FLD_MOD(r, cfg->v_fc_config.interlace, 0, 0);
	hdmi_write_reg(core_sys_base, HDMI_CORE_FC_INVIDCONF, r);

	/* set x resolution */
	REG_FLD_MOD(core_sys_base, HDMI_CORE_FC_INHACTIV1,
			(cfg->v_fc_config.timings.xres >> 8), 4, 0);
	REG_FLD_MOD(core_sys_base, HDMI_CORE_FC_INHACTIV0,
			(cfg->v_fc_config.timings.xres & 0xFF), 7, 0);

	/* set y resolution */
	REG_FLD_MOD(core_sys_base, HDMI_CORE_FC_INVACTIV1,
			(cfg->v_fc_config.timings.yres >> 8), 4, 0);
	REG_FLD_MOD(core_sys_base, HDMI_CORE_FC_INVACTIV0,
			(cfg->v_fc_config.timings.yres & 0xFF), 7, 0);

	/* set horizontal blanking pixels */
	REG_FLD_MOD(core_sys_base, HDMI_CORE_FC_INHBLANK1,
			(cfg->hblank >> 8), 4, 0);
	REG_FLD_MOD(core_sys_base, HDMI_CORE_FC_INHBLANK0,
			(cfg->hblank & 0xFF), 7, 0);

	/* set vertial blanking pixels */
	REG_FLD_MOD(core_sys_base, HDMI_CORE_FC_INVBLANK, cfg->vblank, 7, 0);

	/* set horizontal sync offset */
	REG_FLD_MOD(core_sys_base, HDMI_CORE_FC_HSYNCINDELAY1,
			(cfg->v_fc_config.timings.right_margin >> 8), 4, 0);
	REG_FLD_MOD(core_sys_base, HDMI_CORE_FC_HSYNCINDELAY0,
			(cfg->v_fc_config.timings.right_margin & 0xFF), 7, 0);

	/* set vertical sync offset */
	REG_FLD_MOD(core_sys_base, HDMI_CORE_FC_VSYNCINDELAY,
			cfg->v_fc_config.timings.lower_margin, 7, 0);

	/* set horizontal sync pulse width */
	REG_FLD_MOD(core_sys_base, HDMI_CORE_FC_HSYNCINWIDTH1,
			(cfg->v_fc_config.timings.hsync_len >> 8), 1, 0);
	REG_FLD_MOD(core_sys_base, HDMI_CORE_FC_HSYNCINWIDTH0,
			(cfg->v_fc_config.timings.hsync_len & 0xFF), 7, 0);

	/*  set vertical sync pulse width */
	REG_FLD_MOD(core_sys_base, HDMI_CORE_FC_VSYNCINWIDTH,
			cfg->v_fc_config.timings.vsync_len, 5, 0);

	/* select DVI mode */
	REG_FLD_MOD(core_sys_base, HDMI_CORE_FC_INVIDCONF,
		cfg->v_fc_config.cm.mode, 3, 3);
}

static void hdmi_core_config_video_packetizer(struct hdmi_ip_data *ip_data)
{
	void __iomem *core_sys_base = hdmi_core_sys_base(ip_data);
	struct hdmi_config *cfg = &ip_data->cfg;
	int clr_depth;

	switch (cfg->deep_color) {
	case HDMI_DEEP_COLOR_30BIT:
		clr_depth = 5;
		break;
	case HDMI_DEEP_COLOR_36BIT:
		clr_depth = 6;
		break;
	case HDMI_DEEP_COLOR_24BIT:
	default:
		clr_depth = 0;
		break;
	}

	/* COLOR_DEPTH */
	REG_FLD_MOD(core_sys_base, HDMI_CORE_VP_PR_CD, clr_depth, 7, 4);

	/* BYPASS_EN */
	REG_FLD_MOD(core_sys_base, HDMI_CORE_VP_CONF, clr_depth ? 0 : 1, 6, 6);

	/* PP_EN */
	REG_FLD_MOD(core_sys_base, HDMI_CORE_VP_CONF, clr_depth ? 1 : 0, 5, 5);

	/* YCC422_EN */
	REG_FLD_MOD(core_sys_base, HDMI_CORE_VP_CONF, 0, 3, 3);

	/* PP_STUFFING */
	REG_FLD_MOD(core_sys_base, HDMI_CORE_VP_STUFF, clr_depth ? 1 : 0, 1, 1);

	/* YCC422_STUFFING */
	REG_FLD_MOD(core_sys_base, HDMI_CORE_VP_STUFF, 1, 2, 2);

	/* OUTPUT_SELECTOR */
	REG_FLD_MOD(core_sys_base, HDMI_CORE_VP_CONF, clr_depth ? 0 : 2, 1, 0);
}

static void hdmi_core_config_csc(struct hdmi_ip_data *ip_data)
{
	void __iomem *core_sys_base = hdmi_core_sys_base(ip_data);
	struct hdmi_config *cfg = &ip_data->cfg;
	int clr_depth;

	switch (cfg->deep_color) {
	case HDMI_DEEP_COLOR_30BIT:
		clr_depth = 5;
		break;
	case HDMI_DEEP_COLOR_36BIT:
		clr_depth = 6;
		break;
	case HDMI_DEEP_COLOR_24BIT:
	default:
		clr_depth = 0;
		break;
	}

	/* CSC_COLORDEPTH */
	REG_FLD_MOD(core_sys_base, HDMI_CORE_CSC_SCALE, clr_depth, 7, 4);
}

int ti_hdmi_5xxx_hdcp_init(struct hdmi_ip_data *ip_data)
{
	void __iomem *core_sys_base = hdmi_core_sys_base(ip_data);

	DSSDBG("hdcp_initialize\n");

	REG_FLD_MOD(core_sys_base, HDMI_CORE_A_HDCPCFG0, 0, 2, 2);
	REG_FLD_MOD(core_sys_base, HDMI_CORE_A_VIDPOLCFG, 1, 4, 4);
	REG_FLD_MOD(core_sys_base, HDMI_CORE_A_HDCPCFG1, 1, 1, 1);

	return 0;
}

int ti_hdmi_5xxx_hdcp_enable(struct hdmi_ip_data *ip_data)
{
	void __iomem *core_sys_base = hdmi_core_sys_base(ip_data);
	struct hdmi_config *cfg = &ip_data->cfg;

	/* Read product ID1 */
	if (hdmi_read_reg(core_sys_base, HDMI_CORE_PRODUCT_ID1) !=
		HDMI_CORE_PRODUCT_ID1_HDCP) {
		DSSDBG("HDCP is not present.\n");
		return -EACCES;
	}

	if (hdmi_read_reg(core_sys_base, HDMI_CORE_A_HDCPCFG0) &
		HDMI_CORE_A_HDCPCFG0_HDCP_EN_MASK) {
		DSSDBG("HDCP already enabled\n");
		return 0;
	}

	/* Select DVI or HDMI */
	REG_FLD_MOD(core_sys_base, HDMI_CORE_A_HDCPCFG0,
			ip_data->cfg.cm.mode, 0, 0);
	REG_FLD_MOD(core_sys_base, HDMI_CORE_FC_INVIDCONF, 1, 7, 7);
	/* Set data enable, Hsync and Vsync polarity */
	REG_FLD_MOD(core_sys_base, HDMI_CORE_A_VIDPOLCFG,
			1, 4, 4);  /* dataen pol */
	REG_FLD_MOD(core_sys_base, HDMI_CORE_A_VIDPOLCFG,
		!!(cfg->timings.sync & FB_SYNC_VERT_HIGH_ACT), 3, 3);
	REG_FLD_MOD(core_sys_base, HDMI_CORE_A_VIDPOLCFG,
		!!(cfg->timings.sync & FB_SYNC_HOR_HIGH_ACT), 1, 1);

	/* HDCP only */
	REG_FLD_MOD(core_sys_base, HDMI_CORE_A_HDCPCFG0,
			0, 1, 1); /* Disable 1.1 */
	REG_FLD_MOD(core_sys_base, HDMI_CORE_A_HDCPCFG0,
			1, 4, 4); /* Ri check */
	REG_FLD_MOD(core_sys_base, HDMI_CORE_A_HDCPCFG0,
			0, 6, 6); /* I2C fast mode */
	REG_FLD_MOD(core_sys_base, HDMI_CORE_A_HDCPCFG0,
			0, 7, 7); /* Enhanced Link verification */

	/* fixed */
	REG_FLD_MOD(core_sys_base, HDMI_CORE_A_HDCPCFG0, 0, 3, 3); /* Av Mute */
	REG_FLD_MOD(core_sys_base, HDMI_CORE_A_HDCPCFG0,
			0, 5, 5); /* By pass encryption */
	REG_FLD_MOD(core_sys_base, HDMI_CORE_A_HDCPCFG1,
			0, 1, 1); /* disable encryption */
	REG_FLD_MOD(core_sys_base, HDMI_CORE_A_VIDPOLCFG,
			0x00, 5, 6); /* video color encryption */
	REG_FLD_MOD(core_sys_base, HDMI_CORE_A_OESSWCFG,
			64 , 7, 0); /* video color encryption */
	REG_FLD_MOD(core_sys_base, HDMI_CORE_A_HDCPCFG1,
			1, 2, 2); /* Encode packet header */

	REG_FLD_MOD(core_sys_base, HDMI_CORE_A_HDCPCFG1,
			0, 3, 3); /* SHA1 KSV */
	/* Reset HDCP engine */
	REG_FLD_MOD(core_sys_base, HDMI_CORE_A_HDCPCFG1,
			0, 0, 0); /* swreset */

	REG_FLD_MOD(core_sys_base, HDMI_CORE_A_HDCPCFG0,
			1, 2, 2); /* rxdetect */
	return 0;

}

int ti_hdmi_5xxx_hdcp_disable(struct hdmi_ip_data *ip_data)
{
	void __iomem *core_sys_base = hdmi_core_sys_base(ip_data);

	REG_FLD_MOD(core_sys_base, HDMI_CORE_A_HDCPCFG0, 0, 2, 2);

	return 0;

}

int ti_hdmi_5xxx_hdcp_int_handler(struct hdmi_ip_data *ip_data)
{
	u32 intr;
	void __iomem *core_sys_base = hdmi_core_sys_base(ip_data);

	intr = hdmi_read_reg(core_sys_base, HDMI_CORE_A_APIINTSTAT);

	if (intr & KSVSHA1CALCINT) {
		/* request memory access */
		REG_FLD_MOD(core_sys_base, HDMI_CORE_A_KSVMEMCTRL, 1, 0, 0);
		REG_FLD_MOD(core_sys_base, HDMI_CORE_A_APIINTCLR, 1, 1, 1);
	} else if (intr & KSVACCESSINT) {
		/* request granted */
		REG_FLD_MOD(core_sys_base, HDMI_CORE_A_APIINTCLR, 1, 0, 0);
	} else {
		REG_FLD_MOD(core_sys_base, HDMI_CORE_A_APIINTCLR, intr, 7, 0);
	}

	if (intr)
		DSSDBG("HDCP Interrupt : 0x%x\n", intr);

	return intr;
}

static void hdmi_core_config_video_sampler(struct hdmi_ip_data *ip_data)
{
	void __iomem *core_sys_base = hdmi_core_sys_base(ip_data);
	struct hdmi_config *cfg = &ip_data->cfg;
	int video_mapping;

	switch (cfg->deep_color) {
	case HDMI_DEEP_COLOR_30BIT:
		video_mapping = 3;
		break;
	case HDMI_DEEP_COLOR_36BIT:
		video_mapping = 5;
		break;
	case HDMI_DEEP_COLOR_24BIT:
	default:
		video_mapping = 1;
		break;
	}

	/* VIDEO_MAPPING */
	REG_FLD_MOD(core_sys_base, HDMI_CORE_TX_INVID0, video_mapping, 4, 0);
}

static void hdmi_core_aux_infoframe_avi_config(struct hdmi_ip_data *ip_data)
{
	void __iomem *core_sys_base = hdmi_core_sys_base(ip_data);
	struct hdmi_core_infoframe_avi info_avi = ip_data->avi_cfg;

	REG_FLD_MOD(core_sys_base, HDMI_CORE_FC_AVICONF0,
				info_avi.db1_format, 1, 0);
	REG_FLD_MOD(core_sys_base, HDMI_CORE_FC_AVICONF0,
				info_avi.db1_active_info, 6, 6);
	REG_FLD_MOD(core_sys_base, HDMI_CORE_FC_AVICONF0,
				info_avi.db1_bar_info_dv, 3, 2);
	REG_FLD_MOD(core_sys_base, HDMI_CORE_FC_AVICONF0,
				info_avi.db1_scan_info, 5, 4);
	REG_FLD_MOD(core_sys_base, HDMI_CORE_FC_AVICONF1,
				info_avi.db2_colorimetry, 7, 6);
	REG_FLD_MOD(core_sys_base, HDMI_CORE_FC_AVICONF1,
				info_avi.db2_aspect_ratio, 5, 4);
	REG_FLD_MOD(core_sys_base, HDMI_CORE_FC_AVICONF1,
				info_avi.db2_active_fmt_ar, 3, 0);
	REG_FLD_MOD(core_sys_base, HDMI_CORE_FC_AVICONF2,
				info_avi.db3_itc, 7, 7);
	REG_FLD_MOD(core_sys_base, HDMI_CORE_FC_AVICONF2,
				info_avi.db3_ec, 6, 4);
	REG_FLD_MOD(core_sys_base, HDMI_CORE_FC_AVICONF2,
				info_avi.db3_q_range, 3, 2);
	REG_FLD_MOD(core_sys_base, HDMI_CORE_FC_AVICONF2,
				info_avi.db3_nup_scaling, 1, 0);
	REG_FLD_MOD(core_sys_base, HDMI_CORE_FC_AVIVID,
				info_avi.db4_videocode, 6, 0);
	REG_FLD_MOD(core_sys_base, HDMI_CORE_FC_PRCONF,
				info_avi.db5_pixel_repeat, 3, 0);
}

static void hdmi_core_csc_config(struct hdmi_ip_data *ip_data,
				struct csc_table csc_coeff)
{
	void __iomem *core_sys_base = hdmi_core_sys_base(ip_data);

	REG_FLD_MOD(core_sys_base, HDMI_CORE_CSC_COEF_A1_MSB, csc_coeff.a1 >> 8 , 6, 0);

	REG_FLD_MOD(core_sys_base, HDMI_CORE_CSC_COEF_A1_LSB, csc_coeff.a1, 7, 0);

	REG_FLD_MOD(core_sys_base, HDMI_CORE_CSC_COEF_A2_MSB, csc_coeff.a2 >> 8, 6, 0);

	REG_FLD_MOD(core_sys_base, HDMI_CORE_CSC_COEF_A2_LSB, csc_coeff.a2, 7, 0);

	REG_FLD_MOD(core_sys_base, HDMI_CORE_CSC_COEF_A3_MSB, csc_coeff.a3 >> 8, 6, 0);

	REG_FLD_MOD(core_sys_base, HDMI_CORE_CSC_COEF_A3_LSB, csc_coeff.a3, 7, 0);

	REG_FLD_MOD(core_sys_base, HDMI_CORE_CSC_COEF_A4_MSB, csc_coeff.a4 >> 8, 6, 0);

	REG_FLD_MOD(core_sys_base, HDMI_CORE_CSC_COEF_A4_LSB, csc_coeff.a4, 7, 0);

	REG_FLD_MOD(core_sys_base, HDMI_CORE_CSC_COEF_B1_MSB, csc_coeff.b1 >> 8, 6, 0);

	REG_FLD_MOD(core_sys_base, HDMI_CORE_CSC_COEF_B1_LSB, csc_coeff.b1, 7, 0);

	REG_FLD_MOD(core_sys_base, HDMI_CORE_CSC_COEF_B2_MSB, csc_coeff.b2 >> 8, 6, 0);

	REG_FLD_MOD(core_sys_base, HDMI_CORE_CSC_COEF_B2_LSB, csc_coeff.b2, 7, 0);

	REG_FLD_MOD(core_sys_base, HDMI_CORE_CSC_COEF_B3_MSB, csc_coeff.b3 >> 8, 6, 0);

	REG_FLD_MOD(core_sys_base, HDMI_CORE_CSC_COEF_B3_LSB, csc_coeff.b3, 7, 0);

	REG_FLD_MOD(core_sys_base, HDMI_CORE_CSC_COEF_B4_MSB, csc_coeff.b4 >> 8, 6, 0);

	REG_FLD_MOD(core_sys_base, HDMI_CORE_CSC_COEF_B4_LSB, csc_coeff.b4, 7, 0);

	REG_FLD_MOD(core_sys_base, HDMI_CORE_CSC_COEF_C1_MSB, csc_coeff.c1 >> 8, 6, 0);

	REG_FLD_MOD(core_sys_base, HDMI_CORE_CSC_COEF_C1_LSB, csc_coeff.c1, 7, 0);

	REG_FLD_MOD(core_sys_base, HDMI_CORE_CSC_COEF_C2_MSB, csc_coeff.c2 >> 8, 6, 0);

	REG_FLD_MOD(core_sys_base, HDMI_CORE_CSC_COEF_C2_LSB, csc_coeff.c2, 7, 0);

	REG_FLD_MOD(core_sys_base, HDMI_CORE_CSC_COEF_C3_MSB, csc_coeff.c3 >> 8, 6, 0);

	REG_FLD_MOD(core_sys_base, HDMI_CORE_CSC_COEF_C3_LSB, csc_coeff.c3, 7, 0);

	REG_FLD_MOD(core_sys_base, HDMI_CORE_CSC_COEF_C4_MSB, csc_coeff.c4 >> 8, 6, 0);

	REG_FLD_MOD(core_sys_base, HDMI_CORE_CSC_COEF_C4_LSB, csc_coeff.c4, 7, 0);

	REG_FLD_MOD(core_sys_base, HDMI_CORE_MC_FLOWCTRL, 0x1, 0, 0);

}

int ti_hdmi_5xxx_configure_range(struct hdmi_ip_data *ip_data)
{
	struct csc_table csc_coeff = {0};

	switch (ip_data->cfg.range) {
	case HDMI_LIMITED_RANGE:
		csc_coeff =  csc_table_deepcolor[ip_data->cfg.deep_color];
		ip_data->avi_cfg.db3_q_range = HDMI_INFOFRAME_AVI_DB3Q_LR;
		break;
	case HDMI_FULL_RANGE:
		csc_coeff =  csc_table_deepcolor[3];  /* full range */
		ip_data->avi_cfg.db3_q_range = HDMI_INFOFRAME_AVI_DB3Q_FR;
		break;
	}
	hdmi_core_csc_config(ip_data, csc_coeff);
	hdmi_core_aux_infoframe_avi_config(ip_data);
	return 0;
}

static void hdmi_enable_video_path(struct hdmi_ip_data *ip_data)
{
	void __iomem *core_sys_base = hdmi_core_sys_base(ip_data);

	printk(KERN_INFO "Enable video_path\n");

	REG_FLD_MOD(core_sys_base, HDMI_CORE_FC_CTRLDUR, 0x0C, 7, 0);
	REG_FLD_MOD(core_sys_base, HDMI_CORE_FC_EXCTRLDUR, 0x20, 7, 0);
	REG_FLD_MOD(core_sys_base, HDMI_CORE_FC_EXCTRLSPAC, 0x01, 7, 0);
	REG_FLD_MOD(core_sys_base, HDMI_CORE_FC_CH0PREAM, 0x0B, 7, 0);
	REG_FLD_MOD(core_sys_base, HDMI_CORE_FC_CH1PREAM, 0x16, 5, 0);
	REG_FLD_MOD(core_sys_base, HDMI_CORE_FC_CH2PREAM, 0x21, 5, 0);
	REG_FLD_MOD(core_sys_base, HDMI_CORE_MC_CLKDIS, 0x00, 0, 0);
	REG_FLD_MOD(core_sys_base, HDMI_CORE_MC_CLKDIS, 0x00, 1, 1);
}

static void hdmi_core_mask_interrupts(struct hdmi_ip_data *ip_data)
{
	void __iomem *core_sys_base = hdmi_core_sys_base(ip_data);
	void __iomem *core_cec_base = hdmi_core_cec_base(ip_data);

	REG_FLD_MOD(core_sys_base, HDMI_CORE_VP_MASK, 0xff, 7, 0);
	REG_FLD_MOD(core_sys_base, HDMI_CORE_FC_MASK0, 0xe7, 7, 0);
	REG_FLD_MOD(core_sys_base, HDMI_CORE_FC_MASK1, 0xfb, 7, 0);
	REG_FLD_MOD(core_sys_base, HDMI_CORE_FC_MASK2, 0x3, 1, 0);
	REG_FLD_MOD(core_sys_base, HDMI_CORE_PHY_MASK0, 0xf3, 7, 0);
	REG_FLD_MOD(core_sys_base, HDMI_CORE_PHY_I2CM_INT_ADDR, 0xc, 3, 0);
	REG_FLD_MOD(core_sys_base, HDMI_CORE_PHY_I2CM_CTLINT_ADDR, 0xcc, 7, 0);
	REG_FLD_MOD(core_sys_base, HDMI_CORE_AUD_INT, 0xff, 7, 0);
	REG_FLD_MOD(core_sys_base, HDMI_CORE_AUD_CC08, 0xff, 7, 0);
	REG_FLD_MOD(core_sys_base, HDMI_CORE_AUD_D010, 0xff, 7, 0);
<<<<<<< HEAD
	REG_FLD_MOD(core_sys_base, HDMI_CORE_CEC_MASK, 0x7f, 7, 0);
	REG_FLD_MOD(core_sys_base, HDMI_CORE_GP_MASK, 0x3, 1, 0);
	REG_FLD_MOD(core_sys_base, HDMI_CORE_HDCP_MASK, 0xff, 7, 0);
	REG_FLD_MOD(core_sys_base, HDMI_CORE_CEC_MAGIC_MASK, 0xff, 7, 0);
	REG_FLD_MOD(core_sys_base, HDMI_CORE_I2C1_MASK, 0xff, 7, 0);
	REG_FLD_MOD(core_sys_base, HDMI_CORE_I2C2_MASK, 0xff, 7, 0);
	REG_FLD_MOD(core_sys_base, HDMI_CORE_A_APIINTMSK, 0xff, 7, 0);
	REG_FLD_MOD(core_sys_base, HDMI_CORE_AUD_INT, 0xf, 7, 0);
=======
	REG_FLD_MOD(core_cec_base, HDMI_CORE_CEC_MASK, 0xff, 7, 0);
	REG_FLD_MOD(core_sys_base, HDMI_CORE_GP_MASK, 0x3, 1, 0);
	REG_FLD_MOD(core_sys_base, HDMI_CORE_HDCP_MASK, 0xff, 7, 0);
>>>>>>> abfe290d

	REG_FLD_MOD(core_sys_base, HDMI_CORE_IH_FC_STAT0, 0xff, 7, 0);
	REG_FLD_MOD(core_sys_base, HDMI_CORE_IH_FC_STAT1, 0xff, 7, 0);
	REG_FLD_MOD(core_sys_base, HDMI_CORE_IH_FC_STAT2, 0xff, 7, 0);
	REG_FLD_MOD(core_sys_base, HDMI_CORE_IH_AS_STAT0, 0xff, 7, 0);
	REG_FLD_MOD(core_sys_base, HDMI_CORE_IH_PHY_STAT0, 0xff, 7, 0);
	REG_FLD_MOD(core_sys_base, HDMI_CORE_IH_I2CM_STAT0, 0xff, 7, 0);
	REG_FLD_MOD(core_sys_base, HDMI_CORE_IH_CEC_STAT0, 0xff, 7, 0);
	REG_FLD_MOD(core_sys_base, HDMI_CORE_IH_VP_STAT0, 0xff, 7, 0);
	REG_FLD_MOD(core_sys_base, HDMI_CORE_IH_I2CMPHY_STAT0, 0xff, 7, 0);
	REG_FLD_MOD(core_sys_base, HDMI_CORE_IH_MUTE, 0x3, 1, 0);
	REG_FLD_MOD(core_sys_base, HDMI_CORE_A_APIINTCLR, 0xff, 7, 0);
}

static void hdmi_core_enable_interrupts(struct hdmi_ip_data *ip_data)
{
	void __iomem *core_sys_base = hdmi_core_sys_base(ip_data);
	void __iomem *core_cec_base = hdmi_core_cec_base(ip_data);

	/* Unmute interrupts */
	REG_FLD_MOD(core_sys_base, HDMI_CORE_IH_MUTE, 0x0, 1, 0);
<<<<<<< HEAD
	REG_FLD_MOD(core_sys_base, HDMI_CORE_A_APIINTMSK, 0x00, 7, 0);
}

int ti_hdmi_5xxx_irq_handler(struct hdmi_ip_data *ip_data)
{
	u32 val = 0, r = 0;
	u32 temp = 0;
	void __iomem *wp_base = hdmi_wp_base(ip_data);

	val = hdmi_read_reg(wp_base, HDMI_WP_IRQSTATUS);
	if (val & HDMI_WP_IRQSTATUS_CORE) {
		temp = hdmi_read_reg(hdmi_core_sys_base(ip_data),
			HDMI_CORE_IH_CEC_STAT0);

		if (temp)
			r |= HDMI_CEC_INT;

		temp = hdmi_read_reg(hdmi_core_sys_base(ip_data),
			HDMI_CORE_A_APIINTSTAT);

		if (temp)
			r |= HDMI_HDCP_INT;

	}
	/* Ack other interrupts if any */
	hdmi_write_reg(wp_base, HDMI_WP_IRQSTATUS, val);
	/* flush posted write */
	hdmi_read_reg(wp_base, HDMI_WP_IRQSTATUS);

	return r;

}

int ti_hdmi_5xxx_hdcp_status(struct hdmi_ip_data *ip_data)
{
	int status = HDMI_HDCP_FAILED;
	int val = 0;
	void __iomem *core_sys_base = hdmi_core_sys_base(ip_data);

	if (!core_sys_base) {
		DSSERR("null pointer hit while getting hdmi base address\n");
		return status;
	}

	val = hdmi_read_reg(core_sys_base, HDMI_CORE_A_HDCPOBS0);

	if (val & HDMI_CORE_A_HDCPOBS0_HDCPENABLED)
		status = HDMI_HDCP_ENABLED;

	return status;
=======
	REG_FLD_MOD(core_sys_base, HDMI_CORE_VP_MASK, 0x0, 7, 0);
	REG_FLD_MOD(core_sys_base, HDMI_CORE_FC_MASK0, 0x0, 7, 0);
	REG_FLD_MOD(core_sys_base, HDMI_CORE_FC_MASK1, 0x0, 7, 0);
	REG_FLD_MOD(core_sys_base, HDMI_CORE_FC_MASK2, 0x0, 1, 0);
	REG_FLD_MOD(core_sys_base, HDMI_CORE_PHY_MASK0, 0x0, 7, 0);
	REG_FLD_MOD(core_sys_base, HDMI_CORE_PHY_I2CM_INT_ADDR, 0x8, 3, 0);
	REG_FLD_MOD(core_sys_base, HDMI_CORE_PHY_I2CM_CTLINT_ADDR, 0x88, 7, 0);
	REG_FLD_MOD(core_sys_base, HDMI_CORE_AUD_INT, 0xA3, 7, 0);
	REG_FLD_MOD(core_cec_base, HDMI_CORE_CEC_MASK, 0x0, 7, 0);
	REG_FLD_MOD(core_sys_base, HDMI_CORE_GP_MASK, 0x0, 1, 0);
>>>>>>> abfe290d
}

int ti_hdmi_5xxx_irq_process(struct hdmi_ip_data *ip_data)
{
	void __iomem *core_sys_base = hdmi_core_sys_base(ip_data);

	REG_FLD_MOD(core_sys_base, HDMI_CORE_IH_FC_STAT0, 0xff, 7, 0);
	REG_FLD_MOD(core_sys_base, HDMI_CORE_IH_FC_STAT1, 0xff, 7, 0);
	REG_FLD_MOD(core_sys_base, HDMI_CORE_IH_FC_STAT2, 0xff, 7, 0);
	REG_FLD_MOD(core_sys_base, HDMI_CORE_IH_AS_STAT0, 0xff, 7, 0);
	REG_FLD_MOD(core_sys_base, HDMI_CORE_IH_PHY_STAT0, 0xff, 7, 0);
	REG_FLD_MOD(core_sys_base, HDMI_CORE_IH_I2CM_STAT0, 0xff, 7, 0);
	REG_FLD_MOD(core_sys_base, HDMI_CORE_IH_VP_STAT0, 0xff, 7, 0);
	REG_FLD_MOD(core_sys_base, HDMI_CORE_IH_I2CMPHY_STAT0, 0xff, 7, 0);

	return 0;
}

void ti_hdmi_5xxx_basic_configure(struct hdmi_ip_data *ip_data)
{
	/* HDMI */
	struct omap_video_timings video_timing;
	struct hdmi_video_format video_format;
	struct hdmi_video_interface video_interface;
	/* HDMI core */
	struct hdmi_core_vid_config v_core_cfg;
	struct hdmi_core_infoframe_avi *avi_cfg = &ip_data->avi_cfg;
	struct hdmi_config *cfg = &ip_data->cfg;
	struct hdmi_irq_vector irq_enable;

	hdmi_core_mask_interrupts(ip_data);

	hdmi_wp_init(&video_timing, &video_format, &irq_enable);

	hdmi_core_init(&v_core_cfg, avi_cfg, cfg);

	hdmi_wp_video_init_format(&video_format, &video_timing, cfg);

	hdmi_wp_video_config_timing(ip_data, &video_timing);

	/* video config */
	video_format.packing_mode = HDMI_PACK_ALREADYPACKED;

	hdmi_wp_video_config_format(ip_data, &video_format);

	video_interface.vsp =
		!!(cfg->timings.sync & FB_SYNC_VERT_HIGH_ACT);
	video_interface.hsp =
		!!(cfg->timings.sync & FB_SYNC_HOR_HIGH_ACT);
	video_interface.interlacing =
		!!(cfg->timings.vmode & FB_VMODE_INTERLACED);
	video_interface.tm = cfg->deep_color + 1;

	hdmi_wp_video_config_interface(ip_data, &video_interface);


	if (ip_data->cfg.cm.mode == HDMI_DVI ||
	(ip_data->cfg.cm.code == 1 && ip_data->cfg.cm.mode == HDMI_HDMI)) {
		ip_data->cfg.range = HDMI_FULL_RANGE;
		ti_hdmi_5xxx_configure_range(ip_data);
	} else {
		ip_data->cfg.range = HDMI_LIMITED_RANGE;
		ti_hdmi_5xxx_configure_range(ip_data);
	}

	/* Enable pll and core interrupts */
	irq_enable.pll_recal = 1;
	irq_enable.pll_unlock = 1;
	irq_enable.pll_lock = 1;
	irq_enable.phy_disconnect = 1;
	irq_enable.phy_connect = 1;
	irq_enable.phy_short_5v = 1;
	irq_enable.video_end_fr = 1;
	/* irq_enable.video_vsync = 1; */
	irq_enable.fifo_sample_req = 1;
	irq_enable.fifo_overflow = 1;
	irq_enable.fifo_underflow = 1;
	irq_enable.ocp_timeout = 1;
	irq_enable.core = 1;
	/* enable IRQ */
	hdmi_wp_irq_enable(ip_data, &irq_enable);
	/*
	 * configure core video part
	 * set software reset in the core
	 */
	v_core_cfg.packet_mode = HDMI_PACKETMODE24BITPERPIXEL;
	v_core_cfg.hdcp_keepout = 1;

	hdmi_core_video_config(ip_data, &v_core_cfg);

	hdmi_core_config_video_packetizer(ip_data);
	hdmi_core_config_csc(ip_data);
	hdmi_core_config_video_sampler(ip_data);

	/*
	 * configure packet
	 * info frame video see doc CEA861-D page 65
	 */
	avi_cfg->db1_format = HDMI_INFOFRAME_AVI_DB1Y_RGB;
	avi_cfg->db1_active_info =
			HDMI_INFOFRAME_AVI_DB1A_ACTIVE_FORMAT_OFF;
	avi_cfg->db1_bar_info_dv = HDMI_INFOFRAME_AVI_DB1B_NO;
	avi_cfg->db1_scan_info = HDMI_INFOFRAME_AVI_DB1S_0;
	avi_cfg->db2_colorimetry = HDMI_INFOFRAME_AVI_DB2C_NO;
	avi_cfg->db2_aspect_ratio = HDMI_INFOFRAME_AVI_DB2M_NO;
	avi_cfg->db2_active_fmt_ar = HDMI_INFOFRAME_AVI_DB2R_SAME;
	avi_cfg->db3_itc = HDMI_INFOFRAME_AVI_DB3ITC_NO;
	avi_cfg->db3_ec = HDMI_INFOFRAME_AVI_DB3EC_XVYUV601;
	avi_cfg->db3_nup_scaling = HDMI_INFOFRAME_AVI_DB3SC_NO;
	avi_cfg->db4_videocode = cfg->cm.code;
	avi_cfg->db5_pixel_repeat = HDMI_INFOFRAME_AVI_DB5PR_NO;
	avi_cfg->db6_7_line_eoftop = 0;
	avi_cfg->db8_9_line_sofbottom = 0;
	avi_cfg->db10_11_pixel_eofleft = 0;
	avi_cfg->db12_13_pixel_sofright = 0;

	if (ip_data->cfg.s3d_info.vsi_enabled && ip_data->cfg.s3d_enabled)
		hdmi_core_infoframe_vsi_config(ip_data, ip_data->cfg.s3d_info);
	else if (!ip_data->cfg.s3d_info.vsi_enabled && ip_data->cfg.s3d_enabled)
		hdmi_core_infoframe_vsi_disable(ip_data);

	hdmi_core_aux_infoframe_avi_config(ip_data);

	hdmi_enable_video_path(ip_data);

	hdmi_core_enable_interrupts(ip_data);
}

int ti_hdmi_5xxx_cec_get_rx_cmd(struct hdmi_ip_data *ip_data,
	char *rx_cmd)
{
	int i = 1;
	int temp = 0;
	temp = hdmi_read_reg(hdmi_core_sys_base(ip_data),
		(HDMI_CORE_CEC_RX_DATA_0 + (i*4)));
	*rx_cmd = FLD_GET(temp, 7, 0);

	return 0;
}
int ti_hdmi_5xxx_cec_read_rx_cmd(struct hdmi_ip_data *ip_data,
	struct cec_rx_data *rx_data)
{
	int rx_byte_cnt;
	int temp;
	int i, j;
	int r = -EINVAL;

	temp = hdmi_read_reg(hdmi_core_sys_base(ip_data),
		HDMI_CORE_CEC_CTRL);

	if (FLD_GET(temp, 0, 0)) {
		pr_err("%s In transmission state\n", __func__);
		return -EBUSY;
	}
	/* TODO: Check follower id to the registerd device list */
	/* Check if frame is present*/
	temp = hdmi_read_reg(hdmi_core_sys_base(ip_data),
		HDMI_CORE_CEC_LOCK);
	if (temp) {
		/* Read total number of bytes received */
		rx_byte_cnt = hdmi_read_reg(hdmi_core_sys_base(ip_data),
				HDMI_CORE_CEC_RX_CNT);
		if (rx_byte_cnt) {
			if (rx_byte_cnt > (CEC_MAX_NUM_OPERANDS + CEC_HEADER_CMD_COUNT)) {
				pr_err(KERN_ERR "RX wrong num of operands\n");
				r = -EINVAL;
				goto error_exit;
			}
			/* Read the header */
			temp = hdmi_read_reg(hdmi_core_sys_base(ip_data),
				HDMI_CORE_CEC_RX_DATA_0);
			rx_data->init_device_id = FLD_GET(temp, 7, 4);
			rx_data->dest_device_id = FLD_GET(temp, 3, 0);
			/* Get the RX command */
			r = ti_hdmi_5xxx_cec_get_rx_cmd(ip_data,
				&rx_data->rx_cmd);
			if (r) {
				pr_err(KERN_ERR "RX Error in reading cmd\n");
				goto error_exit;
			}

			/*Get RX operands*/
			rx_data->rx_count = rx_byte_cnt - CEC_HEADER_CMD_COUNT;
			for (i = 2, j = 0; i < rx_byte_cnt; i++, j++) {
				temp = RD_REG_32(hdmi_core_sys_base(ip_data),
					HDMI_CORE_CEC_RX_DATA_0 + (i * 4));
				rx_data->rx_operand[j] = FLD_GET(temp, 7, 0);
			}
			hdmi_write_reg(hdmi_core_sys_base(ip_data),
				HDMI_CORE_CEC_RX_CNT, 0x0);
			r = 0;
		}
		/* Clear the LOCK register*/
		hdmi_write_reg(hdmi_core_sys_base(ip_data), HDMI_CORE_CEC_LOCK,
			0x0);
	}
error_exit:
	return r;
}
int ti_hdmi_5xxx_cec_transmit_cmd(struct hdmi_ip_data *ip_data,
	struct cec_tx_data *data, int *cmd_acked)
{
	int r = -EINVAL;
	u32 temp, i = 0, j = 0, retry = 0;
	char count = 0;
	int cec_send_time = 0;
	int tx_state = 0;

	/*1.Clear interrupt status registers for TX.
	2. Set initiator Address, Set Destination Address
	3. Set the command, TX count
	4. Transmit
	5. Check for NACK / ACK - report the same. */

	do {
		/* Clear TX interrupt status */
		/* Clear DONE */
		REG_FLD_MOD(hdmi_core_sys_base(ip_data),
			HDMI_CORE_IH_CEC_STAT0, 0x1, 0, 0);
		/* Clear NACK */
		REG_FLD_MOD(hdmi_core_sys_base(ip_data),
			HDMI_CORE_IH_CEC_STAT0, 0x1, 2, 2);
		/* Clear ERR INITIATOR*/
		REG_FLD_MOD(hdmi_core_sys_base(ip_data),
			HDMI_CORE_IH_CEC_STAT0, 0x1, 4, 4);
		/* Write TX CMD HEADER*/
		/* Initiator ID*/
		REG_FLD_MOD(hdmi_core_sys_base(ip_data),
			HDMI_CORE_CEC_TX_DATA_0, data->initiator_device_id,
			7, 4);
		temp = data->initiator_device_id << 4;
		temp |= data->dest_device_id & 0xF;
		/* Destination ID*/
		REG_FLD_MOD(hdmi_core_sys_base(ip_data),
			HDMI_CORE_CEC_TX_DATA_0, temp, 7, 0);
		count = 1;/* Add header count to total TX count*/

		if (data->send_ping)
			goto send_ping;
		/*Write opcode*/
		i = 1;
		hdmi_write_reg(hdmi_core_sys_base(ip_data),
			(HDMI_CORE_CEC_TX_DATA_0 + (i * 4)), data->tx_cmd);
		count++;
		/*Write operands*/
		i++;
		for (j = 0; j < data->tx_count; j++, i++) {
			hdmi_write_reg(hdmi_core_sys_base(ip_data),
				(HDMI_CORE_CEC_TX_DATA_0 + (i * 4)),
				data->tx_operand[j]);
			count++;
		}
send_ping:
		/* Write TX count*/
		REG_FLD_MOD(hdmi_core_sys_base(ip_data), HDMI_CORE_CEC_TX_CNT,
			count, 4, 0);
		ti_hdmi_5xxx_cec_add_reg_device(ip_data,
			data->initiator_device_id, false);


		ip_data->cec_int = 0;
		/*Send CEC command*/
		REG_FLD_MOD(hdmi_core_sys_base(ip_data), HDMI_CORE_CEC_CTRL,
			0x03, 7, 0);
		/* Start bit ~4.6ms rounded to 5ms
		*  Header 8bit + EOM+ACK = 8 *2.4 + 2.4 + 2.4
		*  rounded to 10*2.5 = 25ms
		*  opcode + params = count*25ms */
		cec_send_time = 5 + 25 * (1 + count);
		/* Wait for CEC to send the message*/
		tx_state = wait_event_interruptible_timeout(ip_data->tx_complete,
			ip_data->cec_int & 0x1,
			msecs_to_jiffies(cec_send_time));

		if (tx_state && (tx_state != -ERESTARTSYS)) {
				/* Check for ACK/NACK */
				if (FLD_GET(ip_data->cec_int, 2, 2)) {
					*cmd_acked = 0;/* Retransmit */
					/* Clear NACK */
					REG_FLD_MOD(hdmi_core_sys_base(ip_data),
						HDMI_CORE_IH_CEC_STAT0, 0x1, 2,
						2);
				} else {
					*cmd_acked = 1;
					/* Exit TX loop*/
				}
				break;
		} else {
			/* Retransmit*/
			retry++;
		}
	} while (retry < data->retry_count);

	if (retry == data->retry_count)
		return r;
	else
		return 0;
}
int ti_hdmi_5xxx_power_on_cec(struct hdmi_ip_data *ip_data)
{
	 struct hdmi_irq_vector irq_enable;
	/* Initialize the CEC to STANDBY, respond only to ping */
	/* NACK broadcast messages */
	REG_FLD_MOD(hdmi_core_sys_base(ip_data), HDMI_CORE_CEC_CTRL, 0x3, 4, 3);

	/* Clear All CEC interrupts */
	hdmi_write_reg(hdmi_core_sys_base(ip_data), HDMI_CORE_IH_CEC_STAT0,
		0xFF);

	/* Set CEC interrupt mask */
	/* Enable WAKEUP,Follower line error,initiator error,
	ARD lost interrupt, NACK interrupt, EOM interrupt, TX done interrupt */
	REG_FLD_MOD(hdmi_core_sys_base(ip_data), HDMI_CORE_CEC_MASK, 0x0, 7, 0);
	/*Unmute CEC interrupts*/
	REG_FLD_MOD(hdmi_core_sys_base(ip_data), HDMI_CORE_IH_MUTE, 0x0, 1, 0);
	/* On power on reset the registerd device to unregisterd*/
	hdmi_write_reg(hdmi_core_sys_base(ip_data), HDMI_CORE_CEC_ADDR_L, 0x0);
	hdmi_write_reg(hdmi_core_sys_base(ip_data), HDMI_CORE_CEC_ADDR_H, 0x80);

	/* Set TX count to zero */
	hdmi_write_reg(hdmi_core_sys_base(ip_data), HDMI_CORE_CEC_TX_CNT, 0x0);

	/*Set Wake up for all supported opcode*/
	hdmi_write_reg(hdmi_core_sys_base(ip_data), HDMI_CORE_CEC_WKUPCTRL,
		0xFF);

	/*Clear read LOCK*/
	hdmi_write_reg(hdmi_core_sys_base(ip_data), HDMI_CORE_CEC_LOCK, 0x0);

	/*Enable HDMI core interrupts*/
	REG_FLD_MOD(hdmi_wp_base(ip_data), HDMI_WP_IRQENABLE_SET, 0x1,
		0, 0);
	irq_enable.core = 1;
	hdmi_wp_irq_enable(ip_data, &irq_enable);

	init_waitqueue_head(&ip_data->tx_complete);

	return 0;
}


int ti_hdmi_5xxx_power_off_cec(struct hdmi_ip_data *ip_data)
{
	/*disable CEC interrupts*/
	REG_FLD_MOD(hdmi_core_sys_base(ip_data), HDMI_CORE_IH_MUTE, 0x3, 1, 0);
	return 0;
}
EXPORT_SYMBOL(ti_hdmi_5xxx_power_off_cec);

int ti_hdmi_5xxx_cec_int_handler(struct hdmi_ip_data *ip_data)
{
	int temp = 0;
	int lock_val;
	int r = 0;

	temp = hdmi_read_reg(hdmi_core_sys_base(ip_data),
		HDMI_CORE_IH_CEC_STAT0);
	/*check wakeup*/
	if (FLD_GET(temp, 6, 6))
		r = FLD_GET(temp, 6, 6);
	/*check err follower*/
	if (FLD_GET(temp, 5, 5)) {
		/*Check the LOCK status*/
		lock_val = hdmi_read_reg(hdmi_core_sys_base(ip_data),
			HDMI_CORE_CEC_LOCK);
		if (lock_val)
			hdmi_write_reg(hdmi_core_sys_base(ip_data),
				HDMI_CORE_CEC_LOCK, 0x0);
	}
	if (FLD_GET(temp, 0, 0)) {
		ip_data->cec_int = temp;
		wake_up_interruptible(&ip_data->tx_complete);
	}
	if (FLD_GET(temp, 2, 2)) {
		ip_data->cec_int = temp;
		wake_up_interruptible(&ip_data->tx_complete);
	}
	/* Get EOM status*/
	r |= FLD_GET(temp, 1, 1);
	/*Clear all the CEC interrupts*/
	REG_FLD_MOD(hdmi_core_sys_base(ip_data), HDMI_CORE_IH_CEC_STAT0,
		0xff, 7, 0);

	return r;
}
int ti_hdmi_5xxx_cec_clr_rx_int(struct hdmi_ip_data *ip_data, int cec_rx)
{
	REG_FLD_MOD(hdmi_core_sys_base(ip_data), HDMI_CORE_IH_CEC_STAT0, 0x1,
		1, 1);
	return 0;
}
int ti_hdmi_5xxx_cec_get_reg_device_list(struct hdmi_ip_data *ip_data)
{
	int dev_mask = 0;

	/*Store current device listning ids*/
	dev_mask = RD_REG_32(hdmi_core_sys_base(ip_data),
		HDMI_CORE_CEC_ADDR_H);
	dev_mask <<= 8;
	dev_mask |= RD_REG_32(hdmi_core_sys_base(ip_data),
		HDMI_CORE_CEC_ADDR_L);
	return dev_mask;

}
int ti_hdmi_5xxx_cec_add_reg_device(struct hdmi_ip_data *ip_data,
	int device_id, int clear)
{
	u32 temp, regis_reg, shift_cnt;

	/* Register to receive messages intended for this device
	and broad cast messages */
	regis_reg = HDMI_CORE_CEC_ADDR_L;
	shift_cnt = device_id;
	temp = 0;
	if (device_id > 0x7) {
		regis_reg = HDMI_CORE_CEC_ADDR_H;
		shift_cnt -= 0x7;
	}
	if (clear == 0x1) {
		WR_REG_32(hdmi_core_sys_base(ip_data),
			HDMI_CORE_CEC_ADDR_L, 0);
		WR_REG_32(hdmi_core_sys_base(ip_data),
			HDMI_CORE_CEC_ADDR_H, 0);
	} else {
		temp = RD_REG_32(hdmi_core_sys_base(ip_data), regis_reg);
	}
	temp |= 0x1 << shift_cnt;
	WR_REG_32(hdmi_core_sys_base(ip_data), regis_reg,
		temp);
	return 0;

}
int ti_hdmi_5xxx_cec_set_reg_device_list(struct hdmi_ip_data *ip_data,
	int mask)
{
	WR_REG_32(hdmi_core_sys_base(ip_data),
		HDMI_CORE_CEC_ADDR_H, (mask >> 8) & 0xff);
	WR_REG_32(hdmi_core_sys_base(ip_data),
		HDMI_CORE_CEC_ADDR_L, mask & 0xff);
	return 0;
}

#if defined(CONFIG_OMAP5_DSS_HDMI_AUDIO)
static void ti_hdmi_5xxx_wp_audio_config_format(struct hdmi_ip_data *ip_data,
					struct hdmi_audio_format *aud_fmt)
{
	u32 r;

	DSSDBG("Enter hdmi_wp_audio_config_format\n");
	r = hdmi_read_reg(ip_data->base_wp, HDMI_WP_AUDIO_CFG);
	r = FLD_MOD(r, aud_fmt->en_sig_blk_strt_end, 5, 5);
	r = FLD_MOD(r, aud_fmt->type, 4, 4);
	r = FLD_MOD(r, aud_fmt->justification, 3, 3);
	r = FLD_MOD(r, aud_fmt->samples_per_word, 1, 1);
	r = FLD_MOD(r, aud_fmt->sample_size, 0, 0);
	hdmi_write_reg(ip_data->base_wp, HDMI_WP_AUDIO_CFG, r);
}

static void ti_hdmi_5xxx_core_audio_config(struct hdmi_ip_data *ip_data,
					struct hdmi_core_audio_config *cfg)
{
	void __iomem *core_sys_base = hdmi_core_sys_base(ip_data);
	u8 val;

	/* Mute audio before configuring */
	REG_FLD_MOD(core_sys_base, HDMI_CORE_FC_AUDSCONF, 0xf, 7, 4);

	/* Set the N parameter */
	REG_FLD_MOD(core_sys_base, HDMI_CORE_AUD_N1, cfg->n, 7, 0);
	REG_FLD_MOD(core_sys_base, HDMI_CORE_AUD_N2, cfg->n >> 8, 7, 0);
	REG_FLD_MOD(core_sys_base, HDMI_CORE_AUD_N3, cfg->n >> 16, 3, 0);

	/*
	 * CTS manual mode. Automatic mode is not supported
	 * when using audio parallel interface.
	 */
	REG_FLD_MOD(core_sys_base, HDMI_CORE_AUD_CTS3, 1, 4, 4);
	REG_FLD_MOD(core_sys_base, HDMI_CORE_AUD_CTS1, cfg->cts, 7, 0);
	REG_FLD_MOD(core_sys_base, HDMI_CORE_AUD_CTS2, cfg->cts >> 8, 7, 0);
	REG_FLD_MOD(core_sys_base, HDMI_CORE_AUD_CTS3,
		cfg->cts >> 16, 3, 0);

	/* Layout of Audio Sample Packets: 2-channel */
	REG_FLD_MOD(core_sys_base, HDMI_CORE_FC_AUDSCONF, cfg->layout, 0, 0);

	/* Configure IEC-609580 Validity bits */
	/* Channel 0 is valid */
	REG_FLD_MOD(core_sys_base, HDMI_CORE_FC_AUDSV, 0, 0, 0);
	REG_FLD_MOD(core_sys_base, HDMI_CORE_FC_AUDSV, 0, 4, 4);
	/* Channels 1, 2, 3 are not valid */
	REG_FLD_MOD(core_sys_base, HDMI_CORE_FC_AUDSV, 1, 1, 1);
	REG_FLD_MOD(core_sys_base, HDMI_CORE_FC_AUDSV, 1, 5, 5);
	REG_FLD_MOD(core_sys_base, HDMI_CORE_FC_AUDSV, 1, 2, 2);
	REG_FLD_MOD(core_sys_base, HDMI_CORE_FC_AUDSV, 1, 6, 6);
	REG_FLD_MOD(core_sys_base, HDMI_CORE_FC_AUDSV, 1, 3, 3);
	REG_FLD_MOD(core_sys_base, HDMI_CORE_FC_AUDSV, 1, 7, 7);

	/* Configure IEC-60958 User bits */
	/* TODO: should be set by user. */
	REG_FLD_MOD(core_sys_base, HDMI_CORE_FC_AUDSU, 0, 7, 0);

	/* Configure IEC-60958 Channel Status word */
	/* CGMSA */
	val = cfg->iec60958_cfg->status[5] & IEC958_AES5_CON_CGMSA;
	REG_FLD_MOD(core_sys_base, HDMI_CORE_FC_AUDSCHNLS(0), val, 5, 4);

	/* Copyright */
	val = (cfg->iec60958_cfg->status[0] &
			IEC958_AES0_CON_NOT_COPYRIGHT)>>2;
	REG_FLD_MOD(core_sys_base, HDMI_CORE_FC_AUDSCHNLS(0), val, 0, 0);

	/* Category */
	hdmi_write_reg(core_sys_base, HDMI_CORE_FC_AUDSCHNLS(1),
		cfg->iec60958_cfg->status[1]);

	/* PCM audio mode */
	val = (cfg->iec60958_cfg->status[0] & IEC958_AES0_CON_MODE)>>6;
	REG_FLD_MOD(core_sys_base, HDMI_CORE_FC_AUDSCHNLS(2), val, 6, 4);

	/* Source number */
	val = cfg->iec60958_cfg->status[2] & IEC958_AES2_CON_SOURCE;
	REG_FLD_MOD(core_sys_base, HDMI_CORE_FC_AUDSCHNLS(2), val, 3, 4);

	/* Channel number right 0  */
	REG_FLD_MOD(core_sys_base, HDMI_CORE_FC_AUDSCHNLS(3), 2, 3, 0);
	/* Channel number right 1*/
	REG_FLD_MOD(core_sys_base, HDMI_CORE_FC_AUDSCHNLS(3), 4, 7, 4);
	/* Channel number right 2  */
	REG_FLD_MOD(core_sys_base, HDMI_CORE_FC_AUDSCHNLS(4), 6, 3, 0);
	/* Channel number right 3*/
	REG_FLD_MOD(core_sys_base, HDMI_CORE_FC_AUDSCHNLS(4), 8, 7, 4);
	/* Channel number left 0  */
	REG_FLD_MOD(core_sys_base, HDMI_CORE_FC_AUDSCHNLS(5), 1, 3, 0);
	/* Channel number left 1*/
	REG_FLD_MOD(core_sys_base, HDMI_CORE_FC_AUDSCHNLS(5), 3, 7, 4);
	/* Channel number left 2  */
	REG_FLD_MOD(core_sys_base, HDMI_CORE_FC_AUDSCHNLS(6), 5, 3, 0);
	/* Channel number left 3*/
	REG_FLD_MOD(core_sys_base, HDMI_CORE_FC_AUDSCHNLS(6), 7, 7, 4);

	/* Clock accuracy and sample rate */
	hdmi_write_reg(core_sys_base, HDMI_CORE_FC_AUDSCHNLS(7),
		cfg->iec60958_cfg->status[3]);

	/* Original sample rate and word length */
	hdmi_write_reg(core_sys_base, HDMI_CORE_FC_AUDSCHNLS(8),
		cfg->iec60958_cfg->status[4]);

	/* Enable FIFO empty and full interrupts */
	REG_FLD_MOD(core_sys_base, HDMI_CORE_AUD_INT, 3, 3, 2);

	/* Configure GPA */
	/* select HBR/SPDIF interfaces */
	REG_FLD_MOD(core_sys_base, HDMI_CORE_AUD_CONF0, 0, 5, 5);
	/* enable two channels in GPA */
	REG_FLD_MOD(core_sys_base, HDMI_CORE_AUD_GP_CONF1, 3, 7, 0);
	/* disable HBR */
	REG_FLD_MOD(core_sys_base, HDMI_CORE_AUD_GP_CONF2, 0, 0, 0);
	/* Enable GPA FIFO full and empty mask */
	REG_FLD_MOD(core_sys_base, HDMI_CORE_GP_MASK, 3, 1, 0);
	/* Set polarity of GPA FIFO empty interrupts */
	REG_FLD_MOD(core_sys_base, HDMI_CORE_AUD_GB_POL, 1, 0, 0);

	/*Unmute audio */
	REG_FLD_MOD(core_sys_base, HDMI_CORE_FC_AUDSCONF, 0, 7, 4);
}

static void ti_hdmi_5xxx_core_audio_infoframe_cfg
	(struct hdmi_ip_data *ip_data,
	 struct snd_cea_861_aud_if *info_aud)
{
	unsigned char temp;
	void __iomem *core_sys_base = hdmi_core_sys_base(ip_data);

	/* rearrange the bits to match the proper locations in the registers */
	temp = (info_aud->db1_ct_cc >> 4) | (info_aud->db1_ct_cc << 4);
	hdmi_write_reg(core_sys_base, HDMI_CORE_FC_AUDICONF0, temp);

	temp = ((info_aud->db2_sf_ss >> 2) & AUDICONF1_SF_MASK) |
		((info_aud->db2_sf_ss << 4) & AUDICONF1_SS_MASK);
	hdmi_write_reg(core_sys_base, HDMI_CORE_FC_AUDICONF1, temp);

	hdmi_write_reg(core_sys_base, HDMI_CORE_FC_AUDICONF2,
		info_aud->db4_ca);

	temp = (info_aud->db5_dminh_lsv >> 3) & AUDICONF3_DMINH_LSV_MASK;
	hdmi_write_reg(core_sys_base, HDMI_CORE_FC_AUDICONF3, temp);
}

int ti_hdmi_5xxx_audio_config(struct hdmi_ip_data *ip_data,
		struct snd_aes_iec958 *iec, struct snd_cea_861_aud_if *aud_if)
{
	struct hdmi_audio_format audio_format;
	struct hdmi_audio_dma audio_dma;
	struct hdmi_core_audio_config core;
	int err, n, cts, channel_count;
	unsigned int fs_nr;
	bool word_length_16b = false;

	if (!iec || !aud_if || !ip_data)
		return -EINVAL;

	core.iec60958_cfg = iec;

	if (!(iec->status[4] & IEC958_AES4_CON_MAX_WORDLEN_24))
		if (iec->status[4] & IEC958_AES4_CON_WORDLEN_20_16)
			word_length_16b = true;

	/* only 16-bit word length supported atm */
	if (!word_length_16b)
		return -EINVAL;

	/* only 44.1kHz supported atm */
	switch (iec->status[3] & IEC958_AES3_CON_FS) {
	case IEC958_AES3_CON_FS_44100:
		fs_nr = 44100;
		break;
	default:
		return -EINVAL;
	}

	err = hdmi_compute_acr(fs_nr, &n, &cts);
	core.n = n;
	core.cts = cts;

	/* Audio channels settings */
	channel_count = (aud_if->db1_ct_cc & CEA861_AUDIO_INFOFRAME_DB1CC) + 1;

	/* only 2 channels supported atm */
	if (channel_count != 2)
		return -EINVAL;

	core.layout = HDMI_AUDIO_LAYOUT_2CH;

	/* DMA settings */
	if (word_length_16b)
		audio_dma.transfer_size = 0x10;
	else
		audio_dma.transfer_size = 0x20;
	audio_dma.block_size = 0xC0;
	audio_dma.mode = HDMI_AUDIO_TRANSF_DMA;
	audio_dma.fifo_threshold = 0x20; /* in number of samples */

	/* audio FIFO format settings for 16-bit samples*/
	audio_format.samples_per_word = HDMI_AUDIO_ONEWORD_TWOSAMPLES;
	audio_format.sample_size = HDMI_AUDIO_SAMPLE_16BITS;
	audio_format.justification = HDMI_AUDIO_JUSTIFY_LEFT;

	/* only LPCM atm */
	audio_format.type = HDMI_AUDIO_TYPE_LPCM;

	/* disable start/stop signals of IEC 60958 blocks */
	audio_format.en_sig_blk_strt_end = HDMI_AUDIO_BLOCK_SIG_STARTEND_ON;

	/* configure DMA and audio FIFO format*/
	ti_hdmi_4xxx_wp_audio_config_dma(ip_data, &audio_dma);
	ti_hdmi_5xxx_wp_audio_config_format(ip_data, &audio_format);

	/* configure the core*/
	ti_hdmi_5xxx_core_audio_config(ip_data, &core);

	/* configure CEA 861 audio infoframe*/
	ti_hdmi_5xxx_core_audio_infoframe_cfg(ip_data, aud_if);

	return 0;
}

void ti_hdmi_5xxx_wp_audio_enable(struct hdmi_ip_data *ip_data, bool enable)
{
	REG_FLD_MOD(ip_data->base_wp,
		HDMI_WP_AUDIO_CTRL, enable, 31, 31);
}

void ti_hdmi_5xxx_audio_start(struct hdmi_ip_data *ip_data, bool enable)
{
	REG_FLD_MOD(ip_data->base_wp,
		HDMI_WP_AUDIO_CTRL, enable, 30, 30);
}

#endif<|MERGE_RESOLUTION|>--- conflicted
+++ resolved
@@ -896,21 +896,14 @@
 	REG_FLD_MOD(core_sys_base, HDMI_CORE_AUD_INT, 0xff, 7, 0);
 	REG_FLD_MOD(core_sys_base, HDMI_CORE_AUD_CC08, 0xff, 7, 0);
 	REG_FLD_MOD(core_sys_base, HDMI_CORE_AUD_D010, 0xff, 7, 0);
-<<<<<<< HEAD
-	REG_FLD_MOD(core_sys_base, HDMI_CORE_CEC_MASK, 0x7f, 7, 0);
+	REG_FLD_MOD(core_cec_base, HDMI_CORE_CEC_MASK, 0x7f, 7, 0);
 	REG_FLD_MOD(core_sys_base, HDMI_CORE_GP_MASK, 0x3, 1, 0);
 	REG_FLD_MOD(core_sys_base, HDMI_CORE_HDCP_MASK, 0xff, 7, 0);
-	REG_FLD_MOD(core_sys_base, HDMI_CORE_CEC_MAGIC_MASK, 0xff, 7, 0);
-	REG_FLD_MOD(core_sys_base, HDMI_CORE_I2C1_MASK, 0xff, 7, 0);
-	REG_FLD_MOD(core_sys_base, HDMI_CORE_I2C2_MASK, 0xff, 7, 0);
 	REG_FLD_MOD(core_sys_base, HDMI_CORE_A_APIINTMSK, 0xff, 7, 0);
 	REG_FLD_MOD(core_sys_base, HDMI_CORE_AUD_INT, 0xf, 7, 0);
-=======
 	REG_FLD_MOD(core_cec_base, HDMI_CORE_CEC_MASK, 0xff, 7, 0);
 	REG_FLD_MOD(core_sys_base, HDMI_CORE_GP_MASK, 0x3, 1, 0);
 	REG_FLD_MOD(core_sys_base, HDMI_CORE_HDCP_MASK, 0xff, 7, 0);
->>>>>>> abfe290d
-
 	REG_FLD_MOD(core_sys_base, HDMI_CORE_IH_FC_STAT0, 0xff, 7, 0);
 	REG_FLD_MOD(core_sys_base, HDMI_CORE_IH_FC_STAT1, 0xff, 7, 0);
 	REG_FLD_MOD(core_sys_base, HDMI_CORE_IH_FC_STAT2, 0xff, 7, 0);
@@ -927,11 +920,9 @@
 static void hdmi_core_enable_interrupts(struct hdmi_ip_data *ip_data)
 {
 	void __iomem *core_sys_base = hdmi_core_sys_base(ip_data);
-	void __iomem *core_cec_base = hdmi_core_cec_base(ip_data);
 
 	/* Unmute interrupts */
 	REG_FLD_MOD(core_sys_base, HDMI_CORE_IH_MUTE, 0x0, 1, 0);
-<<<<<<< HEAD
 	REG_FLD_MOD(core_sys_base, HDMI_CORE_A_APIINTMSK, 0x00, 7, 0);
 }
 
@@ -982,18 +973,6 @@
 		status = HDMI_HDCP_ENABLED;
 
 	return status;
-=======
-	REG_FLD_MOD(core_sys_base, HDMI_CORE_VP_MASK, 0x0, 7, 0);
-	REG_FLD_MOD(core_sys_base, HDMI_CORE_FC_MASK0, 0x0, 7, 0);
-	REG_FLD_MOD(core_sys_base, HDMI_CORE_FC_MASK1, 0x0, 7, 0);
-	REG_FLD_MOD(core_sys_base, HDMI_CORE_FC_MASK2, 0x0, 1, 0);
-	REG_FLD_MOD(core_sys_base, HDMI_CORE_PHY_MASK0, 0x0, 7, 0);
-	REG_FLD_MOD(core_sys_base, HDMI_CORE_PHY_I2CM_INT_ADDR, 0x8, 3, 0);
-	REG_FLD_MOD(core_sys_base, HDMI_CORE_PHY_I2CM_CTLINT_ADDR, 0x88, 7, 0);
-	REG_FLD_MOD(core_sys_base, HDMI_CORE_AUD_INT, 0xA3, 7, 0);
-	REG_FLD_MOD(core_cec_base, HDMI_CORE_CEC_MASK, 0x0, 7, 0);
-	REG_FLD_MOD(core_sys_base, HDMI_CORE_GP_MASK, 0x0, 1, 0);
->>>>>>> abfe290d
 }
 
 int ti_hdmi_5xxx_irq_process(struct hdmi_ip_data *ip_data)
