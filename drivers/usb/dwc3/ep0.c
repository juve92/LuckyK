--- conflicted
+++ resolved
@@ -696,16 +696,8 @@
 	length = trb->size & DWC3_TRB_SIZE_MASK;
 
 	if (dwc->ep0_bounced) {
-		unsigned transfer_size = ur->length;
-		unsigned maxp = ep0->endpoint.maxpacket;
-
-		transfer_size += (maxp - (transfer_size % maxp));
 		transferred = min_t(u32, ur->length,
-<<<<<<< HEAD
-				transfer_size - length);
-=======
 				DWC3_EP0_BOUNCE_SIZE - length);
->>>>>>> cb1aed71
 		memcpy(ur->buf, dwc->ep0_bounce, transferred);
 		dwc->ep0_bounced = false;
 	} else {
