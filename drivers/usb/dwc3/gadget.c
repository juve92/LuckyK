/**
 * gadget.c - DesignWare USB3 DRD Controller Gadget Framework Link
 *
 * Copyright (C) 2010-2011 Texas Instruments Incorporated - http://www.ti.com
 *
 * Authors: Felipe Balbi <balbi@ti.com>,
 *	    Sebastian Andrzej Siewior <bigeasy@linutronix.de>
 *
 * Redistribution and use in source and binary forms, with or without
 * modification, are permitted provided that the following conditions
 * are met:
 * 1. Redistributions of source code must retain the above copyright
 *    notice, this list of conditions, and the following disclaimer,
 *    without modification.
 * 2. Redistributions in binary form must reproduce the above copyright
 *    notice, this list of conditions and the following disclaimer in the
 *    documentation and/or other materials provided with the distribution.
 * 3. The names of the above-listed copyright holders may not be used
 *    to endorse or promote products derived from this software without
 *    specific prior written permission.
 *
 * ALTERNATIVELY, this software may be distributed under the terms of the
 * GNU General Public License ("GPL") version 2, as published by the Free
 * Software Foundation.
 *
 * THIS SOFTWARE IS PROVIDED BY THE COPYRIGHT HOLDERS AND CONTRIBUTORS "AS
 * IS" AND ANY EXPRESS OR IMPLIED WARRANTIES, INCLUDING, BUT NOT LIMITED TO,
 * THE IMPLIED WARRANTIES OF MERCHANTABILITY AND FITNESS FOR A PARTICULAR
 * PURPOSE ARE DISCLAIMED. IN NO EVENT SHALL THE COPYRIGHT OWNER OR
 * CONTRIBUTORS BE LIABLE FOR ANY DIRECT, INDIRECT, INCIDENTAL, SPECIAL,
 * EXEMPLARY, OR CONSEQUENTIAL DAMAGES (INCLUDING, BUT NOT LIMITED TO,
 * PROCUREMENT OF SUBSTITUTE GOODS OR SERVICES; LOSS OF USE, DATA, OR
 * PROFITS; OR BUSINESS INTERRUPTION) HOWEVER CAUSED AND ON ANY THEORY OF
 * LIABILITY, WHETHER IN CONTRACT, STRICT LIABILITY, OR TORT (INCLUDING
 * NEGLIGENCE OR OTHERWISE) ARISING IN ANY WAY OUT OF THE USE OF THIS
 * SOFTWARE, EVEN IF ADVISED OF THE POSSIBILITY OF SUCH DAMAGE.
 */

#include <linux/kernel.h>
#include <linux/delay.h>
#include <linux/slab.h>
#include <linux/spinlock.h>
#include <linux/platform_device.h>
#include <linux/pm_runtime.h>
#include <linux/interrupt.h>
#include <linux/io.h>
#include <linux/list.h>
#include <linux/dma-mapping.h>

#include <linux/usb/ch9.h>
#include <linux/usb/gadget.h>

#include "core.h"
#include "gadget.h"
#include "io.h"

/**
 * dwc3_gadget_set_test_mode - Enables USB2 Test Modes
 * @dwc: pointer to our context structure
 * @mode: the mode to set (J, K SE0 NAK, Force Enable)
 *
 * Caller should take care of locking. This function will
 * return 0 on success or -EINVAL if wrong Test Selector
 * is passed
 */
int dwc3_gadget_set_test_mode(struct dwc3 *dwc, int mode)
{
	u32		reg;

	reg = dwc3_readl(dwc->regs, DWC3_DCTL);
	reg &= ~DWC3_DCTL_TSTCTRL_MASK;

	switch (mode) {
	case TEST_J:
	case TEST_K:
	case TEST_SE0_NAK:
	case TEST_PACKET:
	case TEST_FORCE_EN:
		reg |= mode << 1;
		break;
	default:
		return -EINVAL;
	}

	dwc3_writel(dwc->regs, DWC3_DCTL, reg);

	return 0;
}

/**
 * dwc3_gadget_set_link_state - Sets USB Link to a particular State
 * @dwc: pointer to our context structure
 * @state: the state to put link into
 *
 * Caller should take care of locking. This function will
 * return 0 on success or -ETIMEDOUT.
 */
int dwc3_gadget_set_link_state(struct dwc3 *dwc, enum dwc3_link_state state)
{
	int		retries = 10000;
	u32		reg;

	/*
	 * Wait until device controller is ready. Only applies to 1.94a and
	 * later RTL.
	 */
	if (dwc->revision >= DWC3_REVISION_194A) {
		while (--retries) {
			reg = dwc3_readl(dwc->regs, DWC3_DSTS);
			if (reg & DWC3_DSTS_DCNRD)
				udelay(5);
			else
				break;
		}

		if (retries <= 0)
			return -ETIMEDOUT;
	}

	reg = dwc3_readl(dwc->regs, DWC3_DCTL);
	reg &= ~DWC3_DCTL_ULSTCHNGREQ_MASK;

	/* set requested state */
	reg |= DWC3_DCTL_ULSTCHNGREQ(state);
	dwc3_writel(dwc->regs, DWC3_DCTL, reg);

	/*
	 * The following code is racy when called from dwc3_gadget_wakeup,
	 * and is not needed, at least on newer versions
	 */
	if (dwc->revision >= DWC3_REVISION_194A)
		return 0;

	/* wait for a change in DSTS */
	retries = 10000;
	while (--retries) {
		reg = dwc3_readl(dwc->regs, DWC3_DSTS);

		if (DWC3_DSTS_USBLNKST(reg) == state)
			return 0;

		udelay(5);
	}

	dev_vdbg(dwc->dev, "link state change request timed out\n");

	return -ETIMEDOUT;
}

/**
 * dwc3_gadget_resize_tx_fifos - reallocate fifo spaces for current use-case
 * @dwc: pointer to our context structure
 *
 * This function will a best effort FIFO allocation in order
 * to improve FIFO usage and throughput, while still allowing
 * us to enable as many endpoints as possible.
 *
 * Keep in mind that this operation will be highly dependent
 * on the configured size for RAM1 - which contains TxFifo -,
 * the amount of endpoints enabled on coreConsultant tool, and
 * the width of the Master Bus.
 *
 * In the ideal world, we would always be able to satisfy the
 * following equation:
 *
 * ((512 + 2 * MDWIDTH-Bytes) + (Number of IN Endpoints - 1) * \
 * (3 * (1024 + MDWIDTH-Bytes) + MDWIDTH-Bytes)) / MDWIDTH-Bytes
 *
 * Unfortunately, due to many variables that's not always the case.
 */
int dwc3_gadget_resize_tx_fifos(struct dwc3 *dwc)
{
	int		last_fifo_depth = 0;
	int		ram1_depth;
	int		fifo_size;
	int		mdwidth;
	int		num;

	if (!dwc->needs_fifo_resize)
		return 0;

	ram1_depth = DWC3_RAM1_DEPTH(dwc->hwparams.hwparams7);
	mdwidth = DWC3_MDWIDTH(dwc->hwparams.hwparams0);

	/* MDWIDTH is represented in bits, we need it in bytes */
	mdwidth >>= 3;

	/*
	 * FIXME For now we will only allocate 1 wMaxPacketSize space
	 * for each enabled endpoint, later patches will come to
	 * improve this algorithm so that we better use the internal
	 * FIFO space
	 */
	for (num = 0; num < DWC3_ENDPOINTS_NUM; num++) {
		struct dwc3_ep	*dep = dwc->eps[num];
		int		fifo_number = dep->number >> 1;
		int		mult = 1;
		int		tmp;

		if (!(dep->number & 1))
			continue;

		if (!(dep->flags & DWC3_EP_ENABLED))
			continue;

		if (usb_endpoint_xfer_bulk(dep->endpoint.desc)
				|| usb_endpoint_xfer_isoc(dep->endpoint.desc))
			mult = 3;

		/*
		 * REVISIT: the following assumes we will always have enough
		 * space available on the FIFO RAM for all possible use cases.
		 * Make sure that's true somehow and change FIFO allocation
		 * accordingly.
		 *
		 * If we have Bulk or Isochronous endpoints, we want
		 * them to be able to be very, very fast. So we're giving
		 * those endpoints a fifo_size which is enough for 3 full
		 * packets
		 */
		tmp = mult * (dep->endpoint.maxpacket + mdwidth);
		tmp += mdwidth;

		fifo_size = DIV_ROUND_UP(tmp, mdwidth);

		fifo_size |= (last_fifo_depth << 16);

		dev_vdbg(dwc->dev, "%s: Fifo Addr %04x Size %d\n",
				dep->name, last_fifo_depth, fifo_size & 0xffff);

		dwc3_writel(dwc->regs, DWC3_GTXFIFOSIZ(fifo_number),
				fifo_size);

		last_fifo_depth += (fifo_size & 0xffff);
	}

	return 0;
}

void dwc3_gadget_giveback(struct dwc3_ep *dep, struct dwc3_request *req,
		int status)
{
	struct dwc3			*dwc = dep->dwc;

	if (req->queued) {
		if (req->request.num_mapped_sgs)
			dep->busy_slot += req->request.num_mapped_sgs;
		else
			dep->busy_slot++;

		/*
		 * Skip LINK TRB. We can't use req->trb and check for
		 * DWC3_TRBCTL_LINK_TRB because it points the TRB we just
		 * completed (not the LINK TRB).
		 */
		if (((dep->busy_slot & DWC3_TRB_MASK) == DWC3_TRB_NUM - 1) &&
				usb_endpoint_xfer_isoc(dep->endpoint.desc))
			dep->busy_slot++;
	}
	list_del(&req->list);
	req->trb = NULL;

	if (req->request.status == -EINPROGRESS)
		req->request.status = status;

	usb_gadget_unmap_request(&dwc->gadget, &req->request,
			req->direction);

	dev_dbg(dwc->dev, "request %p from %s completed %d/%d ===> %d\n",
			req, dep->name, req->request.actual,
			req->request.length, status);

	spin_unlock(&dwc->lock);
	req->request.complete(&dep->endpoint, &req->request);
	spin_lock(&dwc->lock);
}

static const char *dwc3_gadget_ep_cmd_string(u8 cmd)
{
	switch (cmd) {
	case DWC3_DEPCMD_DEPSTARTCFG:
		return "Start New Configuration";
	case DWC3_DEPCMD_ENDTRANSFER:
		return "End Transfer";
	case DWC3_DEPCMD_UPDATETRANSFER:
		return "Update Transfer";
	case DWC3_DEPCMD_STARTTRANSFER:
		return "Start Transfer";
	case DWC3_DEPCMD_CLEARSTALL:
		return "Clear Stall";
	case DWC3_DEPCMD_SETSTALL:
		return "Set Stall";
	case DWC3_DEPCMD_GETEPSTATE:
		return "Get Endpoint State";
	case DWC3_DEPCMD_SETTRANSFRESOURCE:
		return "Set Endpoint Transfer Resource";
	case DWC3_DEPCMD_SETEPCONFIG:
		return "Set Endpoint Configuration";
	default:
		return "UNKNOWN command";
	}
}

int dwc3_send_gadget_generic_command(struct dwc3 *dwc, int cmd, u32 param)
{
	u32		timeout = 500;
	u32		reg;

	dwc3_writel(dwc->regs, DWC3_DGCMDPAR, param);
	dwc3_writel(dwc->regs, DWC3_DGCMD, cmd | DWC3_DGCMD_CMDACT);

	do {
		reg = dwc3_readl(dwc->regs, DWC3_DGCMD);
		if (!(reg & DWC3_DGCMD_CMDACT)) {
			dev_vdbg(dwc->dev, "Command Complete --> %d\n",
					DWC3_DGCMD_STATUS(reg));
			return 0;
		}

		/*
		 * We can't sleep here, because it's also called from
		 * interrupt context.
		 */
		timeout--;
		if (!timeout)
			return -ETIMEDOUT;
		udelay(1);
	} while (1);
}

int dwc3_send_gadget_ep_cmd(struct dwc3 *dwc, unsigned ep,
		unsigned cmd, struct dwc3_gadget_ep_cmd_params *params)
{
	struct dwc3_ep		*dep = dwc->eps[ep];
	u32			timeout = 500;
	u32			reg;

	dev_vdbg(dwc->dev, "%s: cmd '%s' params %08x %08x %08x\n",
			dep->name,
			dwc3_gadget_ep_cmd_string(cmd), params->param0,
			params->param1, params->param2);

	dwc3_writel(dwc->regs, DWC3_DEPCMDPAR0(ep), params->param0);
	dwc3_writel(dwc->regs, DWC3_DEPCMDPAR1(ep), params->param1);
	dwc3_writel(dwc->regs, DWC3_DEPCMDPAR2(ep), params->param2);

	dwc3_writel(dwc->regs, DWC3_DEPCMD(ep), cmd | DWC3_DEPCMD_CMDACT);
	do {
		reg = dwc3_readl(dwc->regs, DWC3_DEPCMD(ep));
		if (!(reg & DWC3_DEPCMD_CMDACT)) {
			dev_vdbg(dwc->dev, "Command Complete --> %d\n",
					DWC3_DEPCMD_STATUS(reg));
			return 0;
		}

		/*
		 * We can't sleep here, because it is also called from
		 * interrupt context.
		 */
		timeout--;
		if (!timeout)
			return -ETIMEDOUT;

		udelay(1);
	} while (1);
}

static dma_addr_t dwc3_trb_dma_offset(struct dwc3_ep *dep,
		struct dwc3_trb *trb)
{
	u32		offset = (char *) trb - (char *) dep->trb_pool;

	return dep->trb_pool_dma + offset;
}

static int dwc3_alloc_trb_pool(struct dwc3_ep *dep)
{
	struct dwc3		*dwc = dep->dwc;

	if (dep->trb_pool)
		return 0;

	if (dep->number == 0 || dep->number == 1)
		return 0;

	dep->trb_pool = dma_alloc_coherent(dwc->dev,
			sizeof(struct dwc3_trb) * DWC3_TRB_NUM,
			&dep->trb_pool_dma, GFP_KERNEL);
	if (!dep->trb_pool) {
		dev_err(dep->dwc->dev, "failed to allocate trb pool for %s\n",
				dep->name);
		return -ENOMEM;
	}

	return 0;
}

static void dwc3_free_trb_pool(struct dwc3_ep *dep)
{
	struct dwc3		*dwc = dep->dwc;

	dma_free_coherent(dwc->dev, sizeof(struct dwc3_trb) * DWC3_TRB_NUM,
			dep->trb_pool, dep->trb_pool_dma);

	dep->trb_pool = NULL;
	dep->trb_pool_dma = 0;
}

static int dwc3_gadget_start_config(struct dwc3 *dwc, struct dwc3_ep *dep)
{
	struct dwc3_gadget_ep_cmd_params params;
	u32			cmd;

	memset(&params, 0x00, sizeof(params));

	if (dep->number != 1) {
		cmd = DWC3_DEPCMD_DEPSTARTCFG;
		/* XferRscIdx == 0 for ep0 and 2 for the remaining */
		if (dep->number > 1) {
			if (dwc->start_config_issued)
				return 0;
			dwc->start_config_issued = true;
			cmd |= DWC3_DEPCMD_PARAM(2);
		}

		return dwc3_send_gadget_ep_cmd(dwc, 0, cmd, &params);
	}

	return 0;
}

static int dwc3_gadget_set_ep_config(struct dwc3 *dwc, struct dwc3_ep *dep,
		const struct usb_endpoint_descriptor *desc,
		const struct usb_ss_ep_comp_descriptor *comp_desc)
{
	struct dwc3_gadget_ep_cmd_params params;

	memset(&params, 0x00, sizeof(params));

	params.param0 = DWC3_DEPCFG_EP_TYPE(usb_endpoint_type(desc))
		| DWC3_DEPCFG_MAX_PACKET_SIZE(usb_endpoint_maxp(desc))
		| DWC3_DEPCFG_BURST_SIZE(dep->endpoint.maxburst);

	params.param1 = DWC3_DEPCFG_XFER_COMPLETE_EN
		| DWC3_DEPCFG_XFER_NOT_READY_EN;

	if (usb_ss_max_streams(comp_desc) && usb_endpoint_xfer_bulk(desc)) {
		params.param1 |= DWC3_DEPCFG_STREAM_CAPABLE
			| DWC3_DEPCFG_STREAM_EVENT_EN;
		dep->stream_capable = true;
	}

	if (usb_endpoint_xfer_isoc(desc))
		params.param1 |= DWC3_DEPCFG_XFER_IN_PROGRESS_EN;

	/*
	 * We are doing 1:1 mapping for endpoints, meaning
	 * Physical Endpoints 2 maps to Logical Endpoint 2 and
	 * so on. We consider the direction bit as part of the physical
	 * endpoint number. So USB endpoint 0x81 is 0x03.
	 */
	params.param1 |= DWC3_DEPCFG_EP_NUMBER(dep->number);

	/*
	 * We must use the lower 16 TX FIFOs even though
	 * HW might have more
	 */
	if (dep->direction)
		params.param0 |= DWC3_DEPCFG_FIFO_NUMBER(dep->number >> 1);

	if (desc->bInterval) {
		params.param1 |= DWC3_DEPCFG_BINTERVAL_M1(desc->bInterval - 1);
		dep->interval = 1 << (desc->bInterval - 1);
	}

	return dwc3_send_gadget_ep_cmd(dwc, dep->number,
			DWC3_DEPCMD_SETEPCONFIG, &params);
}

static int dwc3_gadget_set_xfer_resource(struct dwc3 *dwc, struct dwc3_ep *dep)
{
	struct dwc3_gadget_ep_cmd_params params;

	memset(&params, 0x00, sizeof(params));

	params.param0 = DWC3_DEPXFERCFG_NUM_XFER_RES(1);

	return dwc3_send_gadget_ep_cmd(dwc, dep->number,
			DWC3_DEPCMD_SETTRANSFRESOURCE, &params);
}

/**
 * __dwc3_gadget_ep_enable - Initializes a HW endpoint
 * @dep: endpoint to be initialized
 * @desc: USB Endpoint Descriptor
 *
 * Caller should take care of locking
 */
static int __dwc3_gadget_ep_enable(struct dwc3_ep *dep,
		const struct usb_endpoint_descriptor *desc,
		const struct usb_ss_ep_comp_descriptor *comp_desc)
{
	struct dwc3		*dwc = dep->dwc;
	u32			reg;
	int			ret = -ENOMEM;

	if (!(dep->flags & DWC3_EP_ENABLED)) {
		ret = dwc3_gadget_start_config(dwc, dep);
		if (ret)
			return ret;
	}

	ret = dwc3_gadget_set_ep_config(dwc, dep, desc, comp_desc);
	if (ret)
		return ret;

	if (!(dep->flags & DWC3_EP_ENABLED)) {
		struct dwc3_trb	*trb_st_hw;
		struct dwc3_trb	*trb_link;

		ret = dwc3_gadget_set_xfer_resource(dwc, dep);
		if (ret)
			return ret;

		dep->endpoint.desc = desc;
		dep->comp_desc = comp_desc;
		dep->type = usb_endpoint_type(desc);
		dep->flags |= DWC3_EP_ENABLED;

		reg = dwc3_readl(dwc->regs, DWC3_DALEPENA);
		reg |= DWC3_DALEPENA_EP(dep->number);
		dwc3_writel(dwc->regs, DWC3_DALEPENA, reg);

		if (!usb_endpoint_xfer_isoc(desc))
			return 0;

		memset(&trb_link, 0, sizeof(trb_link));

		/* Link TRB for ISOC. The HWO bit is never reset */
		trb_st_hw = &dep->trb_pool[0];

		trb_link = &dep->trb_pool[DWC3_TRB_NUM - 1];

		trb_link->bpl = lower_32_bits(dwc3_trb_dma_offset(dep, trb_st_hw));
		trb_link->bph = upper_32_bits(dwc3_trb_dma_offset(dep, trb_st_hw));
		trb_link->ctrl |= DWC3_TRBCTL_LINK_TRB;
		trb_link->ctrl |= DWC3_TRB_CTRL_HWO;
	}

	return 0;
}

static void dwc3_stop_active_transfer(struct dwc3 *dwc, u32 epnum);
static void dwc3_remove_requests(struct dwc3 *dwc, struct dwc3_ep *dep)
{
	struct dwc3_request		*req;

	if (!list_empty(&dep->req_queued))
		dwc3_stop_active_transfer(dwc, dep->number);

	while (!list_empty(&dep->request_list)) {
		req = next_request(&dep->request_list);

		dwc3_gadget_giveback(dep, req, -ESHUTDOWN);
	}
}

/**
 * __dwc3_gadget_ep_disable - Disables a HW endpoint
 * @dep: the endpoint to disable
 *
 * This function also removes requests which are currently processed ny the
 * hardware and those which are not yet scheduled.
 * Caller should take care of locking.
 */
static int __dwc3_gadget_ep_disable(struct dwc3_ep *dep)
{
	struct dwc3		*dwc = dep->dwc;
	u32			reg;

	dwc3_remove_requests(dwc, dep);

	reg = dwc3_readl(dwc->regs, DWC3_DALEPENA);
	reg &= ~DWC3_DALEPENA_EP(dep->number);
	dwc3_writel(dwc->regs, DWC3_DALEPENA, reg);

	dep->stream_capable = false;
	dep->endpoint.desc = NULL;
	dep->comp_desc = NULL;
	dep->type = 0;
	dep->flags = 0;

	return 0;
}

/* -------------------------------------------------------------------------- */

static int dwc3_gadget_ep0_enable(struct usb_ep *ep,
		const struct usb_endpoint_descriptor *desc)
{
	return -EINVAL;
}

static int dwc3_gadget_ep0_disable(struct usb_ep *ep)
{
	return -EINVAL;
}

/* -------------------------------------------------------------------------- */

static int dwc3_gadget_ep_enable(struct usb_ep *ep,
		const struct usb_endpoint_descriptor *desc)
{
	struct dwc3_ep			*dep;
	struct dwc3			*dwc;
	unsigned long			flags;
	int				ret;

	if (!ep || !desc || desc->bDescriptorType != USB_DT_ENDPOINT) {
		pr_debug("dwc3: invalid parameters\n");
		return -EINVAL;
	}

	if (!desc->wMaxPacketSize) {
		pr_debug("dwc3: missing wMaxPacketSize\n");
		return -EINVAL;
	}

	dep = to_dwc3_ep(ep);
	dwc = dep->dwc;

	switch (usb_endpoint_type(desc)) {
	case USB_ENDPOINT_XFER_CONTROL:
		strlcat(dep->name, "-control", sizeof(dep->name));
		break;
	case USB_ENDPOINT_XFER_ISOC:
		strlcat(dep->name, "-isoc", sizeof(dep->name));
		break;
	case USB_ENDPOINT_XFER_BULK:
		strlcat(dep->name, "-bulk", sizeof(dep->name));
		break;
	case USB_ENDPOINT_XFER_INT:
		strlcat(dep->name, "-int", sizeof(dep->name));
		break;
	default:
		dev_err(dwc->dev, "invalid endpoint transfer type\n");
	}

	if (dep->flags & DWC3_EP_ENABLED) {
		dev_WARN_ONCE(dwc->dev, true, "%s is already enabled\n",
				dep->name);
		return 0;
	}

	dev_vdbg(dwc->dev, "Enabling %s\n", dep->name);

	spin_lock_irqsave(&dwc->lock, flags);
	ret = __dwc3_gadget_ep_enable(dep, desc, ep->comp_desc);
	spin_unlock_irqrestore(&dwc->lock, flags);

	return ret;
}

static int dwc3_gadget_ep_disable(struct usb_ep *ep)
{
	struct dwc3_ep			*dep;
	struct dwc3			*dwc;
	unsigned long			flags;
	int				ret;

	if (!ep) {
		pr_debug("dwc3: invalid parameters\n");
		return -EINVAL;
	}

	dep = to_dwc3_ep(ep);
	dwc = dep->dwc;

	if (!(dep->flags & DWC3_EP_ENABLED)) {
		dev_WARN_ONCE(dwc->dev, true, "%s is already disabled\n",
				dep->name);
		return 0;
	}

	snprintf(dep->name, sizeof(dep->name), "ep%d%s",
			dep->number >> 1,
			(dep->number & 1) ? "in" : "out");

	spin_lock_irqsave(&dwc->lock, flags);
	ret = __dwc3_gadget_ep_disable(dep);
	spin_unlock_irqrestore(&dwc->lock, flags);

	return ret;
}

static struct usb_request *dwc3_gadget_ep_alloc_request(struct usb_ep *ep,
	gfp_t gfp_flags)
{
	struct dwc3_request		*req;
	struct dwc3_ep			*dep = to_dwc3_ep(ep);
	struct dwc3			*dwc = dep->dwc;

	req = kzalloc(sizeof(*req), gfp_flags);
	if (!req) {
		dev_err(dwc->dev, "not enough memory\n");
		return NULL;
	}

	req->epnum	= dep->number;
	req->dep	= dep;

	return &req->request;
}

static void dwc3_gadget_ep_free_request(struct usb_ep *ep,
		struct usb_request *request)
{
	struct dwc3_request		*req = to_dwc3_request(request);

	kfree(req);
}

/**
 * dwc3_prepare_one_trb - setup one TRB from one request
 * @dep: endpoint for which this request is prepared
 * @req: dwc3_request pointer
 */
static void dwc3_prepare_one_trb(struct dwc3_ep *dep,
		struct dwc3_request *req, dma_addr_t dma,
		unsigned length, unsigned last, unsigned chain)
{
	struct dwc3		*dwc = dep->dwc;
	struct dwc3_trb		*trb;

	unsigned int		cur_slot;

	dev_vdbg(dwc->dev, "%s: req %p dma %08llx length %d%s%s\n",
			dep->name, req, (unsigned long long) dma,
			length, last ? " last" : "",
			chain ? " chain" : "");

	trb = &dep->trb_pool[dep->free_slot & DWC3_TRB_MASK];
	cur_slot = dep->free_slot;
	dep->free_slot++;

	/* Skip the LINK-TRB on ISOC */
	if (((cur_slot & DWC3_TRB_MASK) == DWC3_TRB_NUM - 1) &&
			usb_endpoint_xfer_isoc(dep->endpoint.desc))
		return;

	if (!req->trb) {
		dwc3_gadget_move_request_queued(req);
		req->trb = trb;
		req->trb_dma = dwc3_trb_dma_offset(dep, trb);
	}

	trb->size = DWC3_TRB_SIZE_LENGTH(length);
	trb->bpl = lower_32_bits(dma);
	trb->bph = upper_32_bits(dma);

	switch (usb_endpoint_type(dep->endpoint.desc)) {
	case USB_ENDPOINT_XFER_CONTROL:
		trb->ctrl = DWC3_TRBCTL_CONTROL_SETUP;
		break;

	case USB_ENDPOINT_XFER_ISOC:
		trb->ctrl = DWC3_TRBCTL_ISOCHRONOUS_FIRST;

		/* IOC every DWC3_TRB_NUM / 4 so we can refill */
		if (!(cur_slot % (DWC3_TRB_NUM / 4)))
			trb->ctrl |= DWC3_TRB_CTRL_IOC;
		break;

	case USB_ENDPOINT_XFER_BULK:
	case USB_ENDPOINT_XFER_INT:
		trb->ctrl = DWC3_TRBCTL_NORMAL;
		break;
	default:
		/*
		 * This is only possible with faulty memory because we
		 * checked it already :)
		 */
		BUG();
	}

	if (usb_endpoint_xfer_isoc(dep->endpoint.desc)) {
		trb->ctrl |= DWC3_TRB_CTRL_ISP_IMI;
		trb->ctrl |= DWC3_TRB_CTRL_CSP;
	} else {
		if (chain)
			trb->ctrl |= DWC3_TRB_CTRL_CHN;

		if (last)
			trb->ctrl |= DWC3_TRB_CTRL_LST;
	}

	if (usb_endpoint_xfer_bulk(dep->endpoint.desc) && dep->stream_capable)
		trb->ctrl |= DWC3_TRB_CTRL_SID_SOFN(req->request.stream_id);

	trb->ctrl |= DWC3_TRB_CTRL_HWO;
}

/*
 * dwc3_prepare_trbs - setup TRBs from requests
 * @dep: endpoint for which requests are being prepared
 * @starting: true if the endpoint is idle and no requests are queued.
 *
 * The function goes through the requests list and sets up TRBs for the
 * transfers. The function returns once there are no more TRBs available or
 * it runs out of requests.
 */
static void dwc3_prepare_trbs(struct dwc3_ep *dep, bool starting)
{
	struct dwc3_request	*req, *n;
	u32			trbs_left;
	u32			max;
	unsigned int		last_one = 0;

	BUILD_BUG_ON_NOT_POWER_OF_2(DWC3_TRB_NUM);

	/* the first request must not be queued */
	trbs_left = (dep->busy_slot - dep->free_slot) & DWC3_TRB_MASK;

	/* Can't wrap around on a non-isoc EP since there's no link TRB */
	if (!usb_endpoint_xfer_isoc(dep->endpoint.desc)) {
		max = DWC3_TRB_NUM - (dep->free_slot & DWC3_TRB_MASK);
		if (trbs_left > max)
			trbs_left = max;
	}

	/*
	 * If busy & slot are equal than it is either full or empty. If we are
	 * starting to process requests then we are empty. Otherwise we are
	 * full and don't do anything
	 */
	if (!trbs_left) {
		if (!starting)
			return;
		trbs_left = DWC3_TRB_NUM;
		/*
		 * In case we start from scratch, we queue the ISOC requests
		 * starting from slot 1. This is done because we use ring
		 * buffer and have no LST bit to stop us. Instead, we place
		 * IOC bit every TRB_NUM/4. We try to avoid having an interrupt
		 * after the first request so we start at slot 1 and have
		 * 7 requests proceed before we hit the first IOC.
		 * Other transfer types don't use the ring buffer and are
		 * processed from the first TRB until the last one. Since we
		 * don't wrap around we have to start at the beginning.
		 */
		if (usb_endpoint_xfer_isoc(dep->endpoint.desc)) {
			dep->busy_slot = 1;
			dep->free_slot = 1;
		} else {
			dep->busy_slot = 0;
			dep->free_slot = 0;
		}
	}

	/* The last TRB is a link TRB, not used for xfer */
	if ((trbs_left <= 1) && usb_endpoint_xfer_isoc(dep->endpoint.desc))
		return;

	list_for_each_entry_safe(req, n, &dep->request_list, list) {
		unsigned	length;
		dma_addr_t	dma;

		if (req->request.num_mapped_sgs > 0) {
			struct usb_request *request = &req->request;
			struct scatterlist *sg = request->sg;
			struct scatterlist *s;
			int		i;

			for_each_sg(sg, s, request->num_mapped_sgs, i) {
				unsigned chain = true;

				length = sg_dma_len(s);
				dma = sg_dma_address(s);

				if (i == (request->num_mapped_sgs - 1) ||
						sg_is_last(s)) {
					last_one = true;
					chain = false;
				}

				trbs_left--;
				if (!trbs_left)
					last_one = true;

				if (last_one)
					chain = false;

				dwc3_prepare_one_trb(dep, req, dma, length,
						last_one, chain);

				if (last_one)
					break;
			}
		} else {
			dma = req->request.dma;
			length = req->request.length;
			trbs_left--;

			if (!trbs_left)
				last_one = 1;

			/* Is this the last request? */
			if (list_is_last(&req->list, &dep->request_list))
				last_one = 1;

			dwc3_prepare_one_trb(dep, req, dma, length,
					last_one, false);

			if (last_one)
				break;
		}
	}
}

static int __dwc3_gadget_kick_transfer(struct dwc3_ep *dep, u16 cmd_param,
		int start_new)
{
	struct dwc3_gadget_ep_cmd_params params;
	struct dwc3_request		*req;
	struct dwc3			*dwc = dep->dwc;
	int				ret;
	u32				cmd;

	if (start_new && (dep->flags & DWC3_EP_BUSY)) {
		dev_vdbg(dwc->dev, "%s: endpoint busy\n", dep->name);
		return -EBUSY;
	}
	dep->flags &= ~DWC3_EP_PENDING_REQUEST;

	/*
	 * If we are getting here after a short-out-packet we don't enqueue any
	 * new requests as we try to set the IOC bit only on the last request.
	 */
	if (start_new) {
		if (list_empty(&dep->req_queued))
			dwc3_prepare_trbs(dep, start_new);

		/* req points to the first request which will be sent */
		req = next_request(&dep->req_queued);
	} else {
		dwc3_prepare_trbs(dep, start_new);

		/*
		 * req points to the first request where HWO changed from 0 to 1
		 */
		req = next_request(&dep->req_queued);
	}
	if (!req) {
		dep->flags |= DWC3_EP_PENDING_REQUEST;
		return 0;
	}

	memset(&params, 0, sizeof(params));
	params.param0 = upper_32_bits(req->trb_dma);
	params.param1 = lower_32_bits(req->trb_dma);

	if (start_new)
		cmd = DWC3_DEPCMD_STARTTRANSFER;
	else
		cmd = DWC3_DEPCMD_UPDATETRANSFER;

	cmd |= DWC3_DEPCMD_PARAM(cmd_param);
	ret = dwc3_send_gadget_ep_cmd(dwc, dep->number, cmd, &params);
	if (ret < 0) {
		dev_dbg(dwc->dev, "failed to send STARTTRANSFER command\n");

		/*
		 * FIXME we need to iterate over the list of requests
		 * here and stop, unmap, free and del each of the linked
		 * requests instead of what we do now.
		 */
		usb_gadget_unmap_request(&dwc->gadget, &req->request,
				req->direction);
		list_del(&req->list);
		return ret;
	}

	dep->flags |= DWC3_EP_BUSY;

	if (start_new) {
		dep->res_trans_idx = dwc3_gadget_ep_get_transfer_index(dwc,
				dep->number);
		WARN_ON_ONCE(!dep->res_trans_idx);
	}

	return 0;
}

static int __dwc3_gadget_ep_queue(struct dwc3_ep *dep, struct dwc3_request *req)
{
	struct dwc3		*dwc = dep->dwc;
	int			ret;

	req->request.actual	= 0;
	req->request.status	= -EINPROGRESS;
	req->direction		= dep->direction;
	req->epnum		= dep->number;

	/*
	 * We only add to our list of requests now and
	 * start consuming the list once we get XferNotReady
	 * IRQ.
	 *
	 * That way, we avoid doing anything that we don't need
	 * to do now and defer it until the point we receive a
	 * particular token from the Host side.
	 *
	 * This will also avoid Host cancelling URBs due to too
	 * many NAKs.
	 */
	ret = usb_gadget_map_request(&dwc->gadget, &req->request,
			dep->direction);
	if (ret)
		return ret;

	list_add_tail(&req->list, &dep->request_list);

<<<<<<< HEAD
	if (usb_endpoint_xfer_isoc(dep->desc) && (dep->flags & DWC3_EP_BUSY))
=======
	if (usb_endpoint_xfer_isoc(dep->endpoint.desc) && (dep->flags & DWC3_EP_BUSY))
>>>>>>> f46741d4
		dep->flags |= DWC3_EP_PENDING_REQUEST;

	/*
	 * There are two special cases:
<<<<<<< HEAD
	 *
	 * 1. XferNotReady with empty list of requests. We need to kick the
	 *    transfer here in that situation, otherwise we will be NAKing
	 *    forever. If we get XferNotReady before gadget driver has a
	 *    chance to queue a request, we will ACK the IRQ but won't be
	 *    able to receive the data until the next request is queued.
	 *    The following code is handling exactly that.
	 *
=======
	 *
	 * 1. XferNotReady with empty list of requests. We need to kick the
	 *    transfer here in that situation, otherwise we will be NAKing
	 *    forever. If we get XferNotReady before gadget driver has a
	 *    chance to queue a request, we will ACK the IRQ but won't be
	 *    able to receive the data until the next request is queued.
	 *    The following code is handling exactly that.
	 *
>>>>>>> f46741d4
	 * 2. XferInProgress on Isoc EP with an active transfer. We need to
	 *    kick the transfer here after queuing a request, otherwise the
	 *    core may not see the modified TRB(s).
	 */
	if (dep->flags & DWC3_EP_PENDING_REQUEST) {
		int	ret;
		int	start_trans = 1;
		u8	trans_idx = dep->res_trans_idx;

<<<<<<< HEAD
		if (usb_endpoint_xfer_isoc(dep->desc) &&
=======
		if (usb_endpoint_xfer_isoc(dep->endpoint.desc) &&
>>>>>>> f46741d4
				(dep->flags & DWC3_EP_BUSY)) {
			start_trans = 0;
			WARN_ON_ONCE(!trans_idx);
		} else {
			trans_idx = 0;
		}

		ret = __dwc3_gadget_kick_transfer(dep, trans_idx, start_trans);
		if (ret && ret != -EBUSY) {
			struct dwc3	*dwc = dep->dwc;

			dev_dbg(dwc->dev, "%s: failed to kick transfers\n",
					dep->name);
		}
	}

	return 0;
}

static int dwc3_gadget_ep_queue(struct usb_ep *ep, struct usb_request *request,
	gfp_t gfp_flags)
{
	struct dwc3_request		*req = to_dwc3_request(request);
	struct dwc3_ep			*dep = to_dwc3_ep(ep);
	struct dwc3			*dwc = dep->dwc;

	unsigned long			flags;

	int				ret;

	if (!dep->endpoint.desc) {
		dev_dbg(dwc->dev, "trying to queue request %p to disabled %s\n",
				request, ep->name);
		return -ESHUTDOWN;
	}

	dev_vdbg(dwc->dev, "queing request %p to %s length %d\n",
			request, ep->name, request->length);

	spin_lock_irqsave(&dwc->lock, flags);
	ret = __dwc3_gadget_ep_queue(dep, req);
	spin_unlock_irqrestore(&dwc->lock, flags);

	return ret;
}

static int dwc3_gadget_ep_dequeue(struct usb_ep *ep,
		struct usb_request *request)
{
	struct dwc3_request		*req = to_dwc3_request(request);
	struct dwc3_request		*r = NULL;

	struct dwc3_ep			*dep = to_dwc3_ep(ep);
	struct dwc3			*dwc = dep->dwc;

	unsigned long			flags;
	int				ret = 0;

	spin_lock_irqsave(&dwc->lock, flags);

	list_for_each_entry(r, &dep->request_list, list) {
		if (r == req)
			break;
	}

	if (r != req) {
		list_for_each_entry(r, &dep->req_queued, list) {
			if (r == req)
				break;
		}
		if (r == req) {
			/* wait until it is processed */
			dwc3_stop_active_transfer(dwc, dep->number);
			goto out0;
		}
		dev_err(dwc->dev, "request %p was not queued to %s\n",
				request, ep->name);
		ret = -EINVAL;
		goto out0;
	}

	/* giveback the request */
	dwc3_gadget_giveback(dep, req, -ECONNRESET);

out0:
	spin_unlock_irqrestore(&dwc->lock, flags);

	return ret;
}

int __dwc3_gadget_ep_set_halt(struct dwc3_ep *dep, int value)
{
	struct dwc3_gadget_ep_cmd_params	params;
	struct dwc3				*dwc = dep->dwc;
	int					ret;

	memset(&params, 0x00, sizeof(params));

	if (value) {
		if (dep->number == 0 || dep->number == 1) {
			/*
			 * Whenever EP0 is stalled, we will restart
			 * the state machine, thus moving back to
			 * Setup Phase
			 */
			dwc->ep0state = EP0_SETUP_PHASE;
		}

		ret = dwc3_send_gadget_ep_cmd(dwc, dep->number,
			DWC3_DEPCMD_SETSTALL, &params);
		if (ret)
			dev_err(dwc->dev, "failed to %s STALL on %s\n",
					value ? "set" : "clear",
					dep->name);
		else
			dep->flags |= DWC3_EP_STALL;
	} else {
		if (dep->flags & DWC3_EP_WEDGE)
			return 0;

		ret = dwc3_send_gadget_ep_cmd(dwc, dep->number,
			DWC3_DEPCMD_CLEARSTALL, &params);
		if (ret)
			dev_err(dwc->dev, "failed to %s STALL on %s\n",
					value ? "set" : "clear",
					dep->name);
		else
			dep->flags &= ~DWC3_EP_STALL;
	}

	return ret;
}

static int dwc3_gadget_ep_set_halt(struct usb_ep *ep, int value)
{
	struct dwc3_ep			*dep = to_dwc3_ep(ep);
	struct dwc3			*dwc = dep->dwc;

	unsigned long			flags;

	int				ret;

	spin_lock_irqsave(&dwc->lock, flags);

	if (usb_endpoint_xfer_isoc(dep->endpoint.desc)) {
		dev_err(dwc->dev, "%s is of Isochronous type\n", dep->name);
		ret = -EINVAL;
		goto out;
	}

	ret = __dwc3_gadget_ep_set_halt(dep, value);
out:
	spin_unlock_irqrestore(&dwc->lock, flags);

	return ret;
}

static int dwc3_gadget_ep_set_wedge(struct usb_ep *ep)
{
	struct dwc3_ep			*dep = to_dwc3_ep(ep);
	struct dwc3			*dwc = dep->dwc;
	unsigned long			flags;

	spin_lock_irqsave(&dwc->lock, flags);
	dep->flags |= DWC3_EP_WEDGE;
	spin_unlock_irqrestore(&dwc->lock, flags);

	return dwc3_gadget_ep_set_halt(ep, 1);
}

/* -------------------------------------------------------------------------- */

static struct usb_endpoint_descriptor dwc3_gadget_ep0_desc = {
	.bLength	= USB_DT_ENDPOINT_SIZE,
	.bDescriptorType = USB_DT_ENDPOINT,
	.bmAttributes	= USB_ENDPOINT_XFER_CONTROL,
};

static const struct usb_ep_ops dwc3_gadget_ep0_ops = {
	.enable		= dwc3_gadget_ep0_enable,
	.disable	= dwc3_gadget_ep0_disable,
	.alloc_request	= dwc3_gadget_ep_alloc_request,
	.free_request	= dwc3_gadget_ep_free_request,
	.queue		= dwc3_gadget_ep0_queue,
	.dequeue	= dwc3_gadget_ep_dequeue,
	.set_halt	= dwc3_gadget_ep_set_halt,
	.set_wedge	= dwc3_gadget_ep_set_wedge,
};

static const struct usb_ep_ops dwc3_gadget_ep_ops = {
	.enable		= dwc3_gadget_ep_enable,
	.disable	= dwc3_gadget_ep_disable,
	.alloc_request	= dwc3_gadget_ep_alloc_request,
	.free_request	= dwc3_gadget_ep_free_request,
	.queue		= dwc3_gadget_ep_queue,
	.dequeue	= dwc3_gadget_ep_dequeue,
	.set_halt	= dwc3_gadget_ep_set_halt,
	.set_wedge	= dwc3_gadget_ep_set_wedge,
};

/* -------------------------------------------------------------------------- */

static int dwc3_gadget_get_frame(struct usb_gadget *g)
{
	struct dwc3		*dwc = gadget_to_dwc(g);
	u32			reg;

	reg = dwc3_readl(dwc->regs, DWC3_DSTS);
	return DWC3_DSTS_SOFFN(reg);
}

static int dwc3_gadget_wakeup(struct usb_gadget *g)
{
	struct dwc3		*dwc = gadget_to_dwc(g);

	unsigned long		timeout;
	unsigned long		flags;

	u32			reg;

	int			ret = 0;

	u8			link_state;
	u8			speed;

	spin_lock_irqsave(&dwc->lock, flags);

	/*
	 * According to the Databook Remote wakeup request should
	 * be issued only when the device is in early suspend state.
	 *
	 * We can check that via USB Link State bits in DSTS register.
	 */
	reg = dwc3_readl(dwc->regs, DWC3_DSTS);

	speed = reg & DWC3_DSTS_CONNECTSPD;
	if (speed == DWC3_DSTS_SUPERSPEED) {
		dev_dbg(dwc->dev, "no wakeup on SuperSpeed\n");
		ret = -EINVAL;
		goto out;
	}

	link_state = DWC3_DSTS_USBLNKST(reg);

	switch (link_state) {
	case DWC3_LINK_STATE_RX_DET:	/* in HS, means Early Suspend */
	case DWC3_LINK_STATE_U3:	/* in HS, means SUSPEND */
		break;
	default:
		dev_dbg(dwc->dev, "can't wakeup from link state %d\n",
				link_state);
		ret = -EINVAL;
		goto out;
	}

	ret = dwc3_gadget_set_link_state(dwc, DWC3_LINK_STATE_RECOV);
	if (ret < 0) {
		dev_err(dwc->dev, "failed to put link in Recovery\n");
		goto out;
	}

	/* Recent versions do this automatically */
	if (dwc->revision < DWC3_REVISION_194A) {
		/* write zeroes to Link Change Request */
		reg = dwc3_readl(dwc->regs, DWC3_DCTL);
		reg &= ~DWC3_DCTL_ULSTCHNGREQ_MASK;
		dwc3_writel(dwc->regs, DWC3_DCTL, reg);
	}

	/* poll until Link State changes to ON */
	timeout = jiffies + msecs_to_jiffies(100);

	while (!time_after(jiffies, timeout)) {
		reg = dwc3_readl(dwc->regs, DWC3_DSTS);

		/* in HS, means ON */
		if (DWC3_DSTS_USBLNKST(reg) == DWC3_LINK_STATE_U0)
			break;
	}

	if (DWC3_DSTS_USBLNKST(reg) != DWC3_LINK_STATE_U0) {
		dev_err(dwc->dev, "failed to send remote wakeup\n");
		ret = -EINVAL;
	}

out:
	spin_unlock_irqrestore(&dwc->lock, flags);

	return ret;
}

static int dwc3_gadget_set_selfpowered(struct usb_gadget *g,
		int is_selfpowered)
{
	struct dwc3		*dwc = gadget_to_dwc(g);
	unsigned long		flags;

	spin_lock_irqsave(&dwc->lock, flags);
	dwc->is_selfpowered = !!is_selfpowered;
	spin_unlock_irqrestore(&dwc->lock, flags);

	return 0;
}

static void dwc3_gadget_run_stop(struct dwc3 *dwc, int is_on)
{
	u32			reg;
	u32			timeout = 500;

	reg = dwc3_readl(dwc->regs, DWC3_DCTL);
	if (is_on) {
		if (dwc->revision <= DWC3_REVISION_187A) {
			reg &= ~DWC3_DCTL_TRGTULST_MASK;
			reg |= DWC3_DCTL_TRGTULST_RX_DET;
		}

		if (dwc->revision >= DWC3_REVISION_194A)
			reg &= ~DWC3_DCTL_KEEP_CONNECT;
		reg |= DWC3_DCTL_RUN_STOP;
	} else {
		reg &= ~DWC3_DCTL_RUN_STOP;
	}

	dwc3_writel(dwc->regs, DWC3_DCTL, reg);

	do {
		reg = dwc3_readl(dwc->regs, DWC3_DSTS);
		if (is_on) {
			if (!(reg & DWC3_DSTS_DEVCTRLHLT))
				break;
		} else {
			if (reg & DWC3_DSTS_DEVCTRLHLT)
				break;
		}
		timeout--;
		if (!timeout)
			break;
		udelay(1);
	} while (1);

	dev_vdbg(dwc->dev, "gadget %s data soft-%s\n",
			dwc->gadget_driver
			? dwc->gadget_driver->function : "no-function",
			is_on ? "connect" : "disconnect");
}

static int dwc3_gadget_pullup(struct usb_gadget *g, int is_on)
{
	struct dwc3		*dwc = gadget_to_dwc(g);
	unsigned long		flags;

	is_on = !!is_on;

	spin_lock_irqsave(&dwc->lock, flags);
	dwc3_gadget_run_stop(dwc, is_on);
	spin_unlock_irqrestore(&dwc->lock, flags);

	return 0;
}

static int dwc3_gadget_start(struct usb_gadget *g,
		struct usb_gadget_driver *driver)
{
	struct dwc3		*dwc = gadget_to_dwc(g);
	struct dwc3_ep		*dep;
	unsigned long		flags;
	int			ret = 0;
	u32			reg;

	spin_lock_irqsave(&dwc->lock, flags);

	if (dwc->gadget_driver) {
		dev_err(dwc->dev, "%s is already bound to %s\n",
				dwc->gadget.name,
				dwc->gadget_driver->driver.name);
		ret = -EBUSY;
		goto err0;
	}

	dwc->gadget_driver	= driver;
	dwc->gadget.dev.driver	= &driver->driver;

	reg = dwc3_readl(dwc->regs, DWC3_DCFG);
	reg &= ~(DWC3_DCFG_SPEED_MASK);

	/**
	 * WORKAROUND: DWC3 revision < 2.20a have an issue
	 * which would cause metastability state on Run/Stop
	 * bit if we try to force the IP to USB2-only mode.
	 *
	 * Because of that, we cannot configure the IP to any
	 * speed other than the SuperSpeed
	 *
	 * Refers to:
	 *
	 * STAR#9000525659: Clock Domain Crossing on DCTL in
	 * USB 2.0 Mode
	 */
	if (dwc->revision < DWC3_REVISION_220A)
		reg |= DWC3_DCFG_SUPERSPEED;
	else
		reg |= dwc->maximum_speed;
	dwc3_writel(dwc->regs, DWC3_DCFG, reg);

	dwc->start_config_issued = false;

	/* Start with SuperSpeed Default */
	dwc3_gadget_ep0_desc.wMaxPacketSize = cpu_to_le16(512);

	dep = dwc->eps[0];
	ret = __dwc3_gadget_ep_enable(dep, &dwc3_gadget_ep0_desc, NULL);
	if (ret) {
		dev_err(dwc->dev, "failed to enable %s\n", dep->name);
		goto err0;
	}

	dep = dwc->eps[1];
	ret = __dwc3_gadget_ep_enable(dep, &dwc3_gadget_ep0_desc, NULL);
	if (ret) {
		dev_err(dwc->dev, "failed to enable %s\n", dep->name);
		goto err1;
	}

	/* begin to receive SETUP packets */
	dwc->ep0state = EP0_SETUP_PHASE;
	dwc3_ep0_out_start(dwc);

	spin_unlock_irqrestore(&dwc->lock, flags);

	return 0;

err1:
	__dwc3_gadget_ep_disable(dwc->eps[0]);

err0:
	spin_unlock_irqrestore(&dwc->lock, flags);

	return ret;
}

static int dwc3_gadget_stop(struct usb_gadget *g,
		struct usb_gadget_driver *driver)
{
	struct dwc3		*dwc = gadget_to_dwc(g);
	unsigned long		flags;

	spin_lock_irqsave(&dwc->lock, flags);

	__dwc3_gadget_ep_disable(dwc->eps[0]);
	__dwc3_gadget_ep_disable(dwc->eps[1]);

	dwc->gadget_driver	= NULL;
	dwc->gadget.dev.driver	= NULL;

	spin_unlock_irqrestore(&dwc->lock, flags);

	return 0;
}

static const struct usb_gadget_ops dwc3_gadget_ops = {
	.get_frame		= dwc3_gadget_get_frame,
	.wakeup			= dwc3_gadget_wakeup,
	.set_selfpowered	= dwc3_gadget_set_selfpowered,
	.pullup			= dwc3_gadget_pullup,
	.udc_start		= dwc3_gadget_start,
	.udc_stop		= dwc3_gadget_stop,
};

/* -------------------------------------------------------------------------- */

static int __devinit dwc3_gadget_init_endpoints(struct dwc3 *dwc)
{
	struct dwc3_ep			*dep;
	u8				epnum;

	INIT_LIST_HEAD(&dwc->gadget.ep_list);

	for (epnum = 0; epnum < DWC3_ENDPOINTS_NUM; epnum++) {
		dep = kzalloc(sizeof(*dep), GFP_KERNEL);
		if (!dep) {
			dev_err(dwc->dev, "can't allocate endpoint %d\n",
					epnum);
			return -ENOMEM;
		}

		dep->dwc = dwc;
		dep->number = epnum;
		dwc->eps[epnum] = dep;

		snprintf(dep->name, sizeof(dep->name), "ep%d%s", epnum >> 1,
				(epnum & 1) ? "in" : "out");
		dep->endpoint.name = dep->name;
		dep->direction = (epnum & 1);

		if (epnum == 0 || epnum == 1) {
			dep->endpoint.maxpacket = 512;
			dep->endpoint.ops = &dwc3_gadget_ep0_ops;
			if (!epnum)
				dwc->gadget.ep0 = &dep->endpoint;
		} else {
			int		ret;

			dep->endpoint.maxpacket = 1024;
			dep->endpoint.max_streams = 15;
			dep->endpoint.ops = &dwc3_gadget_ep_ops;
			list_add_tail(&dep->endpoint.ep_list,
					&dwc->gadget.ep_list);

			ret = dwc3_alloc_trb_pool(dep);
			if (ret)
				return ret;
		}

		INIT_LIST_HEAD(&dep->request_list);
		INIT_LIST_HEAD(&dep->req_queued);
	}

	return 0;
}

static void dwc3_gadget_free_endpoints(struct dwc3 *dwc)
{
	struct dwc3_ep			*dep;
	u8				epnum;

	for (epnum = 0; epnum < DWC3_ENDPOINTS_NUM; epnum++) {
		dep = dwc->eps[epnum];
		dwc3_free_trb_pool(dep);

		if (epnum != 0 && epnum != 1)
			list_del(&dep->endpoint.ep_list);

		kfree(dep);
	}
}

static void dwc3_gadget_release(struct device *dev)
{
	dev_dbg(dev, "%s\n", __func__);
}

/* -------------------------------------------------------------------------- */
static int dwc3_cleanup_done_reqs(struct dwc3 *dwc, struct dwc3_ep *dep,
		const struct dwc3_event_depevt *event, int status)
{
	struct dwc3_request	*req;
	struct dwc3_trb		*trb;
	unsigned int		count;
	unsigned int		s_pkt = 0;

	do {
		req = next_request(&dep->req_queued);
		if (!req) {
			WARN_ON_ONCE(1);
			return 1;
		}

		trb = req->trb;

		if ((trb->ctrl & DWC3_TRB_CTRL_HWO) && status != -ESHUTDOWN)
			/*
			 * We continue despite the error. There is not much we
			 * can do. If we don't clean it up we loop forever. If
			 * we skip the TRB then it gets overwritten after a
			 * while since we use them in a ring buffer. A BUG()
			 * would help. Lets hope that if this occurs, someone
			 * fixes the root cause instead of looking away :)
			 */
			dev_err(dwc->dev, "%s's TRB (%p) still owned by HW\n",
					dep->name, req->trb);
		count = trb->size & DWC3_TRB_SIZE_MASK;

		if (dep->direction) {
			if (count) {
				dev_err(dwc->dev, "incomplete IN transfer %s\n",
						dep->name);
				status = -ECONNRESET;
			}
		} else {
			if (count && (event->status & DEPEVT_STATUS_SHORT))
				s_pkt = 1;
		}

		/*
		 * We assume here we will always receive the entire data block
		 * which we should receive. Meaning, if we program RX to
		 * receive 4K but we receive only 2K, we assume that's all we
		 * should receive and we simply bounce the request back to the
		 * gadget driver for further processing.
		 */
		req->request.actual += req->request.length - count;
		dwc3_gadget_giveback(dep, req, status);
		if (s_pkt)
			break;
		if ((event->status & DEPEVT_STATUS_LST) &&
				(trb->ctrl & DWC3_TRB_CTRL_LST))
			break;
		if ((event->status & DEPEVT_STATUS_IOC) &&
				(trb->ctrl & DWC3_TRB_CTRL_IOC))
			break;
	} while (1);

	if ((event->status & DEPEVT_STATUS_IOC) &&
			(trb->ctrl & DWC3_TRB_CTRL_IOC))
		return 0;
	return 1;
}

static void dwc3_endpoint_transfer_complete(struct dwc3 *dwc,
		struct dwc3_ep *dep, const struct dwc3_event_depevt *event,
		int start_new)
{
	unsigned		status = 0;
	int			clean_busy;

	if (event->status & DEPEVT_STATUS_BUSERR)
		status = -ECONNRESET;

	clean_busy = dwc3_cleanup_done_reqs(dwc, dep, event, status);
	if (clean_busy)
		dep->flags &= ~DWC3_EP_BUSY;

	/*
	 * WORKAROUND: This is the 2nd half of U1/U2 -> U0 workaround.
	 * See dwc3_gadget_linksts_change_interrupt() for 1st half.
	 */
	if (dwc->revision < DWC3_REVISION_183A) {
		u32		reg;
		int		i;

		for (i = 0; i < DWC3_ENDPOINTS_NUM; i++) {
			struct dwc3_ep	*dep = dwc->eps[i];

			if (!(dep->flags & DWC3_EP_ENABLED))
				continue;

			if (!list_empty(&dep->req_queued))
				return;
		}

		reg = dwc3_readl(dwc->regs, DWC3_DCTL);
		reg |= dwc->u1u2;
		dwc3_writel(dwc->regs, DWC3_DCTL, reg);

		dwc->u1u2 = 0;
	}
}

static void dwc3_gadget_start_isoc(struct dwc3 *dwc,
		struct dwc3_ep *dep, const struct dwc3_event_depevt *event)
{
	u32 uf, mask;

	if (list_empty(&dep->request_list)) {
		dev_vdbg(dwc->dev, "ISOC ep %s run out for requests.\n",
			dep->name);
		return;
	}

	mask = ~(dep->interval - 1);
	uf = event->parameters & mask;
	/* 4 micro frames in the future */
	uf += dep->interval * 4;

	__dwc3_gadget_kick_transfer(dep, uf, 1);
}

static void dwc3_process_ep_cmd_complete(struct dwc3_ep *dep,
		const struct dwc3_event_depevt *event)
{
	struct dwc3 *dwc = dep->dwc;
	struct dwc3_event_depevt mod_ev = *event;

	/*
	 * We were asked to remove one request. It is possible that this
	 * request and a few others were started together and have the same
	 * transfer index. Since we stopped the complete endpoint we don't
	 * know how many requests were already completed (and not yet)
	 * reported and how could be done (later). We purge them all until
	 * the end of the list.
	 */
	mod_ev.status = DEPEVT_STATUS_LST;
	dwc3_cleanup_done_reqs(dwc, dep, &mod_ev, -ESHUTDOWN);
	dep->flags &= ~DWC3_EP_BUSY;
	/* pending requests are ignored and are queued on XferNotReady */
}

static void dwc3_ep_cmd_compl(struct dwc3_ep *dep,
		const struct dwc3_event_depevt *event)
{
	u32 param = event->parameters;
	u32 cmd_type = (param >> 8) & ((1 << 5) - 1);

	switch (cmd_type) {
	case DWC3_DEPCMD_ENDTRANSFER:
		dwc3_process_ep_cmd_complete(dep, event);
		break;
	case DWC3_DEPCMD_STARTTRANSFER:
		dep->res_trans_idx = param & 0x7f;
		break;
	default:
		printk(KERN_ERR "%s() unknown /unexpected type: %d\n",
				__func__, cmd_type);
		break;
	};
}

static void dwc3_endpoint_interrupt(struct dwc3 *dwc,
		const struct dwc3_event_depevt *event)
{
	struct dwc3_ep		*dep;
	u8			epnum = event->endpoint_number;

	dep = dwc->eps[epnum];

	dev_vdbg(dwc->dev, "%s: %s\n", dep->name,
			dwc3_ep_event_string(event->endpoint_event));

	if (epnum == 0 || epnum == 1) {
		dwc3_ep0_interrupt(dwc, event);
		return;
	}

	switch (event->endpoint_event) {
	case DWC3_DEPEVT_XFERCOMPLETE:
		dep->res_trans_idx = 0;

		if (usb_endpoint_xfer_isoc(dep->endpoint.desc)) {
			dev_dbg(dwc->dev, "%s is an Isochronous endpoint\n",
					dep->name);
			return;
		}

		dwc3_endpoint_transfer_complete(dwc, dep, event, 1);
		break;
	case DWC3_DEPEVT_XFERINPROGRESS:
		if (!usb_endpoint_xfer_isoc(dep->endpoint.desc)) {
			dev_dbg(dwc->dev, "%s is not an Isochronous endpoint\n",
					dep->name);
			return;
		}

		dwc3_endpoint_transfer_complete(dwc, dep, event, 0);
		break;
	case DWC3_DEPEVT_XFERNOTREADY:
		if (usb_endpoint_xfer_isoc(dep->endpoint.desc)) {
			dwc3_gadget_start_isoc(dwc, dep, event);
		} else {
			int ret;

			dev_vdbg(dwc->dev, "%s: reason %s\n",
					dep->name, event->status &
					DEPEVT_STATUS_TRANSFER_ACTIVE
					? "Transfer Active"
					: "Transfer Not Active");

			ret = __dwc3_gadget_kick_transfer(dep, 0, 1);
			if (!ret || ret == -EBUSY)
				return;

			dev_dbg(dwc->dev, "%s: failed to kick transfers\n",
					dep->name);
		}

		break;
	case DWC3_DEPEVT_STREAMEVT:
		if (!usb_endpoint_xfer_bulk(dep->endpoint.desc)) {
			dev_err(dwc->dev, "Stream event for non-Bulk %s\n",
					dep->name);
			return;
		}

		switch (event->status) {
		case DEPEVT_STREAMEVT_FOUND:
			dev_vdbg(dwc->dev, "Stream %d found and started\n",
					event->parameters);

			break;
		case DEPEVT_STREAMEVT_NOTFOUND:
			/* FALLTHROUGH */
		default:
			dev_dbg(dwc->dev, "Couldn't find suitable stream\n");
		}
		break;
	case DWC3_DEPEVT_RXTXFIFOEVT:
		dev_dbg(dwc->dev, "%s FIFO Overrun\n", dep->name);
		break;
	case DWC3_DEPEVT_EPCMDCMPLT:
		dwc3_ep_cmd_compl(dep, event);
		break;
	}
}

static void dwc3_disconnect_gadget(struct dwc3 *dwc)
{
	if (dwc->gadget_driver && dwc->gadget_driver->disconnect) {
		spin_unlock(&dwc->lock);
		dwc->gadget_driver->disconnect(&dwc->gadget);
		spin_lock(&dwc->lock);
	}
}

static void dwc3_stop_active_transfer(struct dwc3 *dwc, u32 epnum)
{
	struct dwc3_ep *dep;
	struct dwc3_gadget_ep_cmd_params params;
	u32 cmd;
	int ret;

	dep = dwc->eps[epnum];

	WARN_ON(!dep->res_trans_idx);
	if (dep->res_trans_idx) {
		cmd = DWC3_DEPCMD_ENDTRANSFER;
		cmd |= DWC3_DEPCMD_HIPRI_FORCERM | DWC3_DEPCMD_CMDIOC;
		cmd |= DWC3_DEPCMD_PARAM(dep->res_trans_idx);
		memset(&params, 0, sizeof(params));
		ret = dwc3_send_gadget_ep_cmd(dwc, dep->number, cmd, &params);
		WARN_ON_ONCE(ret);
		dep->res_trans_idx = 0;
	}
}

static void dwc3_stop_active_transfers(struct dwc3 *dwc)
{
	u32 epnum;

	for (epnum = 2; epnum < DWC3_ENDPOINTS_NUM; epnum++) {
		struct dwc3_ep *dep;

		dep = dwc->eps[epnum];
		if (!(dep->flags & DWC3_EP_ENABLED))
			continue;

		dwc3_remove_requests(dwc, dep);
	}
}

static void dwc3_clear_stall_all_ep(struct dwc3 *dwc)
{
	u32 epnum;

	for (epnum = 1; epnum < DWC3_ENDPOINTS_NUM; epnum++) {
		struct dwc3_ep *dep;
		struct dwc3_gadget_ep_cmd_params params;
		int ret;

		dep = dwc->eps[epnum];

		if (!(dep->flags & DWC3_EP_STALL))
			continue;

		dep->flags &= ~DWC3_EP_STALL;

		memset(&params, 0, sizeof(params));
		ret = dwc3_send_gadget_ep_cmd(dwc, dep->number,
				DWC3_DEPCMD_CLEARSTALL, &params);
		WARN_ON_ONCE(ret);
	}
}

static void dwc3_gadget_disconnect_interrupt(struct dwc3 *dwc)
{
	dev_vdbg(dwc->dev, "%s\n", __func__);

	reg = dwc3_readl(dwc->regs, DWC3_DCTL);
	reg &= ~DWC3_DCTL_INITU1ENA;
	dwc3_writel(dwc->regs, DWC3_DCTL, reg);

	reg &= ~DWC3_DCTL_INITU2ENA;
	dwc3_writel(dwc->regs, DWC3_DCTL, reg);

	dwc3_stop_active_transfers(dwc);
	dwc3_disconnect_gadget(dwc);
	dwc->start_config_issued = false;

	dwc->gadget.speed = USB_SPEED_UNKNOWN;
	dwc->setup_packet_pending = false;
}

static void dwc3_gadget_usb3_phy_suspend(struct dwc3 *dwc, int suspend)
{
	u32			reg;

	reg = dwc3_readl(dwc->regs, DWC3_GUSB3PIPECTL(0));

	if (suspend)
		reg |= DWC3_GUSB3PIPECTL_SUSPHY;
	else
		reg &= ~DWC3_GUSB3PIPECTL_SUSPHY;

	dwc3_writel(dwc->regs, DWC3_GUSB3PIPECTL(0), reg);
}

static void dwc3_gadget_usb2_phy_suspend(struct dwc3 *dwc, int suspend)
{
	u32			reg;

	reg = dwc3_readl(dwc->regs, DWC3_GUSB2PHYCFG(0));

	if (suspend)
		reg |= DWC3_GUSB2PHYCFG_SUSPHY;
	else
		reg &= ~DWC3_GUSB2PHYCFG_SUSPHY;

	dwc3_writel(dwc->regs, DWC3_GUSB2PHYCFG(0), reg);
}

static void dwc3_gadget_reset_interrupt(struct dwc3 *dwc)
{
	u32			reg;

	dev_vdbg(dwc->dev, "%s\n", __func__);

	/*
	 * WORKAROUND: DWC3 revisions <1.88a have an issue which
	 * would cause a missing Disconnect Event if there's a
	 * pending Setup Packet in the FIFO.
	 *
	 * There's no suggested workaround on the official Bug
	 * report, which states that "unless the driver/application
	 * is doing any special handling of a disconnect event,
	 * there is no functional issue".
	 *
	 * Unfortunately, it turns out that we _do_ some special
	 * handling of a disconnect event, namely complete all
	 * pending transfers, notify gadget driver of the
	 * disconnection, and so on.
	 *
	 * Our suggested workaround is to follow the Disconnect
	 * Event steps here, instead, based on a setup_packet_pending
	 * flag. Such flag gets set whenever we have a XferNotReady
	 * event on EP0 and gets cleared on XferComplete for the
	 * same endpoint.
	 *
	 * Refers to:
	 *
	 * STAR#9000466709: RTL: Device : Disconnect event not
	 * generated if setup packet pending in FIFO
	 */
	if (dwc->revision < DWC3_REVISION_188A) {
		if (dwc->setup_packet_pending)
			dwc3_gadget_disconnect_interrupt(dwc);
	}

	/* after reset -> Default State */
	dwc->dev_state = DWC3_DEFAULT_STATE;

	/* Recent versions support automatic phy suspend and don't need this */
	if (dwc->revision < DWC3_REVISION_194A) {
		/* Resume PHYs */
		dwc3_gadget_usb2_phy_suspend(dwc, false);
		dwc3_gadget_usb3_phy_suspend(dwc, false);
	}

	if (dwc->gadget.speed != USB_SPEED_UNKNOWN)
		dwc3_disconnect_gadget(dwc);

	reg = dwc3_readl(dwc->regs, DWC3_DCTL);
	reg &= ~DWC3_DCTL_TSTCTRL_MASK;
	reg &= ~(DWC3_DCTL_INITU1ENA | DWC3_DCTL_INITU2ENA);
	dwc3_writel(dwc->regs, DWC3_DCTL, reg);
	dwc->test_mode = false;

	dwc3_stop_active_transfers(dwc);
	dwc3_clear_stall_all_ep(dwc);
	dwc->start_config_issued = false;

	/* Reset device address to zero */
	reg = dwc3_readl(dwc->regs, DWC3_DCFG);
	reg &= ~(DWC3_DCFG_DEVADDR_MASK);
	dwc3_writel(dwc->regs, DWC3_DCFG, reg);
}

static void dwc3_update_ram_clk_sel(struct dwc3 *dwc, u32 speed)
{
	u32 reg;
	u32 usb30_clock = DWC3_GCTL_CLK_BUS;

	/*
	 * We change the clock only at SS but I dunno why I would want to do
	 * this. Maybe it becomes part of the power saving plan.
	 */

	if (speed != DWC3_DSTS_SUPERSPEED)
		return;

	/*
	 * RAMClkSel is reset to 0 after USB reset, so it must be reprogrammed
	 * each time on Connect Done.
	 */
	if (!usb30_clock)
		return;

	reg = dwc3_readl(dwc->regs, DWC3_GCTL);
	reg |= DWC3_GCTL_RAMCLKSEL(usb30_clock);
	dwc3_writel(dwc->regs, DWC3_GCTL, reg);
}

static void dwc3_gadget_phy_suspend(struct dwc3 *dwc, u8 speed)
{
	switch (speed) {
	case USB_SPEED_SUPER:
		dwc3_gadget_usb2_phy_suspend(dwc, true);
		break;
	case USB_SPEED_HIGH:
	case USB_SPEED_FULL:
	case USB_SPEED_LOW:
		dwc3_gadget_usb3_phy_suspend(dwc, true);
		break;
	}
}

static void dwc3_gadget_conndone_interrupt(struct dwc3 *dwc)
{
	struct dwc3_gadget_ep_cmd_params params;
	struct dwc3_ep		*dep;
	int			ret;
	u32			reg;
	u8			speed;

	dev_vdbg(dwc->dev, "%s\n", __func__);

	memset(&params, 0x00, sizeof(params));

	reg = dwc3_readl(dwc->regs, DWC3_DSTS);
	speed = reg & DWC3_DSTS_CONNECTSPD;
	dwc->speed = speed;

	dwc3_update_ram_clk_sel(dwc, speed);

	switch (speed) {
	case DWC3_DCFG_SUPERSPEED:
		/*
		 * WORKAROUND: DWC3 revisions <1.90a have an issue which
		 * would cause a missing USB3 Reset event.
		 *
		 * In such situations, we should force a USB3 Reset
		 * event by calling our dwc3_gadget_reset_interrupt()
		 * routine.
		 *
		 * Refers to:
		 *
		 * STAR#9000483510: RTL: SS : USB3 reset event may
		 * not be generated always when the link enters poll
		 */
		if (dwc->revision < DWC3_REVISION_190A)
			dwc3_gadget_reset_interrupt(dwc);

		dwc3_gadget_ep0_desc.wMaxPacketSize = cpu_to_le16(512);
		dwc->gadget.ep0->maxpacket = 512;
		dwc->gadget.speed = USB_SPEED_SUPER;
		break;
	case DWC3_DCFG_HIGHSPEED:
		dwc3_gadget_ep0_desc.wMaxPacketSize = cpu_to_le16(64);
		dwc->gadget.ep0->maxpacket = 64;
		dwc->gadget.speed = USB_SPEED_HIGH;
		break;
	case DWC3_DCFG_FULLSPEED2:
	case DWC3_DCFG_FULLSPEED1:
		dwc3_gadget_ep0_desc.wMaxPacketSize = cpu_to_le16(64);
		dwc->gadget.ep0->maxpacket = 64;
		dwc->gadget.speed = USB_SPEED_FULL;
		break;
	case DWC3_DCFG_LOWSPEED:
		dwc3_gadget_ep0_desc.wMaxPacketSize = cpu_to_le16(8);
		dwc->gadget.ep0->maxpacket = 8;
		dwc->gadget.speed = USB_SPEED_LOW;
		break;
	}

	/* Recent versions support automatic phy suspend and don't need this */
	if (dwc->revision < DWC3_REVISION_194A) {
		/* Suspend unneeded PHY */
		dwc3_gadget_phy_suspend(dwc, dwc->gadget.speed);
	}

	dep = dwc->eps[0];
	ret = __dwc3_gadget_ep_enable(dep, &dwc3_gadget_ep0_desc, NULL);
	if (ret) {
		dev_err(dwc->dev, "failed to enable %s\n", dep->name);
		return;
	}

	dep = dwc->eps[1];
	ret = __dwc3_gadget_ep_enable(dep, &dwc3_gadget_ep0_desc, NULL);
	if (ret) {
		dev_err(dwc->dev, "failed to enable %s\n", dep->name);
		return;
	}

	/*
	 * Configure PHY via GUSB3PIPECTLn if required.
	 *
	 * Update GTXFIFOSIZn
	 *
	 * In both cases reset values should be sufficient.
	 */
}

static void dwc3_gadget_wakeup_interrupt(struct dwc3 *dwc)
{
	dev_vdbg(dwc->dev, "%s\n", __func__);

	/*
	 * TODO take core out of low power mode when that's
	 * implemented.
	 */

	dwc->gadget_driver->resume(&dwc->gadget);
}

static void dwc3_gadget_linksts_change_interrupt(struct dwc3 *dwc,
		unsigned int evtinfo)
{
	enum dwc3_link_state	next = evtinfo & DWC3_LINK_STATE_MASK;

	/*
	 * WORKAROUND: DWC3 Revisions <1.83a have an issue which, depending
	 * on the link partner, the USB session might do multiple entry/exit
	 * of low power states before a transfer takes place.
	 *
	 * Due to this problem, we might experience lower throughput. The
	 * suggested workaround is to disable DCTL[12:9] bits if we're
	 * transitioning from U1/U2 to U0 and enable those bits again
	 * after a transfer completes and there are no pending transfers
	 * on any of the enabled endpoints.
	 *
	 * This is the first half of that workaround.
	 *
	 * Refers to:
	 *
	 * STAR#9000446952: RTL: Device SS : if U1/U2 ->U0 takes >128us
	 * core send LGO_Ux entering U0
	 */
	if (dwc->revision < DWC3_REVISION_183A) {
		if (next == DWC3_LINK_STATE_U0) {
			u32	u1u2;
			u32	reg;

			switch (dwc->link_state) {
			case DWC3_LINK_STATE_U1:
			case DWC3_LINK_STATE_U2:
				reg = dwc3_readl(dwc->regs, DWC3_DCTL);
				u1u2 = reg & (DWC3_DCTL_INITU2ENA
						| DWC3_DCTL_ACCEPTU2ENA
						| DWC3_DCTL_INITU1ENA
						| DWC3_DCTL_ACCEPTU1ENA);

				if (!dwc->u1u2)
					dwc->u1u2 = reg & u1u2;

				reg &= ~u1u2;

				dwc3_writel(dwc->regs, DWC3_DCTL, reg);
				break;
			default:
				/* do nothing */
				break;
			}
		}
	}

	dwc->link_state = next;

	dev_vdbg(dwc->dev, "%s link %d\n", __func__, dwc->link_state);
}

static void dwc3_gadget_interrupt(struct dwc3 *dwc,
		const struct dwc3_event_devt *event)
{
	switch (event->type) {
	case DWC3_DEVICE_EVENT_DISCONNECT:
		dwc3_gadget_disconnect_interrupt(dwc);
		break;
	case DWC3_DEVICE_EVENT_RESET:
		dwc3_gadget_reset_interrupt(dwc);
		break;
	case DWC3_DEVICE_EVENT_CONNECT_DONE:
		dwc3_gadget_conndone_interrupt(dwc);
		break;
	case DWC3_DEVICE_EVENT_WAKEUP:
		dwc3_gadget_wakeup_interrupt(dwc);
		break;
	case DWC3_DEVICE_EVENT_LINK_STATUS_CHANGE:
		dwc3_gadget_linksts_change_interrupt(dwc, event->event_info);
		break;
	case DWC3_DEVICE_EVENT_EOPF:
		dev_vdbg(dwc->dev, "End of Periodic Frame\n");
		break;
	case DWC3_DEVICE_EVENT_SOF:
		dev_vdbg(dwc->dev, "Start of Periodic Frame\n");
		break;
	case DWC3_DEVICE_EVENT_ERRATIC_ERROR:
		dev_vdbg(dwc->dev, "Erratic Error\n");
		break;
	case DWC3_DEVICE_EVENT_CMD_CMPL:
		dev_vdbg(dwc->dev, "Command Complete\n");
		break;
	case DWC3_DEVICE_EVENT_OVERFLOW:
		dev_vdbg(dwc->dev, "Overflow\n");
		break;
	default:
		dev_dbg(dwc->dev, "UNKNOWN IRQ %d\n", event->type);
	}
}

static void dwc3_process_event_entry(struct dwc3 *dwc,
		const union dwc3_event *event)
{
	/* Endpoint IRQ, handle it and return early */
	if (event->type.is_devspec == 0) {
		/* depevt */
		return dwc3_endpoint_interrupt(dwc, &event->depevt);
	}

	switch (event->type.type) {
	case DWC3_EVENT_TYPE_DEV:
		dwc3_gadget_interrupt(dwc, &event->devt);
		break;
	/* REVISIT what to do with Carkit and I2C events ? */
	default:
		dev_err(dwc->dev, "UNKNOWN IRQ type %d\n", event->raw);
	}
}

static irqreturn_t dwc3_process_event_buf(struct dwc3 *dwc, u32 buf)
{
	struct dwc3_event_buffer *evt;
	int left;
	u32 count;

	count = dwc3_readl(dwc->regs, DWC3_GEVNTCOUNT(buf));
	count &= DWC3_GEVNTCOUNT_MASK;
	if (!count)
		return IRQ_NONE;

	evt = dwc->ev_buffs[buf];
	left = count;

	while (left > 0) {
		union dwc3_event event;

		event.raw = *(u32 *) (evt->buf + evt->lpos);

		dwc3_process_event_entry(dwc, &event);
		/*
		 * XXX we wrap around correctly to the next entry as almost all
		 * entries are 4 bytes in size. There is one entry which has 12
		 * bytes which is a regular entry followed by 8 bytes data. ATM
		 * I don't know how things are organized if were get next to the
		 * a boundary so I worry about that once we try to handle that.
		 */
		evt->lpos = (evt->lpos + 4) % DWC3_EVENT_BUFFERS_SIZE;
		left -= 4;

		dwc3_writel(dwc->regs, DWC3_GEVNTCOUNT(buf), 4);
	}

	return IRQ_HANDLED;
}

static irqreturn_t dwc3_interrupt(int irq, void *_dwc)
{
	struct dwc3			*dwc = _dwc;
	int				i;
	irqreturn_t			ret = IRQ_NONE;

	spin_lock(&dwc->lock);

	for (i = 0; i < dwc->num_event_buffers; i++) {
		irqreturn_t status;

		status = dwc3_process_event_buf(dwc, i);
		if (status == IRQ_HANDLED)
			ret = status;
	}

	spin_unlock(&dwc->lock);

	return ret;
}

/**
 * dwc3_gadget_init - Initializes gadget related registers
 * @dwc: pointer to our controller context structure
 *
 * Returns 0 on success otherwise negative errno.
 */
int __devinit dwc3_gadget_init(struct dwc3 *dwc)
{
	u32					reg;
	int					ret;
	int					irq;

	dwc->ctrl_req = dma_alloc_coherent(dwc->dev, sizeof(*dwc->ctrl_req),
			&dwc->ctrl_req_addr, GFP_KERNEL);
	if (!dwc->ctrl_req) {
		dev_err(dwc->dev, "failed to allocate ctrl request\n");
		ret = -ENOMEM;
		goto err0;
	}

	dwc->ep0_trb = dma_alloc_coherent(dwc->dev, sizeof(*dwc->ep0_trb),
			&dwc->ep0_trb_addr, GFP_KERNEL);
	if (!dwc->ep0_trb) {
		dev_err(dwc->dev, "failed to allocate ep0 trb\n");
		ret = -ENOMEM;
		goto err1;
	}

<<<<<<< HEAD
	dwc->setup_buf = kzalloc(512, GFP_KERNEL);
=======
	dwc->setup_buf = kzalloc(DWC3_EP0_BOUNCE_SIZE, GFP_KERNEL);
>>>>>>> f46741d4
	if (!dwc->setup_buf) {
		dev_err(dwc->dev, "failed to allocate setup buffer\n");
		ret = -ENOMEM;
		goto err2;
	}

	dwc->ep0_bounce = dma_alloc_coherent(dwc->dev,
			DWC3_EP0_BOUNCE_SIZE, &dwc->ep0_bounce_addr,
			GFP_KERNEL);
	if (!dwc->ep0_bounce) {
		dev_err(dwc->dev, "failed to allocate ep0 bounce buffer\n");
		ret = -ENOMEM;
		goto err3;
	}

	dev_set_name(&dwc->gadget.dev, "gadget");

	dwc->gadget.ops			= &dwc3_gadget_ops;
	dwc->gadget.max_speed		= USB_SPEED_SUPER;
	dwc->gadget.speed		= USB_SPEED_UNKNOWN;
	dwc->gadget.dev.parent		= dwc->dev;
	dwc->gadget.sg_supported	= true;

	dma_set_coherent_mask(&dwc->gadget.dev, dwc->dev->coherent_dma_mask);

	dwc->gadget.dev.dma_parms	= dwc->dev->dma_parms;
	dwc->gadget.dev.dma_mask	= dwc->dev->dma_mask;
	dwc->gadget.dev.release		= dwc3_gadget_release;
	dwc->gadget.name		= "dwc3-gadget";

	/*
	 * REVISIT: Here we should clear all pending IRQs to be
	 * sure we're starting from a well known location.
	 */

	ret = dwc3_gadget_init_endpoints(dwc);
	if (ret)
		goto err4;

	irq = platform_get_irq(to_platform_device(dwc->dev), 0);

	ret = request_irq(irq, dwc3_interrupt, IRQF_SHARED,
			"dwc3", dwc);
	if (ret) {
		dev_err(dwc->dev, "failed to request irq #%d --> %d\n",
				irq, ret);
		goto err5;
	}

	reg = dwc3_readl(dwc->regs, DWC3_DCFG);
	reg |= DWC3_DCFG_LPM_CAP;
	dwc3_writel(dwc->regs, DWC3_DCFG, reg);

	reg = dwc3_readl(dwc->regs, DWC3_DCTL);
	reg |= DWC3_DCTL_ACCEPTU1ENA | DWC3_DCTL_ACCEPTU2ENA;
	dwc3_writel(dwc->regs, DWC3_DCTL, reg);

	/* Enable all but Start and End of Frame IRQs */
	reg = (DWC3_DEVTEN_VNDRDEVTSTRCVEDEN |
			DWC3_DEVTEN_EVNTOVERFLOWEN |
			DWC3_DEVTEN_CMDCMPLTEN |
			DWC3_DEVTEN_ERRTICERREN |
			DWC3_DEVTEN_WKUPEVTEN |
			DWC3_DEVTEN_ULSTCNGEN |
			DWC3_DEVTEN_CONNECTDONEEN |
			DWC3_DEVTEN_USBRSTEN |
			DWC3_DEVTEN_DISCONNEVTEN);
	dwc3_writel(dwc->regs, DWC3_DEVTEN, reg);

	/* Enable USB2 LPM and automatic phy suspend only on recent versions */
	if (dwc->revision >= DWC3_REVISION_194A) {
		reg = dwc3_readl(dwc->regs, DWC3_DCFG);
		reg |= DWC3_DCFG_LPM_CAP;
		dwc3_writel(dwc->regs, DWC3_DCFG, reg);

		reg = dwc3_readl(dwc->regs, DWC3_DCTL);
		reg &= ~(DWC3_DCTL_HIRD_THRES_MASK | DWC3_DCTL_L1_HIBER_EN);

		/* TODO: This should be configurable */
		reg |= DWC3_DCTL_HIRD_THRES(31);

		dwc3_writel(dwc->regs, DWC3_DCTL, reg);

		dwc3_gadget_usb2_phy_suspend(dwc, true);
		dwc3_gadget_usb3_phy_suspend(dwc, true);
	}

	ret = device_register(&dwc->gadget.dev);
	if (ret) {
		dev_err(dwc->dev, "failed to register gadget device\n");
		put_device(&dwc->gadget.dev);
		goto err6;
	}

	ret = usb_add_gadget_udc(dwc->dev, &dwc->gadget);
	if (ret) {
		dev_err(dwc->dev, "failed to register udc\n");
		goto err7;
	}

	return 0;

err7:
	device_unregister(&dwc->gadget.dev);

err6:
	dwc3_writel(dwc->regs, DWC3_DEVTEN, 0x00);
	free_irq(irq, dwc);

err5:
	dwc3_gadget_free_endpoints(dwc);

err4:
	dma_free_coherent(dwc->dev, DWC3_EP0_BOUNCE_SIZE,
			dwc->ep0_bounce, dwc->ep0_bounce_addr);

err3:
	kfree(dwc->setup_buf);

err2:
	dma_free_coherent(dwc->dev, sizeof(*dwc->ep0_trb),
			dwc->ep0_trb, dwc->ep0_trb_addr);

err1:
	dma_free_coherent(dwc->dev, sizeof(*dwc->ctrl_req),
			dwc->ctrl_req, dwc->ctrl_req_addr);

err0:
	return ret;
}

void dwc3_gadget_exit(struct dwc3 *dwc)
{
	int			irq;

	usb_del_gadget_udc(&dwc->gadget);
	irq = platform_get_irq(to_platform_device(dwc->dev), 0);

	dwc3_writel(dwc->regs, DWC3_DEVTEN, 0x00);
	free_irq(irq, dwc);

	dwc3_gadget_free_endpoints(dwc);

	dma_free_coherent(dwc->dev, DWC3_EP0_BOUNCE_SIZE,
			dwc->ep0_bounce, dwc->ep0_bounce_addr);

	kfree(dwc->setup_buf);

	dma_free_coherent(dwc->dev, sizeof(*dwc->ep0_trb),
			dwc->ep0_trb, dwc->ep0_trb_addr);

	dma_free_coherent(dwc->dev, sizeof(*dwc->ctrl_req),
			dwc->ctrl_req, dwc->ctrl_req_addr);

	device_unregister(&dwc->gadget.dev);
}<|MERGE_RESOLUTION|>--- conflicted
+++ resolved
@@ -1020,16 +1020,11 @@
 
 	list_add_tail(&req->list, &dep->request_list);
 
-<<<<<<< HEAD
-	if (usb_endpoint_xfer_isoc(dep->desc) && (dep->flags & DWC3_EP_BUSY))
-=======
 	if (usb_endpoint_xfer_isoc(dep->endpoint.desc) && (dep->flags & DWC3_EP_BUSY))
->>>>>>> f46741d4
 		dep->flags |= DWC3_EP_PENDING_REQUEST;
 
 	/*
 	 * There are two special cases:
-<<<<<<< HEAD
 	 *
 	 * 1. XferNotReady with empty list of requests. We need to kick the
 	 *    transfer here in that situation, otherwise we will be NAKing
@@ -1038,16 +1033,6 @@
 	 *    able to receive the data until the next request is queued.
 	 *    The following code is handling exactly that.
 	 *
-=======
-	 *
-	 * 1. XferNotReady with empty list of requests. We need to kick the
-	 *    transfer here in that situation, otherwise we will be NAKing
-	 *    forever. If we get XferNotReady before gadget driver has a
-	 *    chance to queue a request, we will ACK the IRQ but won't be
-	 *    able to receive the data until the next request is queued.
-	 *    The following code is handling exactly that.
-	 *
->>>>>>> f46741d4
 	 * 2. XferInProgress on Isoc EP with an active transfer. We need to
 	 *    kick the transfer here after queuing a request, otherwise the
 	 *    core may not see the modified TRB(s).
@@ -1057,11 +1042,7 @@
 		int	start_trans = 1;
 		u8	trans_idx = dep->res_trans_idx;
 
-<<<<<<< HEAD
-		if (usb_endpoint_xfer_isoc(dep->desc) &&
-=======
 		if (usb_endpoint_xfer_isoc(dep->endpoint.desc) &&
->>>>>>> f46741d4
 				(dep->flags & DWC3_EP_BUSY)) {
 			start_trans = 0;
 			WARN_ON_ONCE(!trans_idx);
@@ -2373,11 +2354,7 @@
 		goto err1;
 	}
 
-<<<<<<< HEAD
-	dwc->setup_buf = kzalloc(512, GFP_KERNEL);
-=======
 	dwc->setup_buf = kzalloc(DWC3_EP0_BOUNCE_SIZE, GFP_KERNEL);
->>>>>>> f46741d4
 	if (!dwc->setup_buf) {
 		dev_err(dwc->dev, "failed to allocate setup buffer\n");
 		ret = -ENOMEM;
