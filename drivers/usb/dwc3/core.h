/**
 * core.h - DesignWare USB3 DRD Core Header
 *
 * Copyright (C) 2010-2011 Texas Instruments Incorporated - http://www.ti.com
 *
 * Authors: Felipe Balbi <balbi@ti.com>,
 *	    Sebastian Andrzej Siewior <bigeasy@linutronix.de>
 *
 * Redistribution and use in source and binary forms, with or without
 * modification, are permitted provided that the following conditions
 * are met:
 * 1. Redistributions of source code must retain the above copyright
 *    notice, this list of conditions, and the following disclaimer,
 *    without modification.
 * 2. Redistributions in binary form must reproduce the above copyright
 *    notice, this list of conditions and the following disclaimer in the
 *    documentation and/or other materials provided with the distribution.
 * 3. The names of the above-listed copyright holders may not be used
 *    to endorse or promote products derived from this software without
 *    specific prior written permission.
 *
 * ALTERNATIVELY, this software may be distributed under the terms of the
 * GNU General Public License ("GPL") version 2, as published by the Free
 * Software Foundation.
 *
 * THIS SOFTWARE IS PROVIDED BY THE COPYRIGHT HOLDERS AND CONTRIBUTORS "AS
 * IS" AND ANY EXPRESS OR IMPLIED WARRANTIES, INCLUDING, BUT NOT LIMITED TO,
 * THE IMPLIED WARRANTIES OF MERCHANTABILITY AND FITNESS FOR A PARTICULAR
 * PURPOSE ARE DISCLAIMED. IN NO EVENT SHALL THE COPYRIGHT OWNER OR
 * CONTRIBUTORS BE LIABLE FOR ANY DIRECT, INDIRECT, INCIDENTAL, SPECIAL,
 * EXEMPLARY, OR CONSEQUENTIAL DAMAGES (INCLUDING, BUT NOT LIMITED TO,
 * PROCUREMENT OF SUBSTITUTE GOODS OR SERVICES; LOSS OF USE, DATA, OR
 * PROFITS; OR BUSINESS INTERRUPTION) HOWEVER CAUSED AND ON ANY THEORY OF
 * LIABILITY, WHETHER IN CONTRACT, STRICT LIABILITY, OR TORT (INCLUDING
 * NEGLIGENCE OR OTHERWISE) ARISING IN ANY WAY OUT OF THE USE OF THIS
 * SOFTWARE, EVEN IF ADVISED OF THE POSSIBILITY OF SUCH DAMAGE.
 */

#ifndef __DRIVERS_USB_DWC3_CORE_H
#define __DRIVERS_USB_DWC3_CORE_H

#include <linux/device.h>
#include <linux/spinlock.h>
#include <linux/ioport.h>
#include <linux/list.h>
#include <linux/dma-mapping.h>
#include <linux/mm.h>
#include <linux/debugfs.h>

#include <linux/usb/ch9.h>
#include <linux/usb/gadget.h>
#include <linux/usb/otg.h>

/* Global constants */
#define DWC3_EP0_BOUNCE_SIZE	512
#define DWC3_ENDPOINTS_NUM	32
#define DWC3_XHCI_RESOURCES_NUM	2

#define DWC3_EVENT_BUFFERS_SIZE	PAGE_SIZE
#define DWC3_EVENT_TYPE_MASK	0xfe

#define DWC3_EVENT_TYPE_DEV	0
#define DWC3_EVENT_TYPE_CARKIT	3
#define DWC3_EVENT_TYPE_I2C	4

#define DWC3_DEVICE_EVENT_DISCONNECT		0
#define DWC3_DEVICE_EVENT_RESET			1
#define DWC3_DEVICE_EVENT_CONNECT_DONE		2
#define DWC3_DEVICE_EVENT_LINK_STATUS_CHANGE	3
#define DWC3_DEVICE_EVENT_WAKEUP		4
#define DWC3_DEVICE_EVENT_HIBER_REQ		5
#define DWC3_DEVICE_EVENT_EOPF			6
#define DWC3_DEVICE_EVENT_SOF			7
#define DWC3_DEVICE_EVENT_ERRATIC_ERROR		9
#define DWC3_DEVICE_EVENT_CMD_CMPL		10
#define DWC3_DEVICE_EVENT_OVERFLOW		11

#define DWC3_GEVNTCOUNT_MASK	0xfffc
#define DWC3_GSNPSID_MASK	0xffff0000
#define DWC3_GSNPSREV_MASK	0xffff

/* DWC3 registers memory space boundries */
#define DWC3_XHCI_REGS_START		0x0
#define DWC3_XHCI_REGS_END		0x7fff
#define DWC3_GLOBALS_REGS_START		0xc100
#define DWC3_GLOBALS_REGS_END		0xc6ff
#define DWC3_DEVICE_REGS_START		0xc700
#define DWC3_DEVICE_REGS_END		0xcbff
#define DWC3_OTG_REGS_START		0xcc00
#define DWC3_OTG_REGS_END		0xccff

/* Global Registers */
#define DWC3_GSBUSCFG0		0xc100
#define DWC3_GSBUSCFG1		0xc104
#define DWC3_GTXTHRCFG		0xc108
#define DWC3_GRXTHRCFG		0xc10c
#define DWC3_GCTL		0xc110
#define DWC3_GEVTEN		0xc114
#define DWC3_GSTS		0xc118
#define DWC3_GSNPSID		0xc120
#define DWC3_GGPIO		0xc124
#define DWC3_GUID		0xc128
#define DWC3_GUCTL		0xc12c
#define DWC3_GBUSERRADDR0	0xc130
#define DWC3_GBUSERRADDR1	0xc134
#define DWC3_GPRTBIMAP0		0xc138
#define DWC3_GPRTBIMAP1		0xc13c
#define DWC3_GHWPARAMS0		0xc140
#define DWC3_GHWPARAMS1		0xc144
#define DWC3_GHWPARAMS2		0xc148
#define DWC3_GHWPARAMS3		0xc14c
#define DWC3_GHWPARAMS4		0xc150
#define DWC3_GHWPARAMS5		0xc154
#define DWC3_GHWPARAMS6		0xc158
#define DWC3_GHWPARAMS7		0xc15c
#define DWC3_GDBGFIFOSPACE	0xc160
#define DWC3_GDBGLTSSM		0xc164
#define DWC3_GPRTBIMAP_HS0	0xc180
#define DWC3_GPRTBIMAP_HS1	0xc184
#define DWC3_GPRTBIMAP_FS0	0xc188
#define DWC3_GPRTBIMAP_FS1	0xc18c

#define DWC3_GUSB2PHYCFG(n)	(0xc200 + (n * 0x04))
#define DWC3_GUSB2I2CCTL(n)	(0xc240 + (n * 0x04))

#define DWC3_GUSB2PHYACC(n)	(0xc280 + (n * 0x04))

#define DWC3_GUSB3PIPECTL(n)	(0xc2c0 + (n * 0x04))

#define DWC3_GTXFIFOSIZ(n)	(0xc300 + (n * 0x04))
#define DWC3_GRXFIFOSIZ(n)	(0xc380 + (n * 0x04))

#define DWC3_GEVNTADRLO(n)	(0xc400 + (n * 0x10))
#define DWC3_GEVNTADRHI(n)	(0xc404 + (n * 0x10))
#define DWC3_GEVNTSIZ(n)	(0xc408 + (n * 0x10))
#define DWC3_GEVNTCOUNT(n)	(0xc40c + (n * 0x10))

#define DWC3_GHWPARAMS8		0xc600

/* Device Registers */
#define DWC3_DCFG		0xc700
#define DWC3_DCTL		0xc704
#define DWC3_DEVTEN		0xc708
#define DWC3_DSTS		0xc70c
#define DWC3_DGCMDPAR		0xc710
#define DWC3_DGCMD		0xc714
#define DWC3_DALEPENA		0xc720
#define DWC3_DEPCMDPAR2(n)	(0xc800 + (n * 0x10))
#define DWC3_DEPCMDPAR1(n)	(0xc804 + (n * 0x10))
#define DWC3_DEPCMDPAR0(n)	(0xc808 + (n * 0x10))
#define DWC3_DEPCMD(n)		(0xc80c + (n * 0x10))

/* OTG Registers */
#define DWC3_OCFG		0xcc00
#define DWC3_OCTL		0xcc04
#define DWC3_OEVTEN		0xcc08
#define DWC3_OSTS		0xcc0C

/* Bit fields */

/* Global Configuration Register */
#define DWC3_GCTL_PWRDNSCALE(n)	((n) << 19)
#define DWC3_GCTL_U2RSTECN	(1 << 16)
#define DWC3_GCTL_RAMCLKSEL(x)	(((x) & DWC3_GCTL_CLK_MASK) << 6)
#define DWC3_GCTL_CLK_BUS	(0)
#define DWC3_GCTL_CLK_PIPE	(1)
#define DWC3_GCTL_CLK_PIPEHALF	(2)
#define DWC3_GCTL_CLK_MASK	(3)

#define DWC3_GCTL_PRTCAP(n)	(((n) & (3 << 12)) >> 12)
#define DWC3_GCTL_PRTCAPDIR(n)	((n) << 12)
#define DWC3_GCTL_PRTCAP_HOST	1
#define DWC3_GCTL_PRTCAP_DEVICE	2
#define DWC3_GCTL_PRTCAP_OTG	3

#define DWC3_GCTL_CORESOFTRESET		(1 << 11)
#define DWC3_GCTL_SCALEDOWN(n)		((n) << 4)
#define DWC3_GCTL_SCALEDOWN_MASK	DWC3_GCTL_SCALEDOWN(3)
#define DWC3_GCTL_DISSCRAMBLE		(1 << 3)
#define DWC3_GCTL_GBLHIBERNATIONEN	(1 << 1)
#define DWC3_GCTL_DSBLCLKGTNG		(1 << 0)

/* Global USB2 PHY Configuration Register */
#define DWC3_GUSB2PHYCFG_PHYSOFTRST	(1 << 31)
#define DWC3_GUSB2PHYCFG_SUSPHY		(1 << 6)

/* Global USB3 PIPE Control Register */
#define DWC3_GUSB3PIPECTL_PHYSOFTRST	(1 << 31)
#define DWC3_GUSB3PIPECTL_SUSPHY	(1 << 17)

/* Global TX Fifo Size Register */
#define DWC3_GTXFIFOSIZ_TXFDEF(n)	((n) & 0xffff)
#define DWC3_GTXFIFOSIZ_TXFSTADDR(n)	((n) & 0xffff0000)

/* Global HWPARAMS1 Register */
#define DWC3_GHWPARAMS1_EN_PWROPT(n)	(((n) & (3 << 24)) >> 24)
#define DWC3_GHWPARAMS1_EN_PWROPT_NO	0
#define DWC3_GHWPARAMS1_EN_PWROPT_CLK	1
#define DWC3_GHWPARAMS1_EN_PWROPT_HIB	2
#define DWC3_GHWPARAMS1_PWROPT(n)	((n) << 24)
#define DWC3_GHWPARAMS1_PWROPT_MASK	DWC3_GHWPARAMS1_PWROPT(3)

/* Global HWPARAMS4 Register */
#define DWC3_GHWPARAMS4_HIBER_SCRATCHBUFS(n)	(((n) & (0x0f << 13)) >> 13)
#define DWC3_MAX_HIBER_SCRATCHBUFS		15

/* Device Configuration Register */
#define DWC3_DCFG_LPM_CAP	(1 << 22)
#define DWC3_DCFG_DEVADDR(addr)	((addr) << 3)
#define DWC3_DCFG_DEVADDR_MASK	DWC3_DCFG_DEVADDR(0x7f)

#define DWC3_DCFG_SPEED_MASK	(7 << 0)
#define DWC3_DCFG_SUPERSPEED	(4 << 0)
#define DWC3_DCFG_HIGHSPEED	(0 << 0)
#define DWC3_DCFG_FULLSPEED2	(1 << 0)
#define DWC3_DCFG_LOWSPEED	(2 << 0)
#define DWC3_DCFG_FULLSPEED1	(3 << 0)

#define DWC3_DCFG_LPM_CAP	(1 << 22)

/* Device Control Register */
#define DWC3_DCTL_RUN_STOP	(1 << 31)
#define DWC3_DCTL_CSFTRST	(1 << 30)
#define DWC3_DCTL_LSFTRST	(1 << 29)

#define DWC3_DCTL_HIRD_THRES_MASK	(0x1f << 24)
#define DWC3_DCTL_HIRD_THRES(n)	((n) << 24)

#define DWC3_DCTL_APPL1RES	(1 << 23)

/* These apply for core versions 1.87a and earlier */
#define DWC3_DCTL_TRGTULST_MASK		(0x0f << 17)
#define DWC3_DCTL_TRGTULST(n)		((n) << 17)
#define DWC3_DCTL_TRGTULST_U2		(DWC3_DCTL_TRGTULST(2))
#define DWC3_DCTL_TRGTULST_U3		(DWC3_DCTL_TRGTULST(3))
#define DWC3_DCTL_TRGTULST_SS_DIS	(DWC3_DCTL_TRGTULST(4))
#define DWC3_DCTL_TRGTULST_RX_DET	(DWC3_DCTL_TRGTULST(5))
#define DWC3_DCTL_TRGTULST_SS_INACT	(DWC3_DCTL_TRGTULST(6))

/* These apply for core versions 1.94a and later */
#define DWC3_DCTL_KEEP_CONNECT	(1 << 19)
#define DWC3_DCTL_L1_HIBER_EN	(1 << 18)
#define DWC3_DCTL_CRS		(1 << 17)
#define DWC3_DCTL_CSS		(1 << 16)

#define DWC3_DCTL_INITU2ENA	(1 << 12)
#define DWC3_DCTL_ACCEPTU2ENA	(1 << 11)
#define DWC3_DCTL_INITU1ENA	(1 << 10)
#define DWC3_DCTL_ACCEPTU1ENA	(1 << 9)
#define DWC3_DCTL_TSTCTRL_MASK	(0xf << 1)

#define DWC3_DCTL_ULSTCHNGREQ_MASK	(0x0f << 5)
#define DWC3_DCTL_ULSTCHNGREQ(n) (((n) << 5) & DWC3_DCTL_ULSTCHNGREQ_MASK)

#define DWC3_DCTL_ULSTCHNG_NO_ACTION	(DWC3_DCTL_ULSTCHNGREQ(0))
#define DWC3_DCTL_ULSTCHNG_SS_DISABLED	(DWC3_DCTL_ULSTCHNGREQ(4))
#define DWC3_DCTL_ULSTCHNG_RX_DETECT	(DWC3_DCTL_ULSTCHNGREQ(5))
#define DWC3_DCTL_ULSTCHNG_SS_INACTIVE	(DWC3_DCTL_ULSTCHNGREQ(6))
#define DWC3_DCTL_ULSTCHNG_RECOVERY	(DWC3_DCTL_ULSTCHNGREQ(8))
#define DWC3_DCTL_ULSTCHNG_COMPLIANCE	(DWC3_DCTL_ULSTCHNGREQ(10))
#define DWC3_DCTL_ULSTCHNG_LOOPBACK	(DWC3_DCTL_ULSTCHNGREQ(11))

/* Device Event Enable Register */
#define DWC3_DEVTEN_VNDRDEVTSTRCVEDEN	(1 << 12)
#define DWC3_DEVTEN_EVNTOVERFLOWEN	(1 << 11)
#define DWC3_DEVTEN_CMDCMPLTEN		(1 << 10)
#define DWC3_DEVTEN_ERRTICERREN		(1 << 9)
#define DWC3_DEVTEN_SOFEN		(1 << 7)
#define DWC3_DEVTEN_EOPFEN		(1 << 6)
#define DWC3_DEVTEN_HIBERNATIONREQEVTEN	(1 << 5)
#define DWC3_DEVTEN_WKUPEVTEN		(1 << 4)
#define DWC3_DEVTEN_ULSTCNGEN		(1 << 3)
#define DWC3_DEVTEN_CONNECTDONEEN	(1 << 2)
#define DWC3_DEVTEN_USBRSTEN		(1 << 1)
#define DWC3_DEVTEN_DISCONNEVTEN	(1 << 0)

/* Device Status Register */
#define DWC3_DSTS_DCNRD			(1 << 29)

/* This applies for core versions 1.87a and earlier */
#define DWC3_DSTS_PWRUPREQ		(1 << 24)

/* These apply for core versions 1.94a and later */
#define DWC3_DSTS_RSS			(1 << 25)
#define DWC3_DSTS_SSS			(1 << 24)

#define DWC3_DSTS_COREIDLE		(1 << 23)
#define DWC3_DSTS_DEVCTRLHLT		(1 << 22)

#define DWC3_DSTS_USBLNKST_MASK		(0x0f << 18)
#define DWC3_DSTS_USBLNKST(n)		(((n) & DWC3_DSTS_USBLNKST_MASK) >> 18)

#define DWC3_DSTS_RXFIFOEMPTY		(1 << 17)

#define DWC3_DSTS_SOFFN_MASK		(0x3fff << 3)
#define DWC3_DSTS_SOFFN(n)		(((n) & DWC3_DSTS_SOFFN_MASK) >> 3)

#define DWC3_DSTS_CONNECTSPD		(7 << 0)

#define DWC3_DSTS_SUPERSPEED		(4 << 0)
#define DWC3_DSTS_HIGHSPEED		(0 << 0)
#define DWC3_DSTS_FULLSPEED2		(1 << 0)
#define DWC3_DSTS_LOWSPEED		(2 << 0)
#define DWC3_DSTS_FULLSPEED1		(3 << 0)

/* Device Generic Command Register */
#define DWC3_DGCMD_SET_LMP		0x01
#define DWC3_DGCMD_SET_PERIODIC_PAR	0x02
#define DWC3_DGCMD_XMIT_FUNCTION	0x03

/* These apply for core versions 1.94a and later */
#define DWC3_DGCMD_SET_SCRATCHPAD_ADDR_LO	0x04
#define DWC3_DGCMD_SET_SCRATCHPAD_ADDR_HI	0x05

#define DWC3_DGCMD_SELECTED_FIFO_FLUSH	0x09
#define DWC3_DGCMD_ALL_FIFO_FLUSH	0x0a
#define DWC3_DGCMD_SET_ENDPOINT_NRDY	0x0c
#define DWC3_DGCMD_RUN_SOC_BUS_LOOPBACK	0x10

#define DWC3_DGCMD_STATUS(n)		(((n) >> 15) & 1)
#define DWC3_DGCMD_CMDACT		(1 << 10)
#define DWC3_DGCMD_CMDIOC		(1 << 8)

/* Device Generic Command Parameter Register */
#define DWC3_DGCMDPAR_FORCE_LINKPM_ACCEPT	(1 << 0)
#define DWC3_DGCMDPAR_FIFO_NUM(n)		((n) << 0)
#define DWC3_DGCMDPAR_RX_FIFO			(0 << 5)
#define DWC3_DGCMDPAR_TX_FIFO			(1 << 5)
#define DWC3_DGCMDPAR_LOOPBACK_DIS		(0 << 0)
#define DWC3_DGCMDPAR_LOOPBACK_ENA		(1 << 0)

/* Device Endpoint Command Register */
#define DWC3_DEPCMD_PARAM_SHIFT		16
#define DWC3_DEPCMD_PARAM(x)		((x) << DWC3_DEPCMD_PARAM_SHIFT)
#define DWC3_DEPCMD_GET_RSC_IDX(x)     (((x) >> DWC3_DEPCMD_PARAM_SHIFT) & 0x7f)
#define DWC3_DEPCMD_STATUS(x)		(((x) >> 15) & 1)
#define DWC3_DEPCMD_HIPRI_FORCERM	(1 << 11)
#define DWC3_DEPCMD_CMDACT		(1 << 10)
#define DWC3_DEPCMD_CMDIOC		(1 << 8)

#define DWC3_DEPCMD_DEPSTARTCFG		(0x09 << 0)
#define DWC3_DEPCMD_ENDTRANSFER		(0x08 << 0)
#define DWC3_DEPCMD_UPDATETRANSFER	(0x07 << 0)
#define DWC3_DEPCMD_STARTTRANSFER	(0x06 << 0)
#define DWC3_DEPCMD_CLEARSTALL		(0x05 << 0)
#define DWC3_DEPCMD_SETSTALL		(0x04 << 0)
/* This applies for core versions 1.90a and earlier */
#define DWC3_DEPCMD_GETSEQNUMBER	(0x03 << 0)
/* This applies for core versions 1.94a and later */
#define DWC3_DEPCMD_GETEPSTATE		(0x03 << 0)
#define DWC3_DEPCMD_SETTRANSFRESOURCE	(0x02 << 0)
#define DWC3_DEPCMD_SETEPCONFIG		(0x01 << 0)

/* The EP number goes 0..31 so ep0 is always out and ep1 is always in */
#define DWC3_DALEPENA_EP(n)		(1 << n)

#define DWC3_DEPCMD_TYPE_CONTROL	0
#define DWC3_DEPCMD_TYPE_ISOC		1
#define DWC3_DEPCMD_TYPE_BULK		2
#define DWC3_DEPCMD_TYPE_INTR		3

/* Structures */

struct dwc3_trb;

/**
 * struct dwc3_event_buffer - Software event buffer representation
 * @list: a list of event buffers
 * @buf: _THE_ buffer
 * @length: size of this buffer
 * @dma: dma_addr_t
 * @dwc: pointer to DWC controller
 */
struct dwc3_event_buffer {
	void			*buf;
	unsigned		length;
	unsigned int		lpos;

	dma_addr_t		dma;

	struct dwc3		*dwc;
};

#define DWC3_EP_FLAG_STALLED	(1 << 0)
#define DWC3_EP_FLAG_WEDGED	(1 << 1)

#define DWC3_EP_DIRECTION_TX	true
#define DWC3_EP_DIRECTION_RX	false

#define DWC3_TRB_NUM		32
#define DWC3_TRB_MASK		(DWC3_TRB_NUM - 1)

/**
 * struct dwc3_ep - device side endpoint representation
 * @endpoint: usb endpoint
 * @request_list: list of requests for this endpoint
 * @req_queued: list of requests on this ep which have TRBs setup
 * @trb_pool: array of transaction buffers
 * @trb_pool_dma: dma address of @trb_pool
 * @free_slot: next slot which is going to be used
 * @busy_slot: first slot which is owned by HW
 * @desc: usb_endpoint_descriptor pointer
 * @dwc: pointer to DWC controller
 * @flags: endpoint flags (wedged, stalled, ...)
 * @current_trb: index of current used trb
 * @number: endpoint number (1 - 15)
 * @type: set to bmAttributes & USB_ENDPOINT_XFERTYPE_MASK
 * @resource_index: Resource transfer index
 * @current_uf: Current uf received through last event parameter
 * @interval: the intervall on which the ISOC transfer is started
 * @name: a human readable name e.g. ep1out-bulk
 * @direction: true for TX, false for RX
 * @stream_capable: true when streams are enabled
 */
struct dwc3_ep {
	struct usb_ep		endpoint;
	struct list_head	request_list;
	struct list_head	req_queued;

	struct dwc3_trb		*trb_pool;
	dma_addr_t		trb_pool_dma;
	u32			free_slot;
	u32			busy_slot;
	const struct usb_ss_ep_comp_descriptor *comp_desc;
	struct dwc3		*dwc;

	unsigned		flags;
#define DWC3_EP_ENABLED		(1 << 0)
#define DWC3_EP_STALL		(1 << 1)
#define DWC3_EP_WEDGE		(1 << 2)
#define DWC3_EP_BUSY		(1 << 4)
#define DWC3_EP_PENDING_REQUEST	(1 << 5)
#define DWC3_EP_MISSED_ISOC	(1 << 6)

	/* This last one is specific to EP0 */
#define DWC3_EP0_DIR_IN		(1 << 31)

	unsigned		current_trb;

	u8			number;
	u8			type;
	u8			resource_index;
	u16			current_uf;
	u32			interval;

	char			name[20];

	unsigned		direction:1;
	unsigned		stream_capable:1;
};

enum dwc3_phy {
	DWC3_PHY_UNKNOWN = 0,
	DWC3_PHY_USB3,
	DWC3_PHY_USB2,
};

enum dwc3_ep0_next {
	DWC3_EP0_UNKNOWN = 0,
	DWC3_EP0_COMPLETE,
	DWC3_EP0_NRDY_DATA,
	DWC3_EP0_NRDY_STATUS,
};

enum dwc3_ep0_state {
	EP0_UNCONNECTED		= 0,
	EP0_SETUP_PHASE,
	EP0_DATA_PHASE,
	EP0_STATUS_PHASE,
};

enum dwc3_link_state {
	/* In SuperSpeed */
	DWC3_LINK_STATE_U0		= 0x00, /* in HS, means ON */
	DWC3_LINK_STATE_U1		= 0x01,
	DWC3_LINK_STATE_U2		= 0x02, /* in HS, means SLEEP */
	DWC3_LINK_STATE_U3		= 0x03, /* in HS, means SUSPEND */
	DWC3_LINK_STATE_SS_DIS		= 0x04,
	DWC3_LINK_STATE_RX_DET		= 0x05, /* in HS, means Early Suspend */
	DWC3_LINK_STATE_SS_INACT	= 0x06,
	DWC3_LINK_STATE_POLL		= 0x07,
	DWC3_LINK_STATE_RECOV		= 0x08,
	DWC3_LINK_STATE_HRESET		= 0x09,
	DWC3_LINK_STATE_CMPLY		= 0x0a,
	DWC3_LINK_STATE_LPBK		= 0x0b,
	DWC3_LINK_STATE_RESET		= 0x0e,
	DWC3_LINK_STATE_RESUME		= 0x0f,
	DWC3_LINK_STATE_MASK		= 0x0f,
};

enum dwc3_device_state {
	DWC3_DEFAULT_STATE,
	DWC3_ADDRESS_STATE,
	DWC3_CONFIGURED_STATE,
};

/* TRB Length, PCM and Status */
#define DWC3_TRB_SIZE_MASK	(0x00ffffff)
#define DWC3_TRB_SIZE_LENGTH(n)	((n) & DWC3_TRB_SIZE_MASK)
#define DWC3_TRB_SIZE_PCM1(n)	(((n) & 0x03) << 24)
#define DWC3_TRB_SIZE_TRBSTS(n)	(((n) & (0x0f << 28)) >> 28)

#define DWC3_TRBSTS_OK			0
#define DWC3_TRBSTS_MISSED_ISOC		1
#define DWC3_TRBSTS_SETUP_PENDING	2
#define DWC3_TRB_STS_XFER_IN_PROG	4

/* TRB Control */
#define DWC3_TRB_CTRL_HWO		(1 << 0)
#define DWC3_TRB_CTRL_LST		(1 << 1)
#define DWC3_TRB_CTRL_CHN		(1 << 2)
#define DWC3_TRB_CTRL_CSP		(1 << 3)
#define DWC3_TRB_CTRL_TRBCTL(n)		(((n) & 0x3f) << 4)
#define DWC3_TRB_CTRL_ISP_IMI		(1 << 10)
#define DWC3_TRB_CTRL_IOC		(1 << 11)
#define DWC3_TRB_CTRL_SID_SOFN(n)	(((n) & 0xffff) << 14)

#define DWC3_TRBCTL_NORMAL		DWC3_TRB_CTRL_TRBCTL(1)
#define DWC3_TRBCTL_CONTROL_SETUP	DWC3_TRB_CTRL_TRBCTL(2)
#define DWC3_TRBCTL_CONTROL_STATUS2	DWC3_TRB_CTRL_TRBCTL(3)
#define DWC3_TRBCTL_CONTROL_STATUS3	DWC3_TRB_CTRL_TRBCTL(4)
#define DWC3_TRBCTL_CONTROL_DATA	DWC3_TRB_CTRL_TRBCTL(5)
#define DWC3_TRBCTL_ISOCHRONOUS_FIRST	DWC3_TRB_CTRL_TRBCTL(6)
#define DWC3_TRBCTL_ISOCHRONOUS		DWC3_TRB_CTRL_TRBCTL(7)
#define DWC3_TRBCTL_LINK_TRB		DWC3_TRB_CTRL_TRBCTL(8)

/**
 * struct dwc3_trb - transfer request block (hw format)
 * @bpl: DW0-3
 * @bph: DW4-7
 * @size: DW8-B
 * @trl: DWC-F
 */
struct dwc3_trb {
	u32		bpl;
	u32		bph;
	u32		size;
	u32		ctrl;
} __packed;

/**
 * dwc3_hwparams - copy of HWPARAMS registers
 * @hwparams0 - GHWPARAMS0
 * @hwparams1 - GHWPARAMS1
 * @hwparams2 - GHWPARAMS2
 * @hwparams3 - GHWPARAMS3
 * @hwparams4 - GHWPARAMS4
 * @hwparams5 - GHWPARAMS5
 * @hwparams6 - GHWPARAMS6
 * @hwparams7 - GHWPARAMS7
 * @hwparams8 - GHWPARAMS8
 */
struct dwc3_hwparams {
	u32	hwparams0;
	u32	hwparams1;
	u32	hwparams2;
	u32	hwparams3;
	u32	hwparams4;
	u32	hwparams5;
	u32	hwparams6;
	u32	hwparams7;
	u32	hwparams8;
};

/* HWPARAMS0 */
#define DWC3_MODE(n)		((n) & 0x7)

#define DWC3_MODE_DEVICE	0
#define DWC3_MODE_HOST		1
#define DWC3_MODE_DRD		2
#define DWC3_MODE_HUB		3

#define DWC3_MDWIDTH(n)		(((n) & 0xff00) >> 8)

/* HWPARAMS1 */
#define DWC3_NUM_INT(n)		(((n) & (0x3f << 15)) >> 15)

/* HWPARAMS7 */
#define DWC3_RAM1_DEPTH(n)	((n) & 0xffff)

/**
 * dwc3_context_regs - save regs that loose the contents on low power state
 * @gctl - Global Core Control Register
 */
struct dwc3_context_regs {
	u32	gctl;
};

struct dwc3_request {
	struct usb_request	request;
	struct list_head	list;
	struct dwc3_ep		*dep;

	u8			epnum;
	struct dwc3_trb		*trb;
	dma_addr_t		trb_dma;

	unsigned		direction:1;
	unsigned		mapped:1;
	unsigned		queued:1;
};

/*
 * struct dwc3_scratchpad_array - hibernation scratchpad array
 * (format defined by hw)
 */
struct dwc3_scratchpad_array {
	__le64	dma_adr[DWC3_MAX_HIBER_SCRATCHBUFS];
};

/**
 * struct dwc3 - representation of our controller
 * @usb2_phy: represent usb2 phy present in the system
 * @usb3_phy: represent usb3 phy present in the system
 * @ctrl_req: usb control request which is used for ep0
 * @ep0_trb: trb which is used for the ctrl_req
 * @ep0_bounce: bounce buffer for ep0
 * @setup_buf: used while precessing STD USB requests
 * @ctrl_req_addr: dma address of ctrl_req
 * @ep0_trb: dma address of ep0_trb
 * @ep0_usb_req: dummy req used while handling STD USB requests
 * @ep0_bounce_addr: dma address of ep0_bounce
 * @lock: for synchronizing
 * @dev: pointer to our struct device
 * @xhci: pointer to our xHCI child
 * @event_buffer_list: a list of event buffers
 * @gadget: device side representation of the peripheral controller
 * @gadget_driver: pointer to the gadget driver
 * @regs: base address for our registers
 * @regs_size: address space size
 * @irq: IRQ number
 * @num_event_buffers: calculated number of event buffers
 * @u1u2: only used on revisions <1.83a for workaround
 * @maximum_speed: maximum speed requested (mainly for testing purposes)
 * @revision: revision register contents
 * @mode: mode of operation
 * @is_selfpowered: true when we are selfpowered
 * @three_stage_setup: set if we perform a three phase setup
 * @ep0_bounced: true when we used bounce buffer
 * @ep0_expect_in: true when we expect a DATA IN transfer
 * @start_config_issued: true when StartConfig command has been issued
 * @setup_packet_pending: true when there's a Setup Packet in FIFO. Workaround
 * @needs_fifo_resize: not all users might want fifo resizing, flag it
 * @resize_fifos: tells us it's ok to reconfigure our TxFIFO sizes.
 * @isoch_delay: wValue from Set Isochronous Delay request;
 * @u2sel: parameter from Set SEL request.
 * @u2pel: parameter from Set SEL request.
 * @u1sel: parameter from Set SEL request.
 * @u1pel: parameter from Set SEL request.
 * @ep0_next_event: hold the next expected event
 * @ep0state: state of endpoint zero
 * @link_state: link state
 * @speed: device speed (super, high, full, low)
 * @mem: points to start of memory which is used for this struct.
 * @hwparams: copy of hwparams registers
 * @root: debugfs root folder pointer
 */
struct dwc3 {
	struct usb_phy		*usb2_phy;
	struct usb_phy		*usb3_phy;
	struct usb_ctrlrequest	*ctrl_req;
	struct dwc3_trb		*ep0_trb;
	void			*ep0_bounce;
	u8			*setup_buf;
	dma_addr_t		ctrl_req_addr;
	dma_addr_t		ep0_trb_addr;
	dma_addr_t		ep0_bounce_addr;
	struct dwc3_request	ep0_usb_req;
	/* device lock */
	spinlock_t		lock;
	struct device		*dev;

	struct platform_device	*xhci;
	struct resource		xhci_resources[DWC3_XHCI_RESOURCES_NUM];

	struct dwc3_event_buffer **ev_buffs;
	struct dwc3_ep		*eps[DWC3_ENDPOINTS_NUM];

	struct usb_gadget	gadget;
	struct usb_gadget_driver *gadget_driver;

	void __iomem		*regs;
	size_t			regs_size;

	u32			num_event_buffers;
	u32			u1u2;
	u32			maximum_speed;
	u32			revision;
	u32			mode;

#define DWC3_REVISION_173A	0x5533173a
#define DWC3_REVISION_175A	0x5533175a
#define DWC3_REVISION_180A	0x5533180a
#define DWC3_REVISION_183A	0x5533183a
#define DWC3_REVISION_185A	0x5533185a
#define DWC3_REVISION_187A	0x5533187a
#define DWC3_REVISION_188A	0x5533188a
#define DWC3_REVISION_190A	0x5533190a
#define DWC3_REVISION_194A	0x5533194a
#define DWC3_REVISION_200A	0x5533200a
#define DWC3_REVISION_202A	0x5533202a
#define DWC3_REVISION_210A	0x5533210a
#define DWC3_REVISION_220A	0x5533220a

	unsigned		is_selfpowered:1;
	unsigned		three_stage_setup:1;
	unsigned		ep0_bounced:1;
	unsigned		ep0_expect_in:1;
	unsigned		start_config_issued:1;
	unsigned		setup_packet_pending:1;
	unsigned		delayed_status:1;
	unsigned		needs_fifo_resize:1;
	unsigned		resize_fifos:1;

	enum dwc3_ep0_next	ep0_next_event;
	enum dwc3_ep0_state	ep0state;
	enum dwc3_link_state	link_state;
	enum dwc3_device_state	dev_state;

	u16			isoch_delay;
	u16			u2sel;
	u16			u2pel;
	u8			u1sel;
	u8			u1pel;

	u8			speed;

	void			*mem;

	struct dwc3_hwparams	hwparams;
	struct dwc3_context_regs context;
	struct dentry		*root;

	u8			test_mode;
	u8			test_mode_nr;
<<<<<<< HEAD
	bool		is_connected:1;
	u8			allow_pullup:1;
=======
	bool			is_connected:1;
	bool			gadget_is_connected:1;
>>>>>>> 85e2a19f
};

/* -------------------------------------------------------------------------- */

/* -------------------------------------------------------------------------- */

struct dwc3_event_type {
	u32	is_devspec:1;
	u32	type:6;
	u32	reserved8_31:25;
} __packed;

#define DWC3_DEPEVT_XFERCOMPLETE	0x01
#define DWC3_DEPEVT_XFERINPROGRESS	0x02
#define DWC3_DEPEVT_XFERNOTREADY	0x03
#define DWC3_DEPEVT_RXTXFIFOEVT		0x04
#define DWC3_DEPEVT_STREAMEVT		0x06
#define DWC3_DEPEVT_EPCMDCMPLT		0x07

/**
 * struct dwc3_event_depvt - Device Endpoint Events
 * @one_bit: indicates this is an endpoint event (not used)
 * @endpoint_number: number of the endpoint
 * @endpoint_event: The event we have:
 *	0x00	- Reserved
 *	0x01	- XferComplete
 *	0x02	- XferInProgress
 *	0x03	- XferNotReady
 *	0x04	- RxTxFifoEvt (IN->Underrun, OUT->Overrun)
 *	0x05	- Reserved
 *	0x06	- StreamEvt
 *	0x07	- EPCmdCmplt
 * @reserved11_10: Reserved, don't use.
 * @status: Indicates the status of the event. Refer to databook for
 *	more information.
 * @parameters: Parameters of the current event. Refer to databook for
 *	more information.
 */
struct dwc3_event_depevt {
	u32	one_bit:1;
	u32	endpoint_number:5;
	u32	endpoint_event:4;
	u32	reserved11_10:2;
	u32	status:4;

/* Within XferNotReady */
#define DEPEVT_STATUS_TRANSFER_ACTIVE	(1 << 3)

/* Within XferComplete */
#define DEPEVT_STATUS_BUSERR	(1 << 0)
#define DEPEVT_STATUS_SHORT	(1 << 1)
#define DEPEVT_STATUS_IOC	(1 << 2)
#define DEPEVT_STATUS_LST	(1 << 3)

/* Stream event only */
#define DEPEVT_STREAMEVT_FOUND		1
#define DEPEVT_STREAMEVT_NOTFOUND	2

/* Control-only Status */
#define DEPEVT_STATUS_CONTROL_DATA	1
#define DEPEVT_STATUS_CONTROL_STATUS	2

	u32	parameters:16;
} __packed;

/**
 * struct dwc3_event_devt - Device Events
 * @one_bit: indicates this is a non-endpoint event (not used)
 * @device_event: indicates it's a device event. Should read as 0x00
 * @type: indicates the type of device event.
 *	0	- DisconnEvt
 *	1	- USBRst
 *	2	- ConnectDone
 *	3	- ULStChng
 *	4	- WkUpEvt
 *	5	- Reserved
 *	6	- EOPF
 *	7	- SOF
 *	8	- Reserved
 *	9	- ErrticErr
 *	10	- CmdCmplt
 *	11	- EvntOverflow
 *	12	- VndrDevTstRcved
 * @reserved15_12: Reserved, not used
 * @event_info: Information about this event
 * @reserved31_24: Reserved, not used
 */
struct dwc3_event_devt {
	u32	one_bit:1;
	u32	device_event:7;
	u32	type:4;
	u32	reserved15_12:4;
	u32	event_info:8;
	u32	reserved31_24:8;
} __packed;

/**
 * struct dwc3_event_gevt - Other Core Events
 * @one_bit: indicates this is a non-endpoint event (not used)
 * @device_event: indicates it's (0x03) Carkit or (0x04) I2C event.
 * @phy_port_number: self-explanatory
 * @reserved31_12: Reserved, not used.
 */
struct dwc3_event_gevt {
	u32	one_bit:1;
	u32	device_event:7;
	u32	phy_port_number:4;
	u32	reserved31_12:20;
} __packed;

/**
 * union dwc3_event - representation of Event Buffer contents
 * @raw: raw 32-bit event
 * @type: the type of the event
 * @depevt: Device Endpoint Event
 * @devt: Device Event
 * @gevt: Global Event
 */
union dwc3_event {
	u32				raw;
	struct dwc3_event_type		type;
	struct dwc3_event_depevt	depevt;
	struct dwc3_event_devt		devt;
	struct dwc3_event_gevt		gevt;
};

/*
 * DWC3 Features to be used as Driver Data
 */

#define DWC3_HAS_PERIPHERAL		BIT(0)
#define DWC3_HAS_XHCI			BIT(1)
#define DWC3_HAS_OTG			BIT(3)

/* prototypes */
void dwc3_set_mode(struct dwc3 *dwc, u32 mode);
int dwc3_gadget_resize_tx_fifos(struct dwc3 *dwc);

int dwc3_host_init(struct dwc3 *dwc);
void dwc3_host_exit(struct dwc3 *dwc);

int dwc3_gadget_init(struct dwc3 *dwc);
void dwc3_gadget_exit(struct dwc3 *dwc);

extern int dwc3_get_device_id(void);
extern void dwc3_put_device_id(int id);

extern int dwc3_core_late_init(struct device *dev);
extern int dwc3_core_host_init(struct device *dev);
extern int dwc3_core_shutdown(struct device *dev);

#endif /* __DRIVERS_USB_DWC3_CORE_H */<|MERGE_RESOLUTION|>--- conflicted
+++ resolved
@@ -733,13 +733,9 @@
 
 	u8			test_mode;
 	u8			test_mode_nr;
-<<<<<<< HEAD
-	bool		is_connected:1;
-	u8			allow_pullup:1;
-=======
 	bool			is_connected:1;
 	bool			gadget_is_connected:1;
->>>>>>> 85e2a19f
+	u8                      allow_pullup:1;
 };
 
 /* -------------------------------------------------------------------------- */
