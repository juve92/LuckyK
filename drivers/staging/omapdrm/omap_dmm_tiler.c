/*
 * DMM IOMMU driver support functions for TI OMAP processors.
 *
 * Author: Rob Clark <rob@ti.com>
 *         Andy Gross <andy.gross@ti.com>
 *
 * Copyright (C) 2011 Texas Instruments Incorporated - http://www.ti.com/
 *
 * This program is free software; you can redistribute it and/or
 * modify it under the terms of the GNU General Public License as
 * published by the Free Software Foundation version 2.
 *
 * This program is distributed "as is" WITHOUT ANY WARRANTY of any
 * kind, whether express or implied; without even the implied warranty
 * of MERCHANTABILITY or FITNESS FOR A PARTICULAR PURPOSE.  See the
 * GNU General Public License for more details.
 */
#include <linux/init.h>
#include <linux/module.h>
#include <linux/platform_device.h> /* platform_device() */
#include <linux/errno.h>
#include <linux/sched.h>
#include <linux/wait.h>
#include <linux/interrupt.h>
#include <linux/dma-mapping.h>
#include <linux/slab.h>
#include <linux/vmalloc.h>
#include <linux/delay.h>
#include <linux/mm.h>
#include <linux/time.h>
#include <linux/list.h>
#include <linux/semaphore.h>

#include "omap_dmm_tiler.h"
#include "omap_dmm_priv.h"

#define DMM_DRIVER_NAME "dmm"

/* mappings for associating views to luts */
static struct tcm *containers[TILFMT_NFORMATS];
static struct dmm *omap_dmm;

/* global spinlock for protecting lists */
static DEFINE_SPINLOCK(list_lock);

/* Geometry table */
#define GEOM(xshift, yshift, bytes_per_pixel) { \
		.x_shft = (xshift), \
		.y_shft = (yshift), \
		.cpp    = (bytes_per_pixel), \
		.slot_w = 1 << (SLOT_WIDTH_BITS - (xshift)), \
		.slot_h = 1 << (SLOT_HEIGHT_BITS - (yshift)), \
	}

static const struct {
	uint32_t x_shft;	/* unused X-bits (as part of bpp) */
	uint32_t y_shft;	/* unused Y-bits (as part of bpp) */
	uint32_t cpp;		/* bytes/chars per pixel */
	uint32_t slot_w;	/* width of each slot (in pixels) */
	uint32_t slot_h;	/* height of each slot (in pixels) */
} geom[TILFMT_NFORMATS] = {
		[TILFMT_8BIT]  = GEOM(0, 0, 1),
		[TILFMT_16BIT] = GEOM(0, 1, 2),
		[TILFMT_32BIT] = GEOM(1, 1, 4),
		[TILFMT_PAGE]  = GEOM(SLOT_WIDTH_BITS, SLOT_HEIGHT_BITS, 1),
};


/* lookup table for registers w/ per-engine instances */
static const uint32_t reg[][4] = {
		[PAT_STATUS] = {DMM_PAT_STATUS__0, DMM_PAT_STATUS__1,
				DMM_PAT_STATUS__2, DMM_PAT_STATUS__3},
		[PAT_DESCR]  = {DMM_PAT_DESCR__0, DMM_PAT_DESCR__1,
				DMM_PAT_DESCR__2, DMM_PAT_DESCR__3},
};

/* simple allocator to grab next 16 byte aligned memory from txn */
static void *alloc_dma(struct dmm_txn *txn, size_t sz, dma_addr_t *pa)
{
	void *ptr;
	struct refill_engine *engine = txn->engine_handle;

	/* dmm programming requires 16 byte aligned addresses */
	txn->current_pa = round_up(txn->current_pa, 16);
	txn->current_va = (void *)round_up((long)txn->current_va, 16);

	ptr = txn->current_va;
	*pa = txn->current_pa;

	txn->current_pa += sz;
	txn->current_va += sz;

	BUG_ON((txn->current_va - engine->refill_va) > REFILL_BUFFER_SIZE);

	return ptr;
}

/* check status and spin until wait_mask comes true */
static int wait_status(struct refill_engine *engine, uint32_t wait_mask)
{
	struct dmm *dmm = engine->dmm;
	uint32_t r = 0, err, i;

	i = DMM_FIXED_RETRY_COUNT;
	while (true) {
		r = readl(dmm->base + reg[PAT_STATUS][engine->id]);
		err = r & DMM_PATSTATUS_ERR;
		if (err)
			return -EFAULT;

		if ((r & wait_mask) == wait_mask)
			break;

		if (--i == 0)
			return -ETIMEDOUT;

		udelay(1);
	}

	return 0;
}

static irqreturn_t omap_dmm_irq_handler(int irq, void *arg)
{
	struct dmm *dmm = arg;
	uint32_t status = readl(dmm->base + DMM_PAT_IRQSTATUS);
	int i;

	/* ack IRQ */
	writel(status, dmm->base + DMM_PAT_IRQSTATUS);

	for (i = 0; i < dmm->num_engines; i++) {
		if (status & DMM_IRQSTAT_LST)
			wake_up_interruptible(&dmm->engines[i].wait_for_refill);

		status >>= 8;
	}

	return IRQ_HANDLED;
}

/**
 * Get a handle for a DMM transaction
 */
static struct dmm_txn *dmm_txn_init(struct dmm *dmm, struct tcm *tcm)
{
	struct dmm_txn *txn = NULL;
	struct refill_engine *engine = NULL;

	down(&dmm->engine_sem);

	/* grab an idle engine */
	spin_lock(&list_lock);
	if (!list_empty(&dmm->idle_head)) {
		engine = list_entry(dmm->idle_head.next, struct refill_engine,
					idle_node);
		list_del(&engine->idle_node);
	}
	spin_unlock(&list_lock);

	BUG_ON(!engine);

	txn = &engine->txn;
	engine->tcm = tcm;
	txn->engine_handle = engine;
	txn->last_pat = NULL;
	txn->current_va = engine->refill_va;
	txn->current_pa = engine->refill_pa;

	return txn;
}

/**
 * Add region to DMM transaction.  If pages or pages[i] is NULL, then the
 * corresponding slot is cleared (ie. dummy_pa is programmed)
 */
static int dmm_txn_append(struct dmm_txn *txn, struct pat_area *area,
<<<<<<< HEAD
		struct mem_info *mem, uint32_t npages, uint32_t roll,
=======
		struct page **pages, uint32_t npages, uint32_t roll,
>>>>>>> a793a637
		uint32_t y_offset)
{
	dma_addr_t pat_pa = 0;
	uint32_t *data;
	struct pat *pat;
	struct refill_engine *engine = txn->engine_handle;
	int columns = (1 + area->x1 - area->x0);
	int rows = (1 + area->y1 - area->y0);
	int i = columns*rows;
	u32 *lut = engine->tcm->lut + (area->y0 * omap_dmm->lut_width) +
			area->x0;

	pat = alloc_dma(txn, sizeof(struct pat), &pat_pa);

	if (txn->last_pat)
		txn->last_pat->next_pa = (uint32_t)pat_pa;

	pat->area = *area;

	pat->area.y0 += y_offset;
	pat->area.y1 += y_offset;

	pat->ctrl = (struct pat_ctrl){
			.start = 1,
			.lut_id = 0,
		};

	data = alloc_dma(txn, 4*i, &pat->data_pa);

	while (i--) {
		int n = i + roll;
		if (n >= npages)
			n -= npages;
		if (!mem)
			data[i] = engine->dmm->dummy_pa;
		else{
			if (mem->type == MEMTYPE_PAGES) {
				data[i] = (mem->pages && mem->pages[n]) ?
					page_to_phys(mem->pages[n]) :
					engine->dmm->dummy_pa;
			} else {
				data[i] = mem->phys_addrs ? mem->phys_addrs[n] :
						engine->dmm->dummy_pa;
			}
		}
	}

	for (i = 0; i < rows; i++, lut += omap_dmm->lut_width)
		memcpy(lut, &data[i*columns], columns * sizeof(u32));

	txn->last_pat = pat;

	return 0;
}

/**
 * Commit the DMM transaction.
 */
static int dmm_txn_commit(struct dmm_txn *txn, bool wait)
{
	int ret = 0;
	struct refill_engine *engine = txn->engine_handle;
	struct dmm *dmm = engine->dmm;

	if (!txn->last_pat) {
		dev_err(engine->dmm->dev, "need at least one txn\n");
		ret = -EINVAL;
		goto cleanup;
	}

	txn->last_pat->next_pa = 0;

	/* write to PAT_DESCR to clear out any pending transaction */
	writel(0x0, dmm->base + reg[PAT_DESCR][engine->id]);

	/* wait for engine ready: */
	ret = wait_status(engine, DMM_PATSTATUS_READY);
	if (ret) {
		ret = -EFAULT;
		goto cleanup;
	}

	/* kick reload */
	writel(engine->refill_pa,
		dmm->base + reg[PAT_DESCR][engine->id]);

	if (wait) {
		if (wait_event_interruptible_timeout(engine->wait_for_refill,
				wait_status(engine, DMM_PATSTATUS_READY) == 0,
				msecs_to_jiffies(1)) <= 0) {
			dev_err(dmm->dev, "timed out waiting for done\n");
			ret = -ETIMEDOUT;
		}
	}

cleanup:
	spin_lock(&list_lock);
	list_add(&engine->idle_node, &dmm->idle_head);
	spin_unlock(&list_lock);

	up(&omap_dmm->engine_sem);
	return ret;
}

/*
 * DMM programming
 */
static int fill(struct tcm_area *area, struct mem_info *mem, uint32_t npages,
		uint32_t roll, bool wait)
{
	int ret = 0;
	struct tcm_area slice, area_s;
	struct dmm_txn *txn;
	u32 y_offset = 0;

	txn = dmm_txn_init(omap_dmm, area->tcm);
	if (IS_ERR_OR_NULL(txn))
		return PTR_ERR(txn);

	if (cpu_is_omap54xx() && !area->is2d)
		y_offset = OMAP5_LUT_OFFSET;

	tcm_for_each_slice(slice, *area, area_s) {
		struct pat_area p_area = {
				.x0 = slice.p0.x, .y0 = slice.p0.y,
				.x1 = slice.p1.x, .y1 = slice.p1.y,
		};

<<<<<<< HEAD
		ret = dmm_txn_append(txn, &p_area, mem, npages, roll,
=======
		ret = dmm_txn_append(txn, &p_area, pages, npages, roll,
>>>>>>> a793a637
					y_offset);
		if (ret)
			goto fail;

		roll += tcm_sizeof(slice);
	}

	ret = dmm_txn_commit(txn, wait);

fail:
	return ret;
}

/*
 * Pin/unpin
 */

/* note: slots for which pages[i] == NULL are filled w/ dummy page
 */
int tiler_pin(struct tiler_block *block, struct page **pages,
		uint32_t npages, uint32_t roll, bool wait)
{
	int ret;
	struct mem_info mem;

	mem.type = MEMTYPE_PAGES;
	mem.pages = pages;

	ret = fill(&block->area, &mem, npages, roll, wait);

	if (ret)
		tiler_unpin(block);

	return ret;
}
EXPORT_SYMBOL(tiler_pin);

int tiler_unpin(struct tiler_block *block)
{
	return fill(&block->area, NULL, 0, 0, false);
}
EXPORT_SYMBOL(tiler_unpin);

int tiler_pin_phys(struct tiler_block *block, u32 *phys_addrs,
			u32 num_pages)
{
	int ret;
	struct mem_info mem;

	mem.type = MEMTYPE_CARVEOUT;
	mem.phys_addrs = phys_addrs;

	ret = fill(&block->area, &mem, num_pages, 0, true);
	return ret;
}
EXPORT_SYMBOL(tiler_pin_phys);

/*
 * Reserve/release
 */
struct tiler_block *tiler_reserve_2d(enum tiler_fmt fmt, uint16_t w,
		uint16_t h, uint16_t align)
{
	struct tiler_block *block;
	u32 min_align = 128;
	int ret;

	/* check for valid format and overflow for w/h */
	if (!validfmt(fmt) || !w || !h ||
		(w > USHRT_MAX - geom[fmt].slot_w) ||
		(h > USHRT_MAX - geom[fmt].slot_h)) {
		pr_err("%s: Invalid fmt|| height || width  value\n", __func__);
		return ERR_PTR(-EINVAL);
	}

	block = kzalloc(sizeof(*block), GFP_KERNEL);
	if (!block)
		return ERR_PTR(-ENOMEM);

	block->fmt = fmt;
	block->width = w;
	block->height = h;
	block->stride = round_up(geom[fmt].cpp * w, PAGE_SIZE);

	/* convert alignment to slots */
	min_align = max(min_align, (geom[fmt].slot_w * geom[fmt].cpp));
	align = ALIGN(align, min_align);
	align /= geom[fmt].slot_w * geom[fmt].cpp;

	/* convert width/height to slots */
	w = DIV_ROUND_UP(w, geom[fmt].slot_w);
	h = DIV_ROUND_UP(h, geom[fmt].slot_h);

	ret = tcm_reserve_2d(containers[fmt], w, h, align, &block->area);
	if (ret) {
		kfree(block);
		return ERR_PTR(-ENOMEM);
	}

	/* add to allocation list */
	spin_lock(&list_lock);
	list_add(&block->alloc_node, &omap_dmm->alloc_head);
	spin_unlock(&list_lock);

	return block;
}
EXPORT_SYMBOL(tiler_reserve_2d);

struct tiler_block *tiler_reserve_1d(size_t size)
{
	struct tiler_block *block = kzalloc(sizeof(*block), GFP_KERNEL);
	int num_pages = (size + PAGE_SIZE - 1) >> PAGE_SHIFT;

	if (!block)
		return ERR_PTR(-ENOMEM);

	block->fmt = TILFMT_PAGE;
	block->width = size;
	block->height = 1;
	block->stride = round_up(size, PAGE_SIZE);

	if (tcm_reserve_1d(containers[TILFMT_PAGE], num_pages,
				&block->area)) {
		kfree(block);
		return ERR_PTR(-ENOMEM);
	}

	spin_lock(&list_lock);
	list_add(&block->alloc_node, &omap_dmm->alloc_head);
	spin_unlock(&list_lock);

	return block;
}
EXPORT_SYMBOL(tiler_reserve_1d);

/* note: if you have pin'd pages, you should have already unpin'd first! */
int tiler_release(struct tiler_block *block)
{
	int ret = tcm_free(&block->area);

	if (block->area.tcm)
		dev_err(omap_dmm->dev, "failed to release block\n");

	spin_lock(&list_lock);
	list_del(&block->alloc_node);
	spin_unlock(&list_lock);

	kfree(block);
	return ret;
}
EXPORT_SYMBOL(tiler_release);

/*
 * Utils
 */

/* calculate the tiler space address of a pixel in a view orientation */
static u32 tiler_get_address(u32 orient, enum tiler_fmt fmt, u32 x, u32 y)
{
	u32 x_bits, y_bits, tmp, x_mask, y_mask, alignment;

	x_bits = CONT_WIDTH_BITS - geom[fmt].x_shft;
	y_bits = CONT_HEIGHT_BITS - geom[fmt].y_shft;
	alignment = geom[fmt].x_shft + geom[fmt].y_shft;

	/* validate coordinate */
	x_mask = MASK(x_bits);
	y_mask = MASK(y_bits);

	if (x < 0 || x > x_mask || y < 0 || y > y_mask)
		return 0;

	/* account for mirroring */
	if (orient & MASK_X_INVERT)
		x ^= x_mask;
	if (orient & MASK_Y_INVERT)
		y ^= y_mask;

	/* get coordinate address */
	if (orient & MASK_XY_FLIP)
		tmp = ((x << y_bits) + y);
	else
		tmp = ((y << x_bits) + x);

	return TIL_ADDR((tmp << alignment), orient, fmt);
}

dma_addr_t tiler_ssptr(struct tiler_block *block)
{
	WARN_ON(!validfmt(block->fmt));

	return TILVIEW_8BIT + tiler_get_address(0, block->fmt,
			block->area.p0.x * geom[block->fmt].slot_w,
			block->area.p0.y * geom[block->fmt].slot_h);
}
EXPORT_SYMBOL(tiler_ssptr);

void tiler_align(enum tiler_fmt fmt, uint16_t *w, uint16_t *h)
{
	WARN_ON(!validfmt(fmt) || fmt == TILFMT_PAGE);
	*w = round_up(*w, geom[fmt].slot_w);
	*h = round_up(*h, geom[fmt].slot_h);
}
EXPORT_SYMBOL(tiler_align);

uint32_t tiler_stride(dma_addr_t tsptr)
{
	enum tiler_fmt fmt = TILER_FMT(tsptr);
	WARN_ON(!validfmt(fmt));

	if (fmt == TILFMT_PAGE)
		return 0;
	else if (tsptr & MASK_XY_FLIP)
		return 1 << (CONT_HEIGHT_BITS + geom[fmt].x_shft);
	else
		return 1 << (CONT_WIDTH_BITS + geom[fmt].y_shft);
}
EXPORT_SYMBOL(tiler_stride);

size_t tiler_size(enum tiler_fmt fmt, uint16_t w, uint16_t h)
{
	tiler_align(fmt, &w, &h);
	return geom[fmt].cpp * w * h;
}
EXPORT_SYMBOL(tiler_size);

size_t tiler_vsize(enum tiler_fmt fmt, uint16_t w, uint16_t h)
{
	WARN_ON(!validfmt(fmt) || fmt == TILFMT_PAGE);
	return round_up(geom[fmt].cpp * w, PAGE_SIZE) * h;
}
EXPORT_SYMBOL(tiler_vsize);

bool dmm_is_initialized(void)
{
	return omap_dmm ? true : false;
}
EXPORT_SYMBOL(dmm_is_initialized);

/* rotation APIs */
bool is_tiler_addr(uint32_t phys)
{
	return phys >= TILVIEW_8BIT && phys < TILVIEW_END;
}
EXPORT_SYMBOL(is_tiler_addr);

int tiler_get_fmt(uint32_t phys, enum tiler_fmt *fmt)
{
	if (!is_tiler_addr(phys))
		return 0;

	*fmt = TILER_FMT(phys);
	return 1;
}
EXPORT_SYMBOL(tiler_get_fmt);

void tilview_create(struct tiler_view_t *view, u32 phys, u32 width, u32 height)
{
	BUG_ON(!is_tiler_addr(phys));

	view->tsptr = phys & ~MASK_VIEW;
	view->bpp = geom[TILER_FMT(phys)].cpp;
	view->width = width;
	view->height = height;
	view->h_inc = view->bpp;
	view->v_inc = tiler_stride(view->tsptr);
}
EXPORT_SYMBOL(tilview_create);

void tilview_get(struct tiler_view_t *view, struct tiler_block *blk)
{
	view->tsptr = tiler_ssptr(blk);
	view->bpp = geom[TILER_FMT(view->tsptr)].cpp;
	view->width = blk->width;
	view->height = blk->height;
	view->h_inc = view->bpp;
	view->v_inc = tiler_stride(view->tsptr);
}
EXPORT_SYMBOL(tilview_get);

int tilview_crop(struct tiler_view_t *view, u32 left, u32 top, u32 width,
		u32 height)
{
	/* check for valid crop */
	if (left + width < left || left + width > view->width ||
	    top + height < top || top + height > view->height)
		return -EINVAL;

	view->tsptr += left * view->h_inc + top * view->v_inc;
	view->width = width;
	view->height = height;
	return 0;
}
EXPORT_SYMBOL(tilview_crop);

/**
 * Returns the natural x and y coordinates for a pixel in tiler space address.
 * That is, the coordinates for the same pixel in the natural (non-rotated,
 * non-mirrored) view. This allows to uniquely identify a tiler pixel in any
 * view orientation.
 */
static void tiler_get_natural_xy(u32 tsptr, u32 *x, u32 *y)
{
	u32 x_bits, y_bits, offset;
	enum tiler_fmt fmt;

	fmt = TILER_FMT(tsptr);

	x_bits = CONT_WIDTH_BITS - geom[fmt].x_shft;
	y_bits = CONT_HEIGHT_BITS - geom[fmt].y_shft;
	offset = (tsptr & VIEW_MASK) >> (geom[fmt].x_shft + geom[fmt].y_shft);

	/* separate coordinate bitfields based on view orientation */
	if (tsptr & MASK_XY_FLIP) {
		*x = offset >> y_bits;
		*y = offset & MASK(y_bits);
	} else {
		*x = offset & MASK(x_bits);
		*y = offset >> x_bits;
	}

	/* account for mirroring */
	if (tsptr & MASK_X_INVERT)
		*x ^= MASK(x_bits);
	if (tsptr & MASK_Y_INVERT)
		*y ^= MASK(y_bits);
}

/* calculate tilerspace address and stride after view orientation change */
static void reorient(struct tiler_view_t *view, u32 orient)
{
	u32 x, y;

	tiler_get_natural_xy(view->tsptr, &x, &y);
	view->tsptr = tiler_get_address(orient,
					TILER_FMT(view->tsptr), x, y);
	view->v_inc = tiler_stride(view->tsptr);
}

int tilview_rotate(struct tiler_view_t *view, int rotation)
{
	u32 orient;

	if (rotation % 90)
		return -EINVAL;

	/* normalize rotation to quarters */
	rotation = (rotation / 90) & 3;
	if (!rotation)
		return 0; /* nothing to do */

	/* PAGE mode view cannot be rotated */
	if (TILER_FMT(view->tsptr) == TILFMT_PAGE)
		return -EPERM;

	/*
	 * first adjust top-left corner. NOTE: it rotates counter-clockwise:
	 * 0 < 3
	 * v   ^
	 * 1 > 2
	 */
	if (rotation < 3)
		view->tsptr += (view->height - 1) * view->v_inc;
	if (rotation > 1)
		view->tsptr += (view->width - 1) * view->h_inc;

	/* then rotate view itself */
	orient = view->tsptr & MASK_VIEW;

	/* rotate first 2 quarters */
	if (rotation & 2) {
		orient ^= MASK_X_INVERT;
		orient ^= MASK_Y_INVERT;
	}

	/* rotate last quarter */
	if (rotation & 1) {
		orient ^= (orient & MASK_XY_FLIP) ?
			MASK_X_INVERT : MASK_Y_INVERT;

		/* swap x & y */
		orient ^= MASK_XY_FLIP;
		swap(view->height, view->width);
	}

	/* finally reorient view */
	reorient(view, orient);
	return 0;
}
EXPORT_SYMBOL(tilview_rotate);

int tilview_flip(struct tiler_view_t *view, bool flip_x, bool flip_y)
{
	u32 orient;
	orient = view->tsptr & MASK_VIEW;

	if (!flip_x && !flip_y)
		return 0; /* nothing to do */

	/* PAGE mode view cannot be flipped */
	if (TILER_FMT(view->tsptr) == TILFMT_PAGE)
		return -EPERM;

	/* adjust top-left corner */
	if (flip_x)
		view->tsptr += (view->width - 1) * view->h_inc;
	if (flip_y)
		view->tsptr += (view->height - 1) * view->v_inc;

	/* flip view orientation */
	if (orient & MASK_XY_FLIP)
		swap(flip_x, flip_y);

	if (flip_x)
		orient ^= MASK_X_INVERT;
	if (flip_y)
		orient ^= MASK_Y_INVERT;

	/* finally reorient view */
	reorient(view, orient);
	return 0;
}
EXPORT_SYMBOL(tilview_flip);

static int omap_dmm_remove(struct platform_device *dev)
{
	struct tiler_block *block, *_block;
	int i;

	if (omap_dmm) {
		/* free all area regions */
		spin_lock(&list_lock);
		list_for_each_entry_safe(block, _block, &omap_dmm->alloc_head,
					alloc_node) {
			list_del(&block->alloc_node);
			kfree(block);
		}
		spin_unlock(&list_lock);

		for (i = 0; i < omap_dmm->num_lut; i++)
			if (omap_dmm->tcm && omap_dmm->tcm[i])
				omap_dmm->tcm[i]->deinit(omap_dmm->tcm[i]);
		kfree(omap_dmm->tcm);

		kfree(omap_dmm->engines);
		if (omap_dmm->refill_va)
			dma_free_coherent(omap_dmm->dev,
				REFILL_BUFFER_SIZE * omap_dmm->num_engines,
				omap_dmm->refill_va,
				omap_dmm->refill_pa);
		if (omap_dmm->dummy_page)
			__free_page(omap_dmm->dummy_page);

		vfree(omap_dmm->lut);

		if (omap_dmm->irq > 0)
			free_irq(omap_dmm->irq, omap_dmm);

		iounmap(omap_dmm->base);
		kfree(omap_dmm);
		omap_dmm = NULL;
	}

	return 0;
}

static int omap_dmm_probe(struct platform_device *dev)
{
	int ret = -EFAULT, i;
	struct tcm_area area = {0};
	u32 hwinfo, pat_geom, lut_table_size;
	struct resource *mem;

	omap_dmm = kzalloc(sizeof(*omap_dmm), GFP_KERNEL);
	if (!omap_dmm) {
		dev_err(&dev->dev, "failed to allocate driver data section\n");
		goto fail;
	}

	/* initialize lists */
	INIT_LIST_HEAD(&omap_dmm->alloc_head);
	INIT_LIST_HEAD(&omap_dmm->idle_head);

	/* lookup hwmod data - base address and irq */
	mem = platform_get_resource(dev, IORESOURCE_MEM, 0);
	if (!mem) {
		dev_err(&dev->dev, "failed to get base address resource\n");
		goto fail;
	}

	omap_dmm->base = ioremap(mem->start, SZ_2K);

	if (!omap_dmm->base) {
		dev_err(&dev->dev, "failed to get dmm base address\n");
		goto fail;
	}

	omap_dmm->irq = platform_get_irq(dev, 0);
	if (omap_dmm->irq < 0) {
		dev_err(&dev->dev, "failed to get IRQ resource\n");
		goto fail;
	}

	omap_dmm->dev = &dev->dev;

	hwinfo = readl(omap_dmm->base + DMM_PAT_HWINFO);
	omap_dmm->num_engines = (hwinfo >> 24) & 0x1F;
	omap_dmm->num_lut = (hwinfo >> 16) & 0x1F;
	omap_dmm->container_width = 256;
	omap_dmm->container_height = 128;

	/* read out actual LUT width and height */
	pat_geom = readl(omap_dmm->base + DMM_PAT_GEOMETRY);
	omap_dmm->lut_width = ((pat_geom >> 16) & 0xF) << 5;
	omap_dmm->lut_height = ((pat_geom >> 24) & 0xF) << 5;

	/* adjust parameters for OMAP5
	 * Even though there is 1 LUT, it is twice the size of the LUT in OMAP4.
	 * Programming 1D areas requires an offset be added to all of the Y
	 * coordinates
	*/
	if (cpu_is_omap54xx()) {
		omap_dmm->num_lut++;
		omap_dmm->lut_height = 128;
	}

	/* initialize DMM registers */
	writel(0x88888888, omap_dmm->base + DMM_PAT_VIEW__0);
	writel(0x88888888, omap_dmm->base + DMM_PAT_VIEW__1);
	writel(0x80808080, omap_dmm->base + DMM_PAT_VIEW_MAP__0);
	writel(0x80000000, omap_dmm->base + DMM_PAT_VIEW_MAP_BASE);
	writel(0x88888888, omap_dmm->base + DMM_TILER_OR__0);
	writel(0x88888888, omap_dmm->base + DMM_TILER_OR__1);

	ret = request_irq(omap_dmm->irq, omap_dmm_irq_handler, IRQF_SHARED,
				"omap_dmm_irq_handler", omap_dmm);

	if (ret) {
		dev_err(&dev->dev, "couldn't register IRQ %d, error %d\n",
			omap_dmm->irq, ret);
		omap_dmm->irq = -1;
		goto fail;
	}

	/* Enable all interrupts for each refill engine except
	 * ERR_LUT_MISS<n> (which is just advisory, and we don't care
	 * about because we want to be able to refill live scanout
	 * buffers for accelerated pan/scroll) and FILL_DSC<n> which
	 * we just generally don't care about.
	 */
	writel(0x7e7e7e7e, omap_dmm->base + DMM_PAT_IRQENABLE_SET);

	lut_table_size = omap_dmm->lut_width * omap_dmm->lut_height *
			omap_dmm->num_lut;

	omap_dmm->lut = vmalloc(lut_table_size * sizeof(*omap_dmm->lut));
	if (!omap_dmm->lut) {
		dev_err(&dev->dev, "could not allocate lut table\n");
		ret = -ENOMEM;
		goto fail;
	}

	omap_dmm->dummy_page = alloc_page(GFP_KERNEL | __GFP_DMA32);
	if (!omap_dmm->dummy_page) {
		dev_err(&dev->dev, "could not allocate dummy page\n");
		ret = -ENOMEM;
		goto fail;
	}

	/* set dma mask for device */
	/* NOTE: this is a workaround for the hwmod not initializing properly */
	dev->dev.coherent_dma_mask = DMA_BIT_MASK(32);

	omap_dmm->dummy_pa = page_to_phys(omap_dmm->dummy_page);

	/* alloc refill memory */
	omap_dmm->refill_va = dma_alloc_coherent(&dev->dev,
				REFILL_BUFFER_SIZE * omap_dmm->num_engines,
				&omap_dmm->refill_pa, GFP_KERNEL);
	if (!omap_dmm->refill_va) {
		dev_err(&dev->dev, "could not allocate refill memory\n");
		goto fail;
	}

	/* alloc engines */
	omap_dmm->engines = kzalloc(
			omap_dmm->num_engines * sizeof(struct refill_engine),
			GFP_KERNEL);
	if (!omap_dmm->engines) {
		dev_err(&dev->dev, "could not allocate engines\n");
		ret = -ENOMEM;
		goto fail;
	}

	sema_init(&omap_dmm->engine_sem, omap_dmm->num_engines);
	for (i = 0; i < omap_dmm->num_engines; i++) {
		omap_dmm->engines[i].id = i;
		omap_dmm->engines[i].dmm = omap_dmm;
		omap_dmm->engines[i].refill_va = omap_dmm->refill_va +
						(REFILL_BUFFER_SIZE * i);
		omap_dmm->engines[i].refill_pa = omap_dmm->refill_pa +
						(REFILL_BUFFER_SIZE * i);
		init_waitqueue_head(&omap_dmm->engines[i].wait_for_refill);

		list_add(&omap_dmm->engines[i].idle_node, &omap_dmm->idle_head);
	}

	omap_dmm->tcm = kzalloc(omap_dmm->num_lut * sizeof(*omap_dmm->tcm),
				GFP_KERNEL);
	if (!omap_dmm->tcm) {
		dev_err(&dev->dev, "failed to allocate lut ptrs\n");
		ret = -ENOMEM;
		goto fail;
	}

	/* init containers */
	for (i = 0; i < omap_dmm->num_lut; i++) {
		omap_dmm->tcm[i] = sita_init(omap_dmm->container_width,
						omap_dmm->container_height,
						NULL);

		if (!omap_dmm->tcm[i]) {
			dev_err(&dev->dev, "failed to allocate container\n");
			ret = -ENOMEM;
			goto fail;
		}

		/* get offset into LUT table for this container */
		omap_dmm->tcm[i]->lut = omap_dmm->lut +
			(i * omap_dmm->lut_width * omap_dmm->lut_height);
		omap_dmm->tcm[i]->lut_id = i;
	}

	/* assign access mode containers to applicable tcm container */
	/* OMAP 4 has 1 container for all 4 views */
	/* OMAP 5 has 2 containers, 1 for 2D and 1 for 1D */
	containers[TILFMT_8BIT] = omap_dmm->tcm[0];
	containers[TILFMT_16BIT] = omap_dmm->tcm[0];
	containers[TILFMT_32BIT] = omap_dmm->tcm[0];
	if (cpu_is_omap54xx())
		containers[TILFMT_PAGE] = omap_dmm->tcm[1];
	else
		containers[TILFMT_PAGE] = omap_dmm->tcm[0];
<<<<<<< HEAD

	INIT_LIST_HEAD(&omap_dmm->alloc_head);
	spin_lock_init(&omap_dmm->list_lock);
=======
>>>>>>> a793a637

	area = (struct tcm_area) {
		.is2d = true,
		.tcm = omap_dmm->tcm[0],
		.p1.x = omap_dmm->container_width - 1,
		.p1.y = omap_dmm->container_height - 1,
	};

	for (i = 0; i < lut_table_size; i++)
		omap_dmm->lut[i] = omap_dmm->dummy_pa;

	/* initialize all LUTs to dummy page entries */
	if (fill(&area, NULL, 0, 0, true))
		dev_err(omap_dmm->dev, "refill failed");

	if (cpu_is_omap54xx()) {
		area.tcm = omap_dmm->tcm[1];
		area.is2d = false;

		if (fill(&area, NULL, 0, 0, true))
			dev_err(omap_dmm->dev, "refill failed");
	}

	dev_info(omap_dmm->dev, "initialized all PAT entries\n");

	return 0;

fail:
	if (omap_dmm_remove(dev))
		dev_err(&dev->dev, "cleanup failed\n");
	return ret;
}

/*
 * debugfs support
 */

#ifdef CONFIG_DEBUG_FS

static const char *alphabet = "abcdefghijklmnopqrstuvwxyz"
				"ABCDEFGHIJKLMNOPQRSTUVWXYZ0123456789";
static const char *special = ".,:;'\"`~!^-+";

static void fill_map(char **map, int xdiv, int ydiv, struct tcm_area *a,
							char c, bool ovw)
{
	int x, y;
	for (y = a->p0.y / ydiv; y <= a->p1.y / ydiv; y++)
		for (x = a->p0.x / xdiv; x <= a->p1.x / xdiv; x++)
			if (map[y][x] == ' ' || ovw)
				map[y][x] = c;
}

static void fill_map_pt(char **map, int xdiv, int ydiv, struct tcm_pt *p,
									char c)
{
	map[p->y / ydiv][p->x / xdiv] = c;
}

static char read_map_pt(char **map, int xdiv, int ydiv, struct tcm_pt *p)
{
	return map[p->y / ydiv][p->x / xdiv];
}

static int map_width(int xdiv, int x0, int x1)
{
	return (x1 / xdiv) - (x0 / xdiv) + 1;
}

static void text_map(char **map, int xdiv, char *nice, int yd, int x0, int x1)
{
	char *p = map[yd] + (x0 / xdiv);
	int w = (map_width(xdiv, x0, x1) - strlen(nice)) / 2;
	if (w >= 0) {
		p += w;
		while (*nice)
			*p++ = *nice++;
	}
}

static void map_1d_info(char **map, int xdiv, int ydiv, char *nice,
							struct tcm_area *a)
{
	sprintf(nice, "%dK", tcm_sizeof(*a) * 4);
	if (a->p0.y + 1 < a->p1.y) {
		text_map(map, xdiv, nice, (a->p0.y + a->p1.y) / 2 / ydiv, 0,
							256 - 1);
	} else if (a->p0.y < a->p1.y) {
		if (strlen(nice) < map_width(xdiv, a->p0.x, 256 - 1))
			text_map(map, xdiv, nice, a->p0.y / ydiv,
					a->p0.x + xdiv,	256 - 1);
		else if (strlen(nice) < map_width(xdiv, 0, a->p1.x))
			text_map(map, xdiv, nice, a->p1.y / ydiv,
					0, a->p1.y - xdiv);
	} else if (strlen(nice) + 1 < map_width(xdiv, a->p0.x, a->p1.x)) {
		text_map(map, xdiv, nice, a->p0.y / ydiv, a->p0.x, a->p1.x);
	}
}

static void map_2d_info(char **map, int xdiv, int ydiv, char *nice,
							struct tcm_area *a)
{
	sprintf(nice, "(%d*%d)", tcm_awidth(*a), tcm_aheight(*a));
	if (strlen(nice) + 1 < map_width(xdiv, a->p0.x, a->p1.x))
		text_map(map, xdiv, nice, (a->p0.y + a->p1.y) / 2 / ydiv,
							a->p0.x, a->p1.x);
}

int tiler_map_show(struct seq_file *s, void *arg)
{
	int xdiv = 2, ydiv = 1;
	char **map = NULL, *global_map;
	struct tiler_block *block;
	struct tcm_area a, p;
	int i;
	const char *m2d = alphabet;
	const char *a2d = special;
	const char *m2dp = m2d, *a2dp = a2d;
	char nice[128];
	int h_adj;
	int w_adj;
	unsigned long flags;
	int lut_idx;

	if (!omap_dmm) {
		/* early return if dmm/tiler device is not initialized */
		return 0;
	}

	h_adj = omap_dmm->lut_height / ydiv;
	w_adj = omap_dmm->lut_width / xdiv;

	map = kmalloc(h_adj * sizeof(*map), GFP_KERNEL);
	global_map = kmalloc((w_adj + 1) * h_adj, GFP_KERNEL);

	if (!map || !global_map)
		goto error;

	for (lut_idx = 0; lut_idx < omap_dmm->num_lut; lut_idx++) {
		memset(map, 0, sizeof(h_adj * sizeof(*map)));
		memset(global_map, ' ', (w_adj + 1) * h_adj);

		for (i = 0; i < omap_dmm->lut_height; i++) {
			map[i] = global_map + i * (w_adj + 1);
			map[i][w_adj] = 0;
		}
<<<<<<< HEAD
		spin_lock_irqsave(&omap_dmm->list_lock, flags);
=======
		spin_lock_irqsave(&list_lock, flags);
>>>>>>> a793a637

		list_for_each_entry(block, &omap_dmm->alloc_head, alloc_node) {
			if (block->area.tcm->lut_id == lut_idx) {
				if (block->fmt != TILFMT_PAGE) {
					fill_map(map, xdiv, ydiv, &block->area,
						*m2dp, true);
					if (!*++a2dp)
						a2dp = a2d;
					if (!*++m2dp)
						m2dp = m2d;
					map_2d_info(map, xdiv, ydiv, nice,
							&block->area);
				} else {
					bool start = read_map_pt(map, xdiv,
						ydiv, &block->area.p0) == ' ';
					bool end = read_map_pt(map, xdiv, ydiv,
							&block->area.p1) == ' ';

					tcm_for_each_slice(a, block->area, p)
						fill_map(map, xdiv, ydiv, &a,
							'=', true);
					fill_map_pt(map, xdiv, ydiv,
							&block->area.p0,
							start ? '<' : 'X');
					fill_map_pt(map, xdiv, ydiv,
							&block->area.p1,
							end ? '>' : 'X');
					map_1d_info(map, xdiv, ydiv, nice,
							&block->area);
				}
			}
		}

<<<<<<< HEAD
		spin_unlock_irqrestore(&omap_dmm->list_lock, flags);
=======
		spin_unlock_irqrestore(&list_lock, flags);
>>>>>>> a793a637

		if (s) {
			seq_printf(s, "CONTAINER %d DUMP BEGIN\n", lut_idx);
			for (i = 0; i < 128; i++)
				seq_printf(s, "%03d:%s\n", i, map[i]);
			seq_printf(s, "CONTAINER %d DUMP END\n", lut_idx);
		} else {
			dev_dbg(omap_dmm->dev, "CONTAINER %d DUMP_BEGIN\n",
				lut_idx);
			for (i = 0; i < 128; i++)
				dev_dbg(omap_dmm->dev, "%03d:%s\n", i, map[i]);
			dev_dbg(omap_dmm->dev, "CONTAINER %d DUMP END\n",
				lut_idx);
		}
	}

error:
	kfree(map);
	kfree(global_map);

	return 0;
}
EXPORT_SYMBOL(tiler_map_show);
#endif

#ifdef CONFIG_PM
static int omap_dmm_resume(struct device *dev)
{
	struct page **pages;
	struct tcm_area area = {0};
	int number_slots;
	int i, j;

	if (!dmm_is_initialized()) {
		dev_err(dev, "%s: DMM not initialized\n", __func__);
		return -ENODEV;
	}

	number_slots = omap_dmm->container_height * omap_dmm->container_width;
	pages = kmalloc(number_slots * sizeof(*pages), GFP_KERNEL);

	if (!pages) {
		dev_err(dev, "%s: Failed to allocate page structures\n",
				__func__);
		return -ENOMEM;
	}

	area.p1.x = omap_dmm->container_width - 1;
	area.p1.y = omap_dmm->container_height - 1;

	for (i = 0; i < omap_dmm->num_lut; i++) {
		area.tcm = omap_dmm->tcm[i];
		area.is2d = (cpu_is_omap54xx() && i) ? false : true;

		for (j = 0; j < number_slots; j++) {
			if (area.tcm->lut[j] != omap_dmm->dummy_pa)
				pages[j] = phys_to_page(area.tcm->lut[j]);
			else
				pages[j] = NULL;
		}

		if (fill(&area, pages, omap_dmm->container_width *
				omap_dmm->container_height, 0, true))
			dev_err(omap_dmm->dev, "refill failed");
	}

	dev_info(omap_dmm->dev, "%s: omap_dmm_resume:PAT entries restored\n",
			__func__);

	kfree(pages);
	return 0;
}

static const struct dev_pm_ops omap_dmm_pm_ops = {
	.resume = omap_dmm_resume,
};
#endif

struct platform_driver omap_dmm_driver = {
	.probe = omap_dmm_probe,
	.remove = omap_dmm_remove,
	.driver = {
		.owner = THIS_MODULE,
		.name = DMM_DRIVER_NAME,
#ifdef CONFIG_PM
		.pm = &omap_dmm_pm_ops,
#endif
	},
};

static int __init omap_dmm_init(void)
{
	return platform_driver_register(&omap_dmm_driver);
}

static void __exit omap_dmm_exit(void)
{
	platform_driver_unregister(&omap_dmm_driver);
}

#ifdef MODULE
module_init(omap_dmm_init);
module_exit(omap_dmm_exit);
#else
core_initcall(omap_dmm_init);
#endif

MODULE_LICENSE("GPL v2");
MODULE_AUTHOR("Andy Gross <andy.gross@ti.com>");
MODULE_DESCRIPTION("OMAP DMM/Tiler Driver");
MODULE_ALIAS("platform:" DMM_DRIVER_NAME);<|MERGE_RESOLUTION|>--- conflicted
+++ resolved
@@ -175,11 +175,7 @@
  * corresponding slot is cleared (ie. dummy_pa is programmed)
  */
 static int dmm_txn_append(struct dmm_txn *txn, struct pat_area *area,
-<<<<<<< HEAD
 		struct mem_info *mem, uint32_t npages, uint32_t roll,
-=======
-		struct page **pages, uint32_t npages, uint32_t roll,
->>>>>>> a793a637
 		uint32_t y_offset)
 {
 	dma_addr_t pat_pa = 0;
@@ -308,11 +304,7 @@
 				.x1 = slice.p1.x, .y1 = slice.p1.y,
 		};
 
-<<<<<<< HEAD
 		ret = dmm_txn_append(txn, &p_area, mem, npages, roll,
-=======
-		ret = dmm_txn_append(txn, &p_area, pages, npages, roll,
->>>>>>> a793a637
 					y_offset);
 		if (ret)
 			goto fail;
@@ -956,12 +948,6 @@
 		containers[TILFMT_PAGE] = omap_dmm->tcm[1];
 	else
 		containers[TILFMT_PAGE] = omap_dmm->tcm[0];
-<<<<<<< HEAD
-
-	INIT_LIST_HEAD(&omap_dmm->alloc_head);
-	spin_lock_init(&omap_dmm->list_lock);
-=======
->>>>>>> a793a637
 
 	area = (struct tcm_area) {
 		.is2d = true,
@@ -1108,11 +1094,7 @@
 			map[i] = global_map + i * (w_adj + 1);
 			map[i][w_adj] = 0;
 		}
-<<<<<<< HEAD
-		spin_lock_irqsave(&omap_dmm->list_lock, flags);
-=======
 		spin_lock_irqsave(&list_lock, flags);
->>>>>>> a793a637
 
 		list_for_each_entry(block, &omap_dmm->alloc_head, alloc_node) {
 			if (block->area.tcm->lut_id == lut_idx) {
@@ -1146,11 +1128,7 @@
 			}
 		}
 
-<<<<<<< HEAD
-		spin_unlock_irqrestore(&omap_dmm->list_lock, flags);
-=======
 		spin_unlock_irqrestore(&list_lock, flags);
->>>>>>> a793a637
 
 		if (s) {
 			seq_printf(s, "CONTAINER %d DUMP BEGIN\n", lut_idx);
