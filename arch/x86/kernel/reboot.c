#include <linux/module.h>
#include <linux/reboot.h>
#include <linux/init.h>
#include <linux/pm.h>
#include <linux/efi.h>
#include <linux/dmi.h>
#include <linux/sched.h>
#include <linux/tboot.h>
#include <linux/delay.h>
#include <acpi/reboot.h>
#include <asm/io.h>
#include <asm/apic.h>
#include <asm/desc.h>
#include <asm/hpet.h>
#include <asm/pgtable.h>
#include <asm/proto.h>
#include <asm/reboot_fixups.h>
#include <asm/reboot.h>
#include <asm/pci_x86.h>
#include <asm/virtext.h>
#include <asm/cpu.h>
#include <asm/nmi.h>

#ifdef CONFIG_X86_32
# include <linux/ctype.h>
# include <linux/mc146818rtc.h>
# include <asm/realmode.h>
#else
# include <asm/x86_init.h>
#endif

/*
 * Power off function, if any
 */
void (*pm_power_off)(void);
EXPORT_SYMBOL(pm_power_off);

static const struct desc_ptr no_idt = {};
static int reboot_mode;
enum reboot_type reboot_type = BOOT_ACPI;
int reboot_force;

/*
 * This variable is used privately to keep track of whether or not
 * reboot_type is still set to its default value (i.e., reboot= hasn't
 * been set on the command line).  This is needed so that we can
 * suppress DMI scanning for reboot quirks.  Without it, it's
 * impossible to override a faulty reboot quirk without recompiling.
 */
static int reboot_default = 1;

#if defined(CONFIG_X86_32) && defined(CONFIG_SMP)
static int reboot_cpu = -1;
#endif

/*
 * This is set if we need to go through the 'emergency' path.
 * When machine_emergency_restart() is called, we may be on
 * an inconsistent state and won't be able to do a clean cleanup
 */
static int reboot_emergency;

/* This is set by the PCI code if either type 1 or type 2 PCI is detected */
bool port_cf9_safe = false;

/*
 * reboot=b[ios] | s[mp] | t[riple] | k[bd] | e[fi] [, [w]arm | [c]old] | p[ci]
 * warm   Don't set the cold reboot flag
 * cold   Set the cold reboot flag
 * bios   Reboot by jumping through the BIOS (only for X86_32)
 * smp    Reboot by executing reset on BSP or other CPU (only for X86_32)
 * triple Force a triple fault (init)
 * kbd    Use the keyboard controller. cold reset (default)
 * acpi   Use the RESET_REG in the FADT
 * efi    Use efi reset_system runtime service
 * pci    Use the so-called "PCI reset register", CF9
 * force  Avoid anything that could hang.
 */
static int __init reboot_setup(char *str)
{
	for (;;) {
		/*
		 * Having anything passed on the command line via
		 * reboot= will cause us to disable DMI checking
		 * below.
		 */
		reboot_default = 0;

		switch (*str) {
		case 'w':
			reboot_mode = 0x1234;
			break;

		case 'c':
			reboot_mode = 0;
			break;

#ifdef CONFIG_X86_32
#ifdef CONFIG_SMP
		case 's':
			if (isdigit(*(str+1))) {
				reboot_cpu = (int) (*(str+1) - '0');
				if (isdigit(*(str+2)))
					reboot_cpu = reboot_cpu*10 + (int)(*(str+2) - '0');
			}
			/*
			 * We will leave sorting out the final value
			 * when we are ready to reboot, since we might not
			 * have detected BSP APIC ID or smp_num_cpu
			 */
			break;
#endif /* CONFIG_SMP */

		case 'b':
#endif
		case 'a':
		case 'k':
		case 't':
		case 'e':
		case 'p':
			reboot_type = *str;
			break;

		case 'f':
			reboot_force = 1;
			break;
		}

		str = strchr(str, ',');
		if (str)
			str++;
		else
			break;
	}
	return 1;
}

__setup("reboot=", reboot_setup);


#ifdef CONFIG_X86_32
/*
 * Reboot options and system auto-detection code provided by
 * Dell Inc. so their systems "just work". :-)
 */

/*
 * Some machines require the "reboot=b" or "reboot=k"  commandline options,
 * this quirk makes that automatic.
 */
static int __init set_bios_reboot(const struct dmi_system_id *d)
{
	if (reboot_type != BOOT_BIOS) {
		reboot_type = BOOT_BIOS;
		printk(KERN_INFO "%s series board detected. Selecting BIOS-method for reboots.\n", d->ident);
	}
	return 0;
}

extern const unsigned char machine_real_restart_asm[];
extern const u64 machine_real_restart_gdt[3];

void machine_real_restart(unsigned int type)
{
	void *restart_va;
	unsigned long restart_pa;
	void (*restart_lowmem)(unsigned int);
	u64 *lowmem_gdt;

	local_irq_disable();

	/*
	 * Write zero to CMOS register number 0x0f, which the BIOS POST
	 * routine will recognize as telling it to do a proper reboot.  (Well
	 * that's what this book in front of me says -- it may only apply to
	 * the Phoenix BIOS though, it's not clear).  At the same time,
	 * disable NMIs by setting the top bit in the CMOS address register,
	 * as we're about to do peculiar things to the CPU.  I'm not sure if
	 * `outb_p' is needed instead of just `outb'.  Use it to be on the
	 * safe side.  (Yes, CMOS_WRITE does outb_p's. -  Paul G.)
	 */
	spin_lock(&rtc_lock);
	CMOS_WRITE(0x00, 0x8f);
	spin_unlock(&rtc_lock);

	/*
	 * Switch back to the initial page table.
	 */
	load_cr3(initial_page_table);

	/*
	 * Write 0x1234 to absolute memory location 0x472.  The BIOS reads
	 * this on booting to tell it to "Bypass memory test (also warm
	 * boot)".  This seems like a fairly standard thing that gets set by
	 * REBOOT.COM programs, and the previous reset routine did this
	 * too. */
	*((unsigned short *)0x472) = reboot_mode;

	/* Patch the GDT in the low memory trampoline */
	lowmem_gdt = TRAMPOLINE_SYM(machine_real_restart_gdt);

	restart_va = TRAMPOLINE_SYM(machine_real_restart_asm);
	restart_pa = virt_to_phys(restart_va);
	restart_lowmem = (void (*)(unsigned int))restart_pa;

	/* GDT[0]: GDT self-pointer */
	lowmem_gdt[0] =
		(u64)(sizeof(machine_real_restart_gdt) - 1) +
		((u64)virt_to_phys(lowmem_gdt) << 16);
	/* GDT[1]: 64K real mode code segment */
	lowmem_gdt[1] =
		GDT_ENTRY(0x009b, restart_pa, 0xffff);

	/* Jump to the identity-mapped low memory code */
	restart_lowmem(type);
}
#ifdef CONFIG_APM_MODULE
EXPORT_SYMBOL(machine_real_restart);
#endif

#endif /* CONFIG_X86_32 */

/*
 * Some Apple MacBook and MacBookPro's needs reboot=p to be able to reboot
 */
static int __init set_pci_reboot(const struct dmi_system_id *d)
{
	if (reboot_type != BOOT_CF9) {
		reboot_type = BOOT_CF9;
		printk(KERN_INFO "%s series board detected. "
		       "Selecting PCI-method for reboots.\n", d->ident);
	}
	return 0;
}

static int __init set_kbd_reboot(const struct dmi_system_id *d)
{
	if (reboot_type != BOOT_KBD) {
		reboot_type = BOOT_KBD;
		printk(KERN_INFO "%s series board detected. Selecting KBD-method for reboot.\n", d->ident);
	}
	return 0;
}

/*
 * This is a single dmi_table handling all reboot quirks.  Note that
 * REBOOT_BIOS is only available for 32bit
 */
static struct dmi_system_id __initdata reboot_dmi_table[] = {
#ifdef CONFIG_X86_32
	{	/* Handle problems with rebooting on Dell E520's */
		.callback = set_bios_reboot,
		.ident = "Dell E520",
		.matches = {
			DMI_MATCH(DMI_SYS_VENDOR, "Dell Inc."),
			DMI_MATCH(DMI_PRODUCT_NAME, "Dell DM061"),
		},
	},
	{	/* Handle problems with rebooting on Dell 1300's */
		.callback = set_bios_reboot,
		.ident = "Dell PowerEdge 1300",
		.matches = {
			DMI_MATCH(DMI_SYS_VENDOR, "Dell Computer Corporation"),
			DMI_MATCH(DMI_PRODUCT_NAME, "PowerEdge 1300/"),
		},
	},
	{	/* Handle problems with rebooting on Dell 300's */
		.callback = set_bios_reboot,
		.ident = "Dell PowerEdge 300",
		.matches = {
			DMI_MATCH(DMI_SYS_VENDOR, "Dell Computer Corporation"),
			DMI_MATCH(DMI_PRODUCT_NAME, "PowerEdge 300/"),
		},
	},
	{	/* Handle problems with rebooting on Dell Optiplex 745's SFF */
		.callback = set_bios_reboot,
		.ident = "Dell OptiPlex 745",
		.matches = {
			DMI_MATCH(DMI_SYS_VENDOR, "Dell Inc."),
			DMI_MATCH(DMI_PRODUCT_NAME, "OptiPlex 745"),
		},
	},
	{	/* Handle problems with rebooting on Dell Optiplex 745's DFF */
		.callback = set_bios_reboot,
		.ident = "Dell OptiPlex 745",
		.matches = {
			DMI_MATCH(DMI_SYS_VENDOR, "Dell Inc."),
			DMI_MATCH(DMI_PRODUCT_NAME, "OptiPlex 745"),
			DMI_MATCH(DMI_BOARD_NAME, "0MM599"),
		},
	},
	{	/* Handle problems with rebooting on Dell Optiplex 745 with 0KW626 */
		.callback = set_bios_reboot,
		.ident = "Dell OptiPlex 745",
		.matches = {
			DMI_MATCH(DMI_SYS_VENDOR, "Dell Inc."),
			DMI_MATCH(DMI_PRODUCT_NAME, "OptiPlex 745"),
			DMI_MATCH(DMI_BOARD_NAME, "0KW626"),
		},
	},
	{	/* Handle problems with rebooting on Dell Optiplex 330 with 0KP561 */
		.callback = set_bios_reboot,
		.ident = "Dell OptiPlex 330",
		.matches = {
			DMI_MATCH(DMI_SYS_VENDOR, "Dell Inc."),
			DMI_MATCH(DMI_PRODUCT_NAME, "OptiPlex 330"),
			DMI_MATCH(DMI_BOARD_NAME, "0KP561"),
		},
	},
	{	/* Handle problems with rebooting on Dell Optiplex 360 with 0T656F */
		.callback = set_bios_reboot,
		.ident = "Dell OptiPlex 360",
		.matches = {
			DMI_MATCH(DMI_SYS_VENDOR, "Dell Inc."),
			DMI_MATCH(DMI_PRODUCT_NAME, "OptiPlex 360"),
			DMI_MATCH(DMI_BOARD_NAME, "0T656F"),
		},
	},
	{	/* Handle problems with rebooting on Dell OptiPlex 760 with 0G919G */
		.callback = set_bios_reboot,
		.ident = "Dell OptiPlex 760",
		.matches = {
			DMI_MATCH(DMI_SYS_VENDOR, "Dell Inc."),
			DMI_MATCH(DMI_PRODUCT_NAME, "OptiPlex 760"),
			DMI_MATCH(DMI_BOARD_NAME, "0G919G"),
		},
	},
	{	/* Handle problems with rebooting on Dell 2400's */
		.callback = set_bios_reboot,
		.ident = "Dell PowerEdge 2400",
		.matches = {
			DMI_MATCH(DMI_SYS_VENDOR, "Dell Computer Corporation"),
			DMI_MATCH(DMI_PRODUCT_NAME, "PowerEdge 2400"),
		},
	},
	{	/* Handle problems with rebooting on Dell T5400's */
		.callback = set_bios_reboot,
		.ident = "Dell Precision T5400",
		.matches = {
			DMI_MATCH(DMI_SYS_VENDOR, "Dell Inc."),
			DMI_MATCH(DMI_PRODUCT_NAME, "Precision WorkStation T5400"),
		},
	},
	{	/* Handle problems with rebooting on Dell T7400's */
		.callback = set_bios_reboot,
		.ident = "Dell Precision T7400",
		.matches = {
			DMI_MATCH(DMI_SYS_VENDOR, "Dell Inc."),
			DMI_MATCH(DMI_PRODUCT_NAME, "Precision WorkStation T7400"),
		},
	},
	{	/* Handle problems with rebooting on HP laptops */
		.callback = set_bios_reboot,
		.ident = "HP Compaq Laptop",
		.matches = {
			DMI_MATCH(DMI_SYS_VENDOR, "Hewlett-Packard"),
			DMI_MATCH(DMI_PRODUCT_NAME, "HP Compaq"),
		},
	},
	{	/* Handle problems with rebooting on Dell XPS710 */
		.callback = set_bios_reboot,
		.ident = "Dell XPS710",
		.matches = {
			DMI_MATCH(DMI_SYS_VENDOR, "Dell Inc."),
			DMI_MATCH(DMI_PRODUCT_NAME, "Dell XPS710"),
		},
	},
	{	/* Handle problems with rebooting on Dell DXP061 */
		.callback = set_bios_reboot,
		.ident = "Dell DXP061",
		.matches = {
			DMI_MATCH(DMI_SYS_VENDOR, "Dell Inc."),
			DMI_MATCH(DMI_PRODUCT_NAME, "Dell DXP061"),
		},
	},
	{	/* Handle problems with rebooting on Sony VGN-Z540N */
		.callback = set_bios_reboot,
		.ident = "Sony VGN-Z540N",
		.matches = {
			DMI_MATCH(DMI_SYS_VENDOR, "Sony Corporation"),
			DMI_MATCH(DMI_PRODUCT_NAME, "VGN-Z540N"),
		},
	},
	{	/* Handle problems with rebooting on CompuLab SBC-FITPC2 */
		.callback = set_bios_reboot,
		.ident = "CompuLab SBC-FITPC2",
		.matches = {
			DMI_MATCH(DMI_SYS_VENDOR, "CompuLab"),
			DMI_MATCH(DMI_PRODUCT_NAME, "SBC-FITPC2"),
		},
	},
	{	/* Handle problems with rebooting on ASUS P4S800 */
		.callback = set_bios_reboot,
		.ident = "ASUS P4S800",
		.matches = {
			DMI_MATCH(DMI_BOARD_VENDOR, "ASUSTeK Computer INC."),
			DMI_MATCH(DMI_BOARD_NAME, "P4S800"),
		},
	},
#endif /* CONFIG_X86_32 */

	{	/* Handle reboot issue on Acer Aspire one */
		.callback = set_kbd_reboot,
		.ident = "Acer Aspire One A110",
		.matches = {
			DMI_MATCH(DMI_SYS_VENDOR, "Acer"),
			DMI_MATCH(DMI_PRODUCT_NAME, "AOA110"),
		},
	},
<<<<<<< HEAD
=======
	{ }
};

static int __init reboot_init(void)
{
	/* Only do the DMI check if reboot_type hasn't been overridden
	 * on the command line
	 */
	if (reboot_default) {
		dmi_check_system(reboot_dmi_table);
	}
	return 0;
}
core_initcall(reboot_init);

void machine_real_restart(unsigned int type)
{
	void (*restart_lowmem)(unsigned int) = (void (*)(unsigned int))
		real_mode_header->machine_real_restart_asm;

	local_irq_disable();

	/* Write zero to CMOS register number 0x0f, which the BIOS POST
	   routine will recognize as telling it to do a proper reboot.  (Well
	   that's what this book in front of me says -- it may only apply to
	   the Phoenix BIOS though, it's not clear).  At the same time,
	   disable NMIs by setting the top bit in the CMOS address register,
	   as we're about to do peculiar things to the CPU.  I'm not sure if
	   `outb_p' is needed instead of just `outb'.  Use it to be on the
	   safe side.  (Yes, CMOS_WRITE does outb_p's. -  Paul G.)
	 */
	spin_lock(&rtc_lock);
	CMOS_WRITE(0x00, 0x8f);
	spin_unlock(&rtc_lock);

	/*
	 * Switch back to the initial page table.
	 */
	load_cr3(initial_page_table);

	/* Write 0x1234 to absolute memory location 0x472.  The BIOS reads
	   this on booting to tell it to "Bypass memory test (also warm
	   boot)".  This seems like a fairly standard thing that gets set by
	   REBOOT.COM programs, and the previous reset routine did this
	   too. */
	*((unsigned short *)0x472) = reboot_mode;

	/* Jump to the identity-mapped low memory code */
	restart_lowmem(type);
}
#ifdef CONFIG_APM_MODULE
EXPORT_SYMBOL(machine_real_restart);
#endif

#endif /* CONFIG_X86_32 */

/*
 * Some Apple MacBook and MacBookPro's needs reboot=p to be able to reboot
 */
static int __init set_pci_reboot(const struct dmi_system_id *d)
{
	if (reboot_type != BOOT_CF9) {
		reboot_type = BOOT_CF9;
		printk(KERN_INFO "%s series board detected. "
		       "Selecting PCI-method for reboots.\n", d->ident);
	}
	return 0;
}

static struct dmi_system_id __initdata pci_reboot_dmi_table[] = {
>>>>>>> 61f54461
	{	/* Handle problems with rebooting on Apple MacBook5 */
		.callback = set_pci_reboot,
		.ident = "Apple MacBook5",
		.matches = {
			DMI_MATCH(DMI_SYS_VENDOR, "Apple Inc."),
			DMI_MATCH(DMI_PRODUCT_NAME, "MacBook5"),
		},
	},
	{	/* Handle problems with rebooting on Apple MacBookPro5 */
		.callback = set_pci_reboot,
		.ident = "Apple MacBookPro5",
		.matches = {
			DMI_MATCH(DMI_SYS_VENDOR, "Apple Inc."),
			DMI_MATCH(DMI_PRODUCT_NAME, "MacBookPro5"),
		},
	},
	{	/* Handle problems with rebooting on Apple Macmini3,1 */
		.callback = set_pci_reboot,
		.ident = "Apple Macmini3,1",
		.matches = {
			DMI_MATCH(DMI_SYS_VENDOR, "Apple Inc."),
			DMI_MATCH(DMI_PRODUCT_NAME, "Macmini3,1"),
		},
	},
	{	/* Handle problems with rebooting on the iMac9,1. */
		.callback = set_pci_reboot,
		.ident = "Apple iMac9,1",
		.matches = {
			DMI_MATCH(DMI_SYS_VENDOR, "Apple Inc."),
			DMI_MATCH(DMI_PRODUCT_NAME, "iMac9,1"),
		},
	},
	{	/* Handle problems with rebooting on the Latitude E6320. */
		.callback = set_pci_reboot,
		.ident = "Dell Latitude E6320",
		.matches = {
			DMI_MATCH(DMI_SYS_VENDOR, "Dell Inc."),
			DMI_MATCH(DMI_PRODUCT_NAME, "Latitude E6320"),
		},
	},
	{	/* Handle problems with rebooting on the Latitude E5420. */
		.callback = set_pci_reboot,
		.ident = "Dell Latitude E5420",
		.matches = {
			DMI_MATCH(DMI_SYS_VENDOR, "Dell Inc."),
			DMI_MATCH(DMI_PRODUCT_NAME, "Latitude E5420"),
		},
	},
	{	/* Handle problems with rebooting on the Latitude E6420. */
		.callback = set_pci_reboot,
		.ident = "Dell Latitude E6420",
		.matches = {
			DMI_MATCH(DMI_SYS_VENDOR, "Dell Inc."),
			DMI_MATCH(DMI_PRODUCT_NAME, "Latitude E6420"),
		},
	},
	{	/* Handle problems with rebooting on the OptiPlex 990. */
		.callback = set_pci_reboot,
		.ident = "Dell OptiPlex 990",
		.matches = {
			DMI_MATCH(DMI_SYS_VENDOR, "Dell Inc."),
			DMI_MATCH(DMI_PRODUCT_NAME, "OptiPlex 990"),
		},
	},
	{ }
};

static int __init reboot_init(void)
{
	/*
	 * Only do the DMI check if reboot_type hasn't been overridden
	 * on the command line
	 */
	if (reboot_default)
		dmi_check_system(reboot_dmi_table);
	return 0;
}
core_initcall(reboot_init);

static inline void kb_wait(void)
{
	int i;

	for (i = 0; i < 0x10000; i++) {
		if ((inb(0x64) & 0x02) == 0)
			break;
		udelay(2);
	}
}

static void vmxoff_nmi(int cpu, struct pt_regs *regs)
{
	cpu_emergency_vmxoff();
}

/* Use NMIs as IPIs to tell all CPUs to disable virtualization */
static void emergency_vmx_disable_all(void)
{
	/* Just make sure we won't change CPUs while doing this */
	local_irq_disable();

	/*
	 * We need to disable VMX on all CPUs before rebooting, otherwise
	 * we risk hanging up the machine, because the CPU ignore INIT
	 * signals when VMX is enabled.
	 *
	 * We can't take any locks and we may be on an inconsistent
	 * state, so we use NMIs as IPIs to tell the other CPUs to disable
	 * VMX and halt.
	 *
	 * For safety, we will avoid running the nmi_shootdown_cpus()
	 * stuff unnecessarily, but we don't have a way to check
	 * if other CPUs have VMX enabled. So we will call it only if the
	 * CPU we are running on has VMX enabled.
	 *
	 * We will miss cases where VMX is not enabled on all CPUs. This
	 * shouldn't do much harm because KVM always enable VMX on all
	 * CPUs anyway. But we can miss it on the small window where KVM
	 * is still enabling VMX.
	 */
	if (cpu_has_vmx() && cpu_vmx_enabled()) {
		/* Disable VMX on this CPU. */
		cpu_vmxoff();

		/* Halt and disable VMX on the other CPUs */
		nmi_shootdown_cpus(vmxoff_nmi);

	}
}


void __attribute__((weak)) mach_reboot_fixups(void)
{
}

/*
 * Windows compatible x86 hardware expects the following on reboot:
 *
 * 1) If the FADT has the ACPI reboot register flag set, try it
 * 2) If still alive, write to the keyboard controller
 * 3) If still alive, write to the ACPI reboot register again
 * 4) If still alive, write to the keyboard controller again
 *
 * If the machine is still alive at this stage, it gives up. We default to
 * following the same pattern, except that if we're still alive after (4) we'll
 * try to force a triple fault and then cycle between hitting the keyboard
 * controller and doing that
 */
static void native_machine_emergency_restart(void)
{
	int i;
	int attempt = 0;
	int orig_reboot_type = reboot_type;

	if (reboot_emergency)
		emergency_vmx_disable_all();

	tboot_shutdown(TB_SHUTDOWN_REBOOT);

	/* Tell the BIOS if we want cold or warm reboot */
	*((unsigned short *)__va(0x472)) = reboot_mode;

	for (;;) {
		/* Could also try the reset bit in the Hammer NB */
		switch (reboot_type) {
		case BOOT_KBD:
			mach_reboot_fixups(); /* For board specific fixups */

			for (i = 0; i < 10; i++) {
				kb_wait();
				udelay(50);
				outb(0xfe, 0x64); /* Pulse reset low */
				udelay(50);
			}
			if (attempt == 0 && orig_reboot_type == BOOT_ACPI) {
				attempt = 1;
				reboot_type = BOOT_ACPI;
			} else {
				reboot_type = BOOT_TRIPLE;
			}
			break;

		case BOOT_TRIPLE:
			load_idt(&no_idt);
			__asm__ __volatile__("int3");

			reboot_type = BOOT_KBD;
			break;

#ifdef CONFIG_X86_32
		case BOOT_BIOS:
			machine_real_restart(MRR_BIOS);

			reboot_type = BOOT_KBD;
			break;
#endif

		case BOOT_ACPI:
			acpi_reboot();
			reboot_type = BOOT_KBD;
			break;

		case BOOT_EFI:
			if (efi_enabled)
				efi.reset_system(reboot_mode ?
						 EFI_RESET_WARM :
						 EFI_RESET_COLD,
						 EFI_SUCCESS, 0, NULL);
			reboot_type = BOOT_KBD;
			break;

		case BOOT_CF9:
			port_cf9_safe = true;
			/* Fall through */

		case BOOT_CF9_COND:
			if (port_cf9_safe) {
				u8 cf9 = inb(0xcf9) & ~6;
				outb(cf9|2, 0xcf9); /* Request hard reset */
				udelay(50);
				outb(cf9|6, 0xcf9); /* Actually do the reset */
				udelay(50);
			}
			reboot_type = BOOT_KBD;
			break;
		}
	}
}

void native_machine_shutdown(void)
{
	/* Stop the cpus and apics */
#ifdef CONFIG_SMP

	/* The boot cpu is always logical cpu 0 */
	int reboot_cpu_id = 0;

#ifdef CONFIG_X86_32
	/* See if there has been given a command line override */
	if ((reboot_cpu != -1) && (reboot_cpu < nr_cpu_ids) &&
		cpu_online(reboot_cpu))
		reboot_cpu_id = reboot_cpu;
#endif

	/* Make certain the cpu I'm about to reboot on is online */
	if (!cpu_online(reboot_cpu_id))
		reboot_cpu_id = smp_processor_id();

	/* Make certain I only run on the appropriate processor */
	set_cpus_allowed_ptr(current, cpumask_of(reboot_cpu_id));

	/*
	 * O.K Now that I'm on the appropriate processor,
	 * stop all of the others.
	 */
	stop_other_cpus();
#endif

	lapic_shutdown();

#ifdef CONFIG_X86_IO_APIC
	disable_IO_APIC();
#endif

#ifdef CONFIG_HPET_TIMER
	hpet_disable();
#endif

#ifdef CONFIG_X86_64
	x86_platform.iommu_shutdown();
#endif
}

static void __machine_emergency_restart(int emergency)
{
	reboot_emergency = emergency;
	machine_ops.emergency_restart();
}

static void native_machine_restart(char *__unused)
{
	printk("machine restart\n");

	if (!reboot_force)
		machine_shutdown();
	__machine_emergency_restart(0);
}

static void native_machine_halt(void)
{
	/* Stop other cpus and apics */
	machine_shutdown();

	tboot_shutdown(TB_SHUTDOWN_HALT);

	stop_this_cpu(NULL);
}

static void native_machine_power_off(void)
{
	if (pm_power_off) {
		if (!reboot_force)
			machine_shutdown();
		pm_power_off();
	}
	/* A fallback in case there is no PM info available */
	tboot_shutdown(TB_SHUTDOWN_HALT);
}

struct machine_ops machine_ops = {
	.power_off = native_machine_power_off,
	.shutdown = native_machine_shutdown,
	.emergency_restart = native_machine_emergency_restart,
	.restart = native_machine_restart,
	.halt = native_machine_halt,
#ifdef CONFIG_KEXEC
	.crash_shutdown = native_machine_crash_shutdown,
#endif
};

void machine_power_off(void)
{
	machine_ops.power_off();
}

void machine_shutdown(void)
{
	machine_ops.shutdown();
}

void machine_emergency_restart(void)
{
	__machine_emergency_restart(1);
}

void machine_restart(char *cmd)
{
	machine_ops.restart(cmd);
}

void machine_halt(void)
{
	machine_ops.halt();
}

#ifdef CONFIG_KEXEC
void machine_crash_shutdown(struct pt_regs *regs)
{
	machine_ops.crash_shutdown(regs);
}
#endif


#if defined(CONFIG_SMP)

/* This keeps a track of which one is crashing cpu. */
static int crashing_cpu;
static nmi_shootdown_cb shootdown_callback;

static atomic_t waiting_for_crash_ipi;

static int crash_nmi_callback(unsigned int val, struct pt_regs *regs)
{
	int cpu;

	cpu = raw_smp_processor_id();

	/*
	 * Don't do anything if this handler is invoked on crashing cpu.
	 * Otherwise, system will completely hang. Crashing cpu can get
	 * an NMI if system was initially booted with nmi_watchdog parameter.
	 */
	if (cpu == crashing_cpu)
		return NMI_HANDLED;
	local_irq_disable();

	shootdown_callback(cpu, regs);

	atomic_dec(&waiting_for_crash_ipi);
	/* Assume hlt works */
	halt();
	for (;;)
		cpu_relax();

	return NMI_HANDLED;
}

static void smp_send_nmi_allbutself(void)
{
	apic->send_IPI_allbutself(NMI_VECTOR);
}

/*
 * Halt all other CPUs, calling the specified function on each of them
 *
 * This function can be used to halt all other CPUs on crash
 * or emergency reboot time. The function passed as parameter
 * will be called inside a NMI handler on all CPUs.
 */
void nmi_shootdown_cpus(nmi_shootdown_cb callback)
{
	unsigned long msecs;
	local_irq_disable();

	/* Make a note of crashing cpu. Will be used in NMI callback. */
	crashing_cpu = safe_smp_processor_id();

	shootdown_callback = callback;

	atomic_set(&waiting_for_crash_ipi, num_online_cpus() - 1);
	/* Would it be better to replace the trap vector here? */
	if (register_nmi_handler(NMI_LOCAL, crash_nmi_callback,
				 NMI_FLAG_FIRST, "crash"))
		return;		/* Return what? */
	/*
	 * Ensure the new callback function is set before sending
	 * out the NMI
	 */
	wmb();

	smp_send_nmi_allbutself();

	msecs = 1000; /* Wait at most a second for the other cpus to stop */
	while ((atomic_read(&waiting_for_crash_ipi) > 0) && msecs) {
		mdelay(1);
		msecs--;
	}

	/* Leave the nmi callback set */
}
#else /* !CONFIG_SMP */
void nmi_shootdown_cpus(nmi_shootdown_cb callback)
{
	/* No other CPUs to shoot down */
}
#endif<|MERGE_RESOLUTION|>--- conflicted
+++ resolved
@@ -157,15 +157,10 @@
 	return 0;
 }
 
-extern const unsigned char machine_real_restart_asm[];
-extern const u64 machine_real_restart_gdt[3];
-
 void machine_real_restart(unsigned int type)
 {
-	void *restart_va;
-	unsigned long restart_pa;
-	void (*restart_lowmem)(unsigned int);
-	u64 *lowmem_gdt;
+	void (*restart_lowmem)(unsigned int) = (void (*)(unsigned int))
+		real_mode_header->machine_real_restart_asm;
 
 	local_irq_disable();
 
@@ -196,21 +191,6 @@
 	 * too. */
 	*((unsigned short *)0x472) = reboot_mode;
 
-	/* Patch the GDT in the low memory trampoline */
-	lowmem_gdt = TRAMPOLINE_SYM(machine_real_restart_gdt);
-
-	restart_va = TRAMPOLINE_SYM(machine_real_restart_asm);
-	restart_pa = virt_to_phys(restart_va);
-	restart_lowmem = (void (*)(unsigned int))restart_pa;
-
-	/* GDT[0]: GDT self-pointer */
-	lowmem_gdt[0] =
-		(u64)(sizeof(machine_real_restart_gdt) - 1) +
-		((u64)virt_to_phys(lowmem_gdt) << 16);
-	/* GDT[1]: 64K real mode code segment */
-	lowmem_gdt[1] =
-		GDT_ENTRY(0x009b, restart_pa, 0xffff);
-
 	/* Jump to the identity-mapped low memory code */
 	restart_lowmem(type);
 }
@@ -407,79 +387,6 @@
 			DMI_MATCH(DMI_PRODUCT_NAME, "AOA110"),
 		},
 	},
-<<<<<<< HEAD
-=======
-	{ }
-};
-
-static int __init reboot_init(void)
-{
-	/* Only do the DMI check if reboot_type hasn't been overridden
-	 * on the command line
-	 */
-	if (reboot_default) {
-		dmi_check_system(reboot_dmi_table);
-	}
-	return 0;
-}
-core_initcall(reboot_init);
-
-void machine_real_restart(unsigned int type)
-{
-	void (*restart_lowmem)(unsigned int) = (void (*)(unsigned int))
-		real_mode_header->machine_real_restart_asm;
-
-	local_irq_disable();
-
-	/* Write zero to CMOS register number 0x0f, which the BIOS POST
-	   routine will recognize as telling it to do a proper reboot.  (Well
-	   that's what this book in front of me says -- it may only apply to
-	   the Phoenix BIOS though, it's not clear).  At the same time,
-	   disable NMIs by setting the top bit in the CMOS address register,
-	   as we're about to do peculiar things to the CPU.  I'm not sure if
-	   `outb_p' is needed instead of just `outb'.  Use it to be on the
-	   safe side.  (Yes, CMOS_WRITE does outb_p's. -  Paul G.)
-	 */
-	spin_lock(&rtc_lock);
-	CMOS_WRITE(0x00, 0x8f);
-	spin_unlock(&rtc_lock);
-
-	/*
-	 * Switch back to the initial page table.
-	 */
-	load_cr3(initial_page_table);
-
-	/* Write 0x1234 to absolute memory location 0x472.  The BIOS reads
-	   this on booting to tell it to "Bypass memory test (also warm
-	   boot)".  This seems like a fairly standard thing that gets set by
-	   REBOOT.COM programs, and the previous reset routine did this
-	   too. */
-	*((unsigned short *)0x472) = reboot_mode;
-
-	/* Jump to the identity-mapped low memory code */
-	restart_lowmem(type);
-}
-#ifdef CONFIG_APM_MODULE
-EXPORT_SYMBOL(machine_real_restart);
-#endif
-
-#endif /* CONFIG_X86_32 */
-
-/*
- * Some Apple MacBook and MacBookPro's needs reboot=p to be able to reboot
- */
-static int __init set_pci_reboot(const struct dmi_system_id *d)
-{
-	if (reboot_type != BOOT_CF9) {
-		reboot_type = BOOT_CF9;
-		printk(KERN_INFO "%s series board detected. "
-		       "Selecting PCI-method for reboots.\n", d->ident);
-	}
-	return 0;
-}
-
-static struct dmi_system_id __initdata pci_reboot_dmi_table[] = {
->>>>>>> 61f54461
 	{	/* Handle problems with rebooting on Apple MacBook5 */
 		.callback = set_pci_reboot,
 		.ident = "Apple MacBook5",
