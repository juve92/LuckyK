/* linux/arch/arm/mach-exynos4/cpuidle.c
 *
 * Copyright (c) 2011 Samsung Electronics Co., Ltd.
 *		http://www.samsung.com
 *
 * This program is free software; you can redistribute it and/or modify
 * it under the terms of the GNU General Public License version 2 as
 * published by the Free Software Foundation.
*/

#include <linux/kernel.h>
#include <linux/init.h>
#include <linux/cpuidle.h>
#include <linux/cpu_pm.h>
#include <linux/io.h>
#include <linux/export.h>
#include <linux/time.h>

#include <asm/proc-fns.h>
#include <asm/smp_scu.h>
#include <asm/suspend.h>
#include <asm/unified.h>
#include <asm/cpuidle.h>
#include <mach/regs-clock.h>
#include <mach/regs-pmu.h>

#include <plat/cpu.h>

#include "common.h"

#define REG_DIRECTGO_ADDR	(samsung_rev() == EXYNOS4210_REV_1_1 ? \
			S5P_INFORM7 : (samsung_rev() == EXYNOS4210_REV_1_0 ? \
			(S5P_VA_SYSRAM + 0x24) : S5P_INFORM0))
#define REG_DIRECTGO_FLAG	(samsung_rev() == EXYNOS4210_REV_1_1 ? \
			S5P_INFORM6 : (samsung_rev() == EXYNOS4210_REV_1_0 ? \
			(S5P_VA_SYSRAM + 0x20) : S5P_INFORM1))

#define S5P_CHECK_AFTR		0xFCBA0D10

static int exynos4_enter_lowpower(struct cpuidle_device *dev,
				struct cpuidle_driver *drv,
				int index);

static DEFINE_PER_CPU(struct cpuidle_device, exynos4_cpuidle_device);

static struct cpuidle_driver exynos4_idle_driver = {
	.name			= "exynos4_idle",
	.owner			= THIS_MODULE,
<<<<<<< HEAD
=======
	.en_core_tk_irqen	= 1,
	.states = {
		[0] = ARM_CPUIDLE_WFI_STATE,
		[1] = {
			.enter			= exynos4_enter_lowpower,
			.exit_latency		= 300,
			.target_residency	= 100000,
			.flags			= CPUIDLE_FLAG_TIME_VALID,
			.name			= "C1",
			.desc			= "ARM power down",
		},
	},
	.state_count = 2,
	.safe_state_index = 0,
>>>>>>> e0d20b69
};

/* Ext-GIC nIRQ/nFIQ is the only wakeup source in AFTR */
static void exynos4_set_wakeupmask(void)
{
	__raw_writel(0x0000ff3e, S5P_WAKEUP_MASK);
}

static unsigned int g_pwr_ctrl, g_diag_reg;

static void save_cpu_arch_register(void)
{
	/*read power control register*/
	asm("mrc p15, 0, %0, c15, c0, 0" : "=r"(g_pwr_ctrl) : : "cc");
	/*read diagnostic register*/
	asm("mrc p15, 0, %0, c15, c0, 1" : "=r"(g_diag_reg) : : "cc");
	return;
}

static void restore_cpu_arch_register(void)
{
	/*write power control register*/
	asm("mcr p15, 0, %0, c15, c0, 0" : : "r"(g_pwr_ctrl) : "cc");
	/*write diagnostic register*/
	asm("mcr p15, 0, %0, c15, c0, 1" : : "r"(g_diag_reg) : "cc");
	return;
}

static int idle_finisher(unsigned long flags)
{
	cpu_do_idle();
	return 1;
}

static int exynos4_enter_core0_aftr(struct cpuidle_device *dev,
				struct cpuidle_driver *drv,
				int index)
{
	unsigned long tmp;

	exynos4_set_wakeupmask();

	/* Set value of power down register for aftr mode */
	exynos_sys_powerdown_conf(SYS_AFTR);

	__raw_writel(virt_to_phys(s3c_cpu_resume), REG_DIRECTGO_ADDR);
	__raw_writel(S5P_CHECK_AFTR, REG_DIRECTGO_FLAG);

	save_cpu_arch_register();

	/* Setting Central Sequence Register for power down mode */
	tmp = __raw_readl(S5P_CENTRAL_SEQ_CONFIGURATION);
	tmp &= ~S5P_CENTRAL_LOWPWR_CFG;
	__raw_writel(tmp, S5P_CENTRAL_SEQ_CONFIGURATION);

	cpu_pm_enter();
	cpu_suspend(0, idle_finisher);

#ifdef CONFIG_SMP
	if (!soc_is_exynos5250())
		scu_enable(S5P_VA_SCU);
#endif
	cpu_pm_exit();

	restore_cpu_arch_register();

	/*
	 * If PMU failed while entering sleep mode, WFI will be
	 * ignored by PMU and then exiting cpu_do_idle().
	 * S5P_CENTRAL_LOWPWR_CFG bit will not be set automatically
	 * in this situation.
	 */
	tmp = __raw_readl(S5P_CENTRAL_SEQ_CONFIGURATION);
	if (!(tmp & S5P_CENTRAL_LOWPWR_CFG)) {
		tmp |= S5P_CENTRAL_LOWPWR_CFG;
		__raw_writel(tmp, S5P_CENTRAL_SEQ_CONFIGURATION);
	}

	/* Clear wakeup state register */
	__raw_writel(0x0, S5P_WAKEUP_STAT);

	return index;
}

static int exynos4_enter_lowpower(struct cpuidle_device *dev,
				struct cpuidle_driver *drv,
				int index)
{
	int new_index = index;

	/* This mode only can be entered when other core's are offline */
	if (num_online_cpus() > 1)
		new_index = drv->safe_state_index;

	if (new_index == 0)
		return arm_cpuidle_simple_enter(dev, drv, new_index);
	else
		return exynos4_enter_core0_aftr(dev, drv, new_index);
}

static void __init exynos5_core_down_clk(void)
{
	unsigned int tmp;

	/*
	 * Enable arm clock down (in idle) and set arm divider
	 * ratios in WFI/WFE state.
	 */
	tmp = PWR_CTRL1_CORE2_DOWN_RATIO | \
	      PWR_CTRL1_CORE1_DOWN_RATIO | \
	      PWR_CTRL1_DIV2_DOWN_EN	 | \
	      PWR_CTRL1_DIV1_DOWN_EN	 | \
	      PWR_CTRL1_USE_CORE1_WFE	 | \
	      PWR_CTRL1_USE_CORE0_WFE	 | \
	      PWR_CTRL1_USE_CORE1_WFI	 | \
	      PWR_CTRL1_USE_CORE0_WFI;
	__raw_writel(tmp, EXYNOS5_PWR_CTRL1);

	/*
	 * Enable arm clock up (on exiting idle). Set arm divider
	 * ratios when not in idle along with the standby duration
	 * ratios.
	 */
	tmp = PWR_CTRL2_DIV2_UP_EN	 | \
	      PWR_CTRL2_DIV1_UP_EN	 | \
	      PWR_CTRL2_DUR_STANDBY2_VAL | \
	      PWR_CTRL2_DUR_STANDBY1_VAL | \
	      PWR_CTRL2_CORE2_UP_RATIO	 | \
	      PWR_CTRL2_CORE1_UP_RATIO;
	__raw_writel(tmp, EXYNOS5_PWR_CTRL2);
}

static int __init exynos4_init_cpuidle(void)
{
	int cpu_id, ret;
	struct cpuidle_device *device;

	if (soc_is_exynos5250())
		exynos5_core_down_clk();

	ret = cpuidle_register_driver(&exynos4_idle_driver);
	if (ret) {
		printk(KERN_ERR "CPUidle failed to register driver\n");
		return ret;
	}

	for_each_online_cpu(cpu_id) {
		device = &per_cpu(exynos4_cpuidle_device, cpu_id);
		device->cpu = cpu_id;

		/* Support IDLE only */
		if (cpu_id != 0)
			device->state_count = 1;

		ret = cpuidle_register_device(device);
		if (ret) {
			printk(KERN_ERR "CPUidle register device failed\n");
			return ret;
		}
	}

	return 0;
}
device_initcall(exynos4_init_cpuidle);<|MERGE_RESOLUTION|>--- conflicted
+++ resolved
@@ -46,9 +46,6 @@
 static struct cpuidle_driver exynos4_idle_driver = {
 	.name			= "exynos4_idle",
 	.owner			= THIS_MODULE,
-<<<<<<< HEAD
-=======
-	.en_core_tk_irqen	= 1,
 	.states = {
 		[0] = ARM_CPUIDLE_WFI_STATE,
 		[1] = {
@@ -62,7 +59,6 @@
 	},
 	.state_count = 2,
 	.safe_state_index = 0,
->>>>>>> e0d20b69
 };
 
 /* Ext-GIC nIRQ/nFIQ is the only wakeup source in AFTR */
