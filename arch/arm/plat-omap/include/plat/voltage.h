--- conflicted
+++ resolved
@@ -28,11 +28,8 @@
  *			with voltage.
  * @vp_errgain:		Error gain value for the voltage processor. This
  *			field also differs according to the voltage/opp.
-<<<<<<< HEAD
  * @nvalue_override:	Used as an override for nvalue pulled from efuse registers
-=======
  *@abb_vset_efuse:	vset value for efuse
->>>>>>> 31b9c766
  */
 struct omap_volt_data {
 	u32	volt_nominal;
@@ -44,11 +41,8 @@
 	u8	sr_errminlimit;
 	u8	vp_errgain;
 	u8	opp_sel;
-<<<<<<< HEAD
 	u32	nvalue_override;
-=======
 	u16	abb_vset_efuse;
->>>>>>> 31b9c766
 };
 struct voltagedomain;
 
