--- conflicted
+++ resolved
@@ -18,8 +18,6 @@
 #ifndef __MACH_TEGRA_PMC_H
 #define __MACH_TEGRA_PMC_H
 
-<<<<<<< HEAD
-=======
 enum tegra_suspend_mode {
 	TEGRA_SUSPEND_NONE = 0,
 	TEGRA_SUSPEND_LP2,	/* CPU voltage off */
@@ -34,7 +32,6 @@
 void tegra_pmc_suspend_init(void);
 #endif
 
->>>>>>> e0d20b69
 bool tegra_pmc_cpu_is_powered(int cpuid);
 int tegra_pmc_cpu_power_on(int cpuid);
 int tegra_pmc_cpu_remove_clamping(int cpuid);
