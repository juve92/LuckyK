/*
 * arch/arm/include/asm/hardware/cache-l2x0.h
 *
 * Copyright (C) 2007 ARM Limited
 *
 * This program is free software; you can redistribute it and/or modify
 * it under the terms of the GNU General Public License version 2 as
 * published by the Free Software Foundation.
 *
 * This program is distributed in the hope that it will be useful,
 * but WITHOUT ANY WARRANTY; without even the implied warranty of
 * MERCHANTABILITY or FITNESS FOR A PARTICULAR PURPOSE.  See the
 * GNU General Public License for more details.
 *
 * You should have received a copy of the GNU General Public License
 * along with this program; if not, write to the Free Software
 * Foundation, Inc., 59 Temple Place, Suite 330, Boston, MA 02111-1307 USA
 */

#ifndef __ASM_ARM_HARDWARE_L2X0_H
#define __ASM_ARM_HARDWARE_L2X0_H

#define L2X0_CACHE_ID			0x000
#define L2X0_CACHE_TYPE			0x004
#define L2X0_CTRL			0x100
#define L2X0_AUX_CTRL			0x104
#define L2X0_TAG_LATENCY_CTRL		0x108
#define L2X0_DATA_LATENCY_CTRL		0x10C
#define L2X0_EVENT_CNT_CTRL		0x200
#define L2X0_EVENT_CNT1_CFG		0x204
#define L2X0_EVENT_CNT0_CFG		0x208
#define L2X0_EVENT_CNT1_VAL		0x20C
#define L2X0_EVENT_CNT0_VAL		0x210
#define L2X0_INTR_MASK			0x214
#define L2X0_MASKED_INTR_STAT		0x218
#define L2X0_RAW_INTR_STAT		0x21C
#define L2X0_INTR_CLEAR			0x220
#define L2X0_CACHE_SYNC			0x730
#define L2X0_DUMMY_REG			0x740
#define L2X0_INV_LINE_PA		0x770
#define L2X0_INV_WAY			0x77C
#define L2X0_CLEAN_LINE_PA		0x7B0
#define L2X0_CLEAN_LINE_IDX		0x7B8
#define L2X0_CLEAN_WAY			0x7BC
#define L2X0_CLEAN_INV_LINE_PA		0x7F0
#define L2X0_CLEAN_INV_LINE_IDX		0x7F8
#define L2X0_CLEAN_INV_WAY		0x7FC
#define L2X0_LOCKDOWN_WAY_D0		0x900
#define L2X0_LOCKDOWN_WAY_D1		0x908
#define L2X0_LOCKDOWN_WAY_I0		0x904
#define L2X0_LOCKDOWN_WAY_I1		0x90C
#define L2X0_TEST_OPERATION		0xF00
#define L2X0_LINE_DATA			0xF10
#define L2X0_LINE_TAG			0xF30
#define L2X0_DEBUG_CTRL			0xF40
#define L2X0_PREFETCH_CTRL		0xF60
#define L2X0_POWER_CTRL			0xF80
#define L2X0_DYNAMIC_CLK_GATING_EN	(1 << 1)
#define L2X0_STNDBY_MODE_EN		(1 << 0)

/* Registers shifts and masks */
#define L2X0_CACHE_ID_REV_MASK		(0x3f)
#define L2X0_CACHE_ID_PART_MASK		(0xf << 6)
#define L2X0_CACHE_ID_PART_L210		(1 << 6)
#define L2X0_CACHE_ID_PART_L310		(3 << 6)

#define L2X0_AUX_CTRL_MASK			0xd0000fff
#define L2X0_AUX_CTRL_ASSOCIATIVITY_SHIFT	16
#define L2X0_AUX_CTRL_WAY_SIZE_SHIFT		17
#define L2X0_AUX_CTRL_WAY_SIZE_MASK		(0x3 << 17)
#define L2X0_AUX_CTRL_SHARE_OVERRIDE_SHIFT	22
#define L2X0_AUX_CTRL_NS_LOCKDOWN_SHIFT		26
#define L2X0_AUX_CTRL_NS_INT_CTRL_SHIFT		27
#define L2X0_AUX_CTRL_DATA_PREFETCH_SHIFT	28
#define L2X0_AUX_CTRL_INSTR_PREFETCH_SHIFT	29
#define L2X0_AUX_CTRL_EARLY_BRESP_SHIFT		30

<<<<<<< HEAD
#define L2X0_PREFETCH_DATA_PREFETCH_SHIFT	28
#define L2X0_PREFETCH_INTSTR_PREFETCH_SHIFT	29
#define L2X0_PREFETCH_DOUBLE_LINEFILL_SHIFT	30
=======
#define REV_PL310_R2P0				4
>>>>>>> 5ea3a7c6

#ifndef __ASSEMBLY__
extern void __init l2x0_init(void __iomem *base, __u32 aux_val, __u32 aux_mask);
#endif

#endif<|MERGE_RESOLUTION|>--- conflicted
+++ resolved
@@ -75,13 +75,11 @@
 #define L2X0_AUX_CTRL_INSTR_PREFETCH_SHIFT	29
 #define L2X0_AUX_CTRL_EARLY_BRESP_SHIFT		30
 
-<<<<<<< HEAD
 #define L2X0_PREFETCH_DATA_PREFETCH_SHIFT	28
 #define L2X0_PREFETCH_INTSTR_PREFETCH_SHIFT	29
 #define L2X0_PREFETCH_DOUBLE_LINEFILL_SHIFT	30
-=======
+
 #define REV_PL310_R2P0				4
->>>>>>> 5ea3a7c6
 
 #ifndef __ASSEMBLY__
 extern void __init l2x0_init(void __iomem *base, __u32 aux_val, __u32 aux_mask);
