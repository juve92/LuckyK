config ARCH_MVEBU
	bool "Marvell Engineering Business Unit (MVEBU) SoCs" if (ARCH_MULTI_V7 || ARCH_MULTI_V5)
	select ARCH_SUPPORTS_BIG_ENDIAN
	select CLKSRC_MMIO
	select GENERIC_IRQ_CHIP
	select PINCTRL
	select PLAT_ORION
	select SOC_BUS
	select MVEBU_MBUS
	select ZONE_DMA if ARM_LPAE
	select ARCH_REQUIRE_GPIOLIB
	select MIGHT_HAVE_PCI
	select PCI_QUIRKS if PCI

if ARCH_MVEBU

menu "Marvell EBU SoC variants"

config MACH_MVEBU_V7
	bool
	select ARMADA_370_XP_TIMER
	select CACHE_L2X0

config MACH_ARMADA_370
	bool "Marvell Armada 370 boards" if ARCH_MULTI_V7
	select ARMADA_370_CLK
	select CPU_PJ4B
	select MACH_MVEBU_V7
	select PINCTRL_ARMADA_370
	help
	  Say 'Y' here if you want your kernel to support boards based
	  on the Marvell Armada 370 SoC with device tree.

config MACH_ARMADA_375
	bool "Marvell Armada 375 boards" if ARCH_MULTI_V7
	select ARM_ERRATA_720789
	select ARM_ERRATA_753970
	select ARM_GIC
	select ARMADA_375_CLK
<<<<<<< HEAD
	select CPU_V7
	select HAVE_ARM_SCU
	select HAVE_ARM_TWD if SMP
	select HAVE_SMP
=======
>>>>>>> e7062b10
	select MACH_MVEBU_V7
	select PINCTRL_ARMADA_375
	help
	  Say 'Y' here if you want your kernel to support boards based
	  on the Marvell Armada 375 SoC with device tree.

config MACH_ARMADA_38X
	bool "Marvell Armada 380/385 boards" if ARCH_MULTI_V7
	select ARM_ERRATA_720789
	select ARM_ERRATA_753970
	select ARM_GIC
	select ARMADA_38X_CLK
<<<<<<< HEAD
	select CPU_V7
	select HAVE_ARM_SCU
	select HAVE_ARM_TWD if SMP
	select HAVE_SMP
=======
>>>>>>> e7062b10
	select MACH_MVEBU_V7
	select PINCTRL_ARMADA_38X
	help
	  Say 'Y' here if you want your kernel to support boards based
	  on the Marvell Armada 380/385 SoC with device tree.

config MACH_ARMADA_XP
	bool "Marvell Armada XP boards" if ARCH_MULTI_V7
	select ARMADA_XP_CLK
	select CPU_PJ4B
	select MACH_MVEBU_V7
	select PINCTRL_ARMADA_XP
	help
	  Say 'Y' here if you want your kernel to support boards based
	  on the Marvell Armada XP SoC with device tree.

config MACH_DOVE
	bool "Marvell Dove boards" if ARCH_MULTI_V7
	select CACHE_L2X0
	select CPU_PJ4
	select DOVE_CLK
	select ORION_IRQCHIP
	select ORION_TIMER
	select PINCTRL_DOVE
	help
	  Say 'Y' here if you want your kernel to support the
	  Marvell Dove using flattened device tree.

config MACH_KIRKWOOD
	bool "Marvell Kirkwood boards" if ARCH_MULTI_V5
	select ARCH_HAS_CPUFREQ
	select ARCH_REQUIRE_GPIOLIB
	select CPU_FEROCEON
	select KIRKWOOD_CLK
	select ORION_IRQCHIP
	select ORION_TIMER
	select PCI
	select PCI_QUIRKS
	select PINCTRL_KIRKWOOD
	help
	  Say 'Y' here if you want your kernel to support boards based
	  on the Marvell Kirkwood device tree.

endmenu

endif<|MERGE_RESOLUTION|>--- conflicted
+++ resolved
@@ -37,13 +37,9 @@
 	select ARM_ERRATA_753970
 	select ARM_GIC
 	select ARMADA_375_CLK
-<<<<<<< HEAD
-	select CPU_V7
 	select HAVE_ARM_SCU
 	select HAVE_ARM_TWD if SMP
 	select HAVE_SMP
-=======
->>>>>>> e7062b10
 	select MACH_MVEBU_V7
 	select PINCTRL_ARMADA_375
 	help
@@ -56,13 +52,9 @@
 	select ARM_ERRATA_753970
 	select ARM_GIC
 	select ARMADA_38X_CLK
-<<<<<<< HEAD
-	select CPU_V7
 	select HAVE_ARM_SCU
 	select HAVE_ARM_TWD if SMP
 	select HAVE_SMP
-=======
->>>>>>> e7062b10
 	select MACH_MVEBU_V7
 	select PINCTRL_ARMADA_38X
 	help
