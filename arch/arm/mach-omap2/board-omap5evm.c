--- conflicted
+++ resolved
@@ -42,11 +42,8 @@
 #include "common.h"
 #include <asm/hardware/gic.h>
 #include <plat/common.h>
-<<<<<<< HEAD
 #include <plat/omap_hsi.h>
-=======
 #include <plat/usb.h>
->>>>>>> d4bbf1eb
 #include <plat/omap4-keypad.h>
 #include <plat/mmc.h>
 #include <plat/usb.h>
@@ -952,7 +949,6 @@
 	return 0;
 }
 
-<<<<<<< HEAD
 /*
  * HSI usage is declared using bootargs variable:
  * board-omap5evm.modem_ipc=hsi
@@ -961,7 +957,7 @@
 static char *modem_ipc = "n/a";
 module_param(modem_ipc, charp, 0);
 MODULE_PARM_DESC(modem_ipc, "Modem IPC setting");
-=======
+
 static const struct usbhs_omap_board_data usbhs_bdata __initconst = {
 	.port_mode[0] = OMAP_USBHS_PORT_MODE_UNUSED,
 	.port_mode[1] = OMAP_EHCI_PORT_MODE_HSIC,
@@ -979,7 +975,6 @@
 	usbhs_init(&usbhs_bdata);
 	return;
 }
->>>>>>> d4bbf1eb
 
 static void __init omap_5430evm_init(void)
 {
