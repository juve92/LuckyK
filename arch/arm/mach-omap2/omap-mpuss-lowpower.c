--- conflicted
+++ resolved
@@ -71,8 +71,6 @@
 
 #ifdef CONFIG_SMP
 #define NUM_DEN_MASK			0xfffff000
-
-#define GIC_ISR_NON_SECURE	0xffffffff
 
 struct omap4_cpu_pm_info {
 	struct powerdomain *pwrdm;
@@ -585,16 +583,8 @@
 #endif
 	}
 
-<<<<<<< HEAD
-	if (pwrdm_read_device_off_state()) {
-#ifdef ARCH_OMAP5
-		prcmdebug_dump(PRCMDEBUG_LASTSLEEP);
-#endif
-	}
-=======
 	if (pwrdm_read_device_off_state())
 		omap_prcmdebug_dump(PRCMDEBUG_LASTSLEEP);
->>>>>>> 39a1e8fc
 
 sar_save_failed:
 	/*
