--- conflicted
+++ resolved
@@ -1183,13 +1183,6 @@
 
 #ifdef CONFIG_OMAP_MUX
 static struct omap_board_mux board_mux[] __initdata = {
-<<<<<<< HEAD
-	OMAP4_MUX(USBB2_ULPITLL_CLK, OMAP_MUX_MODE3 | OMAP_PIN_OUTPUT),
-	OMAP4_MUX(SYS_NIRQ2, OMAP_MUX_MODE0 | OMAP_PIN_INPUT_PULLUP |
-				OMAP_PIN_OFF_WAKEUPENABLE),
-	OMAP4_MUX(SYS_NIRQ1, OMAP_MUX_MODE0 | OMAP_PIN_INPUT_PULLUP |
-				OMAP_PIN_OFF_WAKEUPENABLE),
-=======
 	OMAP4_MUX(USBB2_ULPITLL_CLK, OMAP_MUX_MODE3 | OMAP_PIN_OUTPUT
 					| OMAP_PULL_ENA),
 	OMAP4_MUX(SYS_NIRQ2, OMAP_MUX_MODE0 | OMAP_PIN_INPUT_PULLUP
@@ -1216,7 +1209,6 @@
 					| OMAP_OFF_PULL_EN),
 	OMAP4_MUX(GPMC_NCS1, OMAP_MUX_MODE3 | OMAP_INPUT_EN | OMAP_WAKEUP_EN),
 	OMAP4_MUX(GPMC_A24, OMAP_MUX_MODE3 | OMAP_INPUT_EN | OMAP_WAKEUP_EN),
->>>>>>> dac03817
 	{ .reg_offset = OMAP_MUX_TERMINATOR },
 };
 
@@ -1264,7 +1256,6 @@
 		pr_err("Error registering wl12xx device: %d\n", ret);
 }
 
-<<<<<<< HEAD
 #if defined(CONFIG_USB_EHCI_HCD_OMAP) || defined(CONFIG_USB_OHCI_HCD_OMAP3)
 static const struct usbhs_omap_board_data usbhs_bdata __initconst = {
 	.port_mode[0] = OMAP_EHCI_PORT_MODE_PHY,
@@ -1294,7 +1285,8 @@
 }
 #else
 static void __init omap4_ehci_ohci_init(void){}
-=======
+#endif
+
 #if defined(CONFIG_TI_EMIF) || defined(CONFIG_TI_EMIF_MODULE)
 static struct __devinitdata emif_custom_configs custom_configs = {
 	.mask	= EMIF_CUSTOM_CONFIG_LPMODE,
@@ -1304,7 +1296,6 @@
 	/* only at OPP100 should we use performance value */
 	.lpmode_freq_threshold = 400000000,
 };
->>>>>>> dac03817
 #endif
 
 static void __init omap_4430sdp_init(void)
