/*
 * Board support file for OMAP4430 SDP.
 *
 * Copyright (C) 2009 Texas Instruments
 *
 * Author: Santosh Shilimkar <santosh.shilimkar@ti.com>
 *
 * Based on mach-omap2/board-3430sdp.c
 *
 * This program is free software; you can redistribute it and/or modify
 * it under the terms of the GNU General Public License version 2 as
 * published by the Free Software Foundation.
 */

#include <linux/kernel.h>
#include <linux/init.h>
#include <linux/platform_device.h>
#include <linux/io.h>
#include <linux/gpio.h>
#include <linux/usb/otg.h>
#include <linux/spi/spi.h>
#include <linux/i2c/twl.h>
#include <linux/gpio_keys.h>
#include <linux/regulator/machine.h>
#include <linux/leds.h>
#include <linux/leds_pwm.h>

#include <mach/hardware.h>
#include <mach/omap4-common.h>
#include <mach/emif.h>
#include <mach/lpddr2-elpida.h>

#include <asm/mach-types.h>
#include <asm/mach/arch.h>
#include <asm/mach/map.h>

#include <plat/board.h>
#include <plat/common.h>
#include <plat/usb.h>
#include <plat/mmc.h>
#include <plat/omap4-keypad.h>
#include <video/omapdss.h>
#include <video/omap-panel-nokia-dsi.h>

#include "mux.h"
#include "hsmmc.h"
#include "timer-gp.h"
#include "control.h"
#include "common-board-devices.h"
#include "pm.h"

#define ETH_KS8851_IRQ			34
#define ETH_KS8851_POWER_ON		48
#define ETH_KS8851_QUART		138
#define OMAP4_SFH7741_SENSOR_OUTPUT_GPIO	184
#define OMAP4_SFH7741_ENABLE_GPIO		188
#define HDMI_GPIO_HPD 60 /* Hot plug pin for HDMI */
#define HDMI_GPIO_LS_OE 41 /* Level shifter for HDMI */
#define LCD_BL_GPIO		27	/* LCD Backlight GPIO */
/* PWM2 and TOGGLE3 register offsets */
#define LED_PWM2ON		0x03
#define LED_PWM2OFF		0x04
#define TWL6030_TOGGLE3		0x92

#define TPS62361_GPIO   7

static const int sdp4430_keymap[] = {
	KEY(0, 0, KEY_E),
	KEY(0, 1, KEY_R),
	KEY(0, 2, KEY_T),
	KEY(0, 3, KEY_HOME),
	KEY(0, 4, KEY_F5),
	KEY(0, 5, KEY_UNKNOWN),
	KEY(0, 6, KEY_I),
	KEY(0, 7, KEY_LEFTSHIFT),

	KEY(1, 0, KEY_D),
	KEY(1, 1, KEY_F),
	KEY(1, 2, KEY_G),
	KEY(1, 3, KEY_SEND),
	KEY(1, 4, KEY_F6),
	KEY(1, 5, KEY_UNKNOWN),
	KEY(1, 6, KEY_K),
	KEY(1, 7, KEY_ENTER),

	KEY(2, 0, KEY_X),
	KEY(2, 1, KEY_C),
	KEY(2, 2, KEY_V),
	KEY(2, 3, KEY_END),
	KEY(2, 4, KEY_F7),
	KEY(2, 5, KEY_UNKNOWN),
	KEY(2, 6, KEY_DOT),
	KEY(2, 7, KEY_CAPSLOCK),

	KEY(3, 0, KEY_Z),
	KEY(3, 1, KEY_KPPLUS),
	KEY(3, 2, KEY_B),
	KEY(3, 3, KEY_F1),
	KEY(3, 4, KEY_F8),
	KEY(3, 5, KEY_UNKNOWN),
	KEY(3, 6, KEY_O),
	KEY(3, 7, KEY_SPACE),

	KEY(4, 0, KEY_W),
	KEY(4, 1, KEY_Y),
	KEY(4, 2, KEY_U),
	KEY(4, 3, KEY_F2),
	KEY(4, 4, KEY_VOLUMEUP),
	KEY(4, 5, KEY_UNKNOWN),
	KEY(4, 6, KEY_L),
	KEY(4, 7, KEY_LEFT),

	KEY(5, 0, KEY_S),
	KEY(5, 1, KEY_H),
	KEY(5, 2, KEY_J),
	KEY(5, 3, KEY_F3),
	KEY(5, 4, KEY_F9),
	KEY(5, 5, KEY_VOLUMEDOWN),
	KEY(5, 6, KEY_M),
	KEY(5, 7, KEY_RIGHT),

	KEY(6, 0, KEY_Q),
	KEY(6, 1, KEY_A),
	KEY(6, 2, KEY_N),
	KEY(6, 3, KEY_BACK),
	KEY(6, 4, KEY_BACKSPACE),
	KEY(6, 5, KEY_UNKNOWN),
	KEY(6, 6, KEY_P),
	KEY(6, 7, KEY_UP),

	KEY(7, 0, KEY_PROG1),
	KEY(7, 1, KEY_PROG2),
	KEY(7, 2, KEY_PROG3),
	KEY(7, 3, KEY_PROG4),
	KEY(7, 4, KEY_F4),
	KEY(7, 5, KEY_UNKNOWN),
	KEY(7, 6, KEY_OK),
	KEY(7, 7, KEY_DOWN),
};

static struct matrix_keymap_data sdp4430_keymap_data = {
	.keymap			= sdp4430_keymap,
	.keymap_size		= ARRAY_SIZE(sdp4430_keymap),
};

static struct omap4_keypad_platform_data sdp4430_keypad_data = {
	.keymap_data		= &sdp4430_keymap_data,
	.rows			= 8,
	.cols			= 8,
};
static struct gpio_led sdp4430_gpio_leds[] = {
	{
		.name	= "omap4:green:debug0",
		.gpio	= 61,
	},
	{
		.name	= "omap4:green:debug1",
		.gpio	= 30,
	},
	{
		.name	= "omap4:green:debug2",
		.gpio	= 7,
	},
	{
		.name	= "omap4:green:debug3",
		.gpio	= 8,
	},
	{
		.name	= "omap4:green:debug4",
		.gpio	= 50,
	},
	{
		.name	= "omap4:blue:user",
		.gpio	= 169,
	},
	{
		.name	= "omap4:red:user",
		.gpio	= 170,
	},
	{
		.name	= "omap4:green:user",
		.gpio	= 139,
	},

};

static struct gpio_keys_button sdp4430_gpio_keys[] = {
	{
		.desc			= "Proximity Sensor",
		.type			= EV_SW,
		.code			= SW_FRONT_PROXIMITY,
		.gpio			= OMAP4_SFH7741_SENSOR_OUTPUT_GPIO,
		.active_low		= 0,
	}
};

static struct gpio_led_platform_data sdp4430_led_data = {
	.leds	= sdp4430_gpio_leds,
	.num_leds	= ARRAY_SIZE(sdp4430_gpio_leds),
};

static struct led_pwm sdp4430_pwm_leds[] = {
	{
		.name		= "omap4:green:chrg",
		.pwm_id		= 1,
		.max_brightness	= 255,
		.pwm_period_ns	= 7812500,
	},
};

static struct led_pwm_platform_data sdp4430_pwm_data = {
	.num_leds	= ARRAY_SIZE(sdp4430_pwm_leds),
	.leds		= sdp4430_pwm_leds,
};

static struct platform_device sdp4430_leds_pwm = {
	.name	= "leds_pwm",
	.id	= -1,
	.dev	= {
		.platform_data = &sdp4430_pwm_data,
	},
};

static int omap_prox_activate(struct device *dev)
{
	gpio_set_value(OMAP4_SFH7741_ENABLE_GPIO , 1);
	return 0;
}

static void omap_prox_deactivate(struct device *dev)
{
	gpio_set_value(OMAP4_SFH7741_ENABLE_GPIO , 0);
}

static struct gpio_keys_platform_data sdp4430_gpio_keys_data = {
	.buttons	= sdp4430_gpio_keys,
	.nbuttons	= ARRAY_SIZE(sdp4430_gpio_keys),
	.enable		= omap_prox_activate,
	.disable	= omap_prox_deactivate,
};

static struct platform_device sdp4430_gpio_keys_device = {
	.name	= "gpio-keys",
	.id	= -1,
	.dev	= {
		.platform_data	= &sdp4430_gpio_keys_data,
	},
};

static struct platform_device sdp4430_leds_gpio = {
	.name	= "leds-gpio",
	.id	= -1,
	.dev	= {
		.platform_data = &sdp4430_led_data,
	},
};
static struct spi_board_info sdp4430_spi_board_info[] __initdata = {
	{
		.modalias               = "ks8851",
		.bus_num                = 1,
		.chip_select            = 0,
		.max_speed_hz           = 24000000,
		.irq                    = ETH_KS8851_IRQ,
	},
};

static struct gpio sdp4430_eth_gpios[] __initdata = {
	{ ETH_KS8851_POWER_ON,	GPIOF_OUT_INIT_HIGH,	"eth_power"	},
	{ ETH_KS8851_QUART,	GPIOF_OUT_INIT_HIGH,	"quart"		},
	{ ETH_KS8851_IRQ,	GPIOF_IN,		"eth_irq"	},
};

static int __init omap_ethernet_init(void)
{
	int status;

	/* Request of GPIO lines */
	status = gpio_request_array(sdp4430_eth_gpios,
				    ARRAY_SIZE(sdp4430_eth_gpios));
	if (status)
		pr_err("Cannot request ETH GPIOs\n");

	return status;
}

static struct platform_device *sdp4430_devices[] __initdata = {
	&sdp4430_gpio_keys_device,
	&sdp4430_leds_gpio,
	&sdp4430_leds_pwm,
};

static struct omap_board_config_kernel sdp4430_config[] __initdata = {
};

static void __init omap_4430sdp_init_early(void)
{
	omap2_init_common_infrastructure();
	omap2_init_common_devices(NULL, NULL);
#ifdef CONFIG_OMAP_32K_TIMER
	omap2_gp_clockevent_set_gptimer(1);
#endif
}

static struct omap_musb_board_data musb_board_data = {
	.interface_type		= MUSB_INTERFACE_UTMI,
	.mode			= MUSB_OTG,
	.power			= 100,
};

static struct twl4030_usb_data omap4_usbphy_data = {
	.phy_init	= omap4430_phy_init,
	.phy_exit	= omap4430_phy_exit,
	.phy_power	= omap4430_phy_power,
	.phy_set_clock	= omap4430_phy_set_clk,
	.phy_suspend	= omap4430_phy_suspend,
};

static struct omap2_hsmmc_info mmc[] = {
	{
		.mmc		= 2,
		.caps		=  MMC_CAP_4_BIT_DATA | MMC_CAP_8_BIT_DATA,
		.gpio_cd	= -EINVAL,
		.gpio_wp	= -EINVAL,
		.nonremovable   = true,
		.ocr_mask	= MMC_VDD_29_30,
		.no_off_init	= true,
	},
	{
		.mmc		= 1,
		.caps		= MMC_CAP_4_BIT_DATA | MMC_CAP_8_BIT_DATA,
		.gpio_wp	= -EINVAL,
	},
	{}	/* Terminator */
};

static struct regulator_consumer_supply sdp4430_vaux_supply[] = {
	{
		.supply = "vmmc",
		.dev_name = "omap_hsmmc.1",
	},
};
static struct regulator_consumer_supply sdp4430_vmmc_supply[] = {
	{
		.supply = "vmmc",
		.dev_name = "omap_hsmmc.0",
	},
};
static struct regulator_consumer_supply sdp4430_vcxio_supply[] = {
	REGULATOR_SUPPLY("vdds_dsi", "omapdss_dss"),
	REGULATOR_SUPPLY("vdds_dsi", "omapdss_dsi1"),
};

static int omap4_twl6030_hsmmc_late_init(struct device *dev)
{
	int ret = 0;
	struct platform_device *pdev = container_of(dev,
				struct platform_device, dev);
	struct omap_mmc_platform_data *pdata = dev->platform_data;

	/* Setting MMC1 Card detect Irq */
	if (pdev->id == 0) {
		ret = twl6030_mmc_card_detect_config();
		if (ret)
			pr_err("Failed configuring MMC1 card detect\n");
		pdata->slots[0].card_detect_irq = TWL6030_IRQ_BASE +
						MMCDETECT_INTR_OFFSET;
		pdata->slots[0].card_detect = twl6030_mmc_card_detect;
	}
	return ret;
}

static __init void omap4_twl6030_hsmmc_set_late_init(struct device *dev)
{
	struct omap_mmc_platform_data *pdata;

	/* dev can be null if CONFIG_MMC_OMAP_HS is not set */
	if (!dev) {
		pr_err("Failed %s\n", __func__);
		return;
	}
	pdata = dev->platform_data;
	pdata->init =	omap4_twl6030_hsmmc_late_init;
}

static int __init omap4_twl6030_hsmmc_init(struct omap2_hsmmc_info *controllers)
{
	struct omap2_hsmmc_info *c;

	omap2_hsmmc_init(controllers);
	for (c = controllers; c->mmc; c++)
		omap4_twl6030_hsmmc_set_late_init(c->dev);

	return 0;
}

static struct regulator_init_data sdp4430_vaux1 = {
	.constraints = {
		.min_uV			= 1000000,
		.max_uV			= 3000000,
		.apply_uV		= true,
		.valid_modes_mask	= REGULATOR_MODE_NORMAL
					| REGULATOR_MODE_STANDBY,
		.valid_ops_mask	 = REGULATOR_CHANGE_VOLTAGE
					| REGULATOR_CHANGE_MODE
					| REGULATOR_CHANGE_STATUS,
	},
	.num_consumer_supplies  = 1,
	.consumer_supplies      = sdp4430_vaux_supply,
};

static struct regulator_init_data sdp4430_vaux2 = {
	.constraints = {
		.min_uV			= 1200000,
		.max_uV			= 2800000,
		.apply_uV		= true,
		.valid_modes_mask	= REGULATOR_MODE_NORMAL
					| REGULATOR_MODE_STANDBY,
		.valid_ops_mask	 = REGULATOR_CHANGE_VOLTAGE
					| REGULATOR_CHANGE_MODE
					| REGULATOR_CHANGE_STATUS,
	},
};

static struct regulator_init_data sdp4430_vaux3 = {
	.constraints = {
		.min_uV			= 1000000,
		.max_uV			= 3000000,
		.apply_uV		= true,
		.valid_modes_mask	= REGULATOR_MODE_NORMAL
					| REGULATOR_MODE_STANDBY,
		.valid_ops_mask	 = REGULATOR_CHANGE_VOLTAGE
					| REGULATOR_CHANGE_MODE
					| REGULATOR_CHANGE_STATUS,
	},
};

/* VMMC1 for MMC1 card */
static struct regulator_init_data sdp4430_vmmc = {
	.constraints = {
		.min_uV			= 1200000,
		.max_uV			= 3000000,
		.apply_uV		= true,
		.valid_modes_mask	= REGULATOR_MODE_NORMAL
					| REGULATOR_MODE_STANDBY,
		.valid_ops_mask	 = REGULATOR_CHANGE_VOLTAGE
					| REGULATOR_CHANGE_MODE
					| REGULATOR_CHANGE_STATUS,
	},
	.num_consumer_supplies  = 1,
	.consumer_supplies      = sdp4430_vmmc_supply,
};

static struct regulator_init_data sdp4430_vpp = {
	.constraints = {
		.min_uV			= 1800000,
		.max_uV			= 2500000,
		.apply_uV		= true,
		.valid_modes_mask	= REGULATOR_MODE_NORMAL
					| REGULATOR_MODE_STANDBY,
		.valid_ops_mask	 = REGULATOR_CHANGE_VOLTAGE
					| REGULATOR_CHANGE_MODE
					| REGULATOR_CHANGE_STATUS,
	},
};

static struct regulator_init_data sdp4430_vusim = {
	.constraints = {
		.min_uV			= 1200000,
		.max_uV			= 2900000,
		.apply_uV		= true,
		.valid_modes_mask	= REGULATOR_MODE_NORMAL
					| REGULATOR_MODE_STANDBY,
		.valid_ops_mask	 = REGULATOR_CHANGE_VOLTAGE
					| REGULATOR_CHANGE_MODE
					| REGULATOR_CHANGE_STATUS,
	},
};

static struct regulator_init_data sdp4430_vana = {
	.constraints = {
		.min_uV			= 2100000,
		.max_uV			= 2100000,
		.valid_modes_mask	= REGULATOR_MODE_NORMAL
					| REGULATOR_MODE_STANDBY,
		.valid_ops_mask	 = REGULATOR_CHANGE_MODE
					| REGULATOR_CHANGE_STATUS,
	},
};

static struct regulator_init_data sdp4430_vcxio = {
	.constraints = {
		.min_uV			= 1800000,
		.max_uV			= 1800000,
		.valid_modes_mask	= REGULATOR_MODE_NORMAL
					| REGULATOR_MODE_STANDBY,
		.valid_ops_mask	 = REGULATOR_CHANGE_MODE
					| REGULATOR_CHANGE_STATUS,
		.always_on	= true,
	},
	.num_consumer_supplies	= ARRAY_SIZE(sdp4430_vcxio_supply),
	.consumer_supplies	= sdp4430_vcxio_supply,
};

static struct regulator_init_data sdp4430_vdac = {
	.constraints = {
		.min_uV			= 1800000,
		.max_uV			= 1800000,
		.valid_modes_mask	= REGULATOR_MODE_NORMAL
					| REGULATOR_MODE_STANDBY,
		.valid_ops_mask	 = REGULATOR_CHANGE_MODE
					| REGULATOR_CHANGE_STATUS,
	},
};

static struct regulator_init_data sdp4430_vusb = {
	.constraints = {
		.min_uV			= 3300000,
		.max_uV			= 3300000,
		.apply_uV		= true,
		.valid_modes_mask	= REGULATOR_MODE_NORMAL
					| REGULATOR_MODE_STANDBY,
		.valid_ops_mask	 =	REGULATOR_CHANGE_MODE
					| REGULATOR_CHANGE_STATUS,
	},
};

static struct regulator_init_data sdp4430_clk32kg = {
	.constraints = {
		.valid_ops_mask		= REGULATOR_CHANGE_STATUS,
	},
};

static struct twl4030_platform_data sdp4430_twldata = {
	.irq_base	= TWL6030_IRQ_BASE,
	.irq_end	= TWL6030_IRQ_END,

	/* Regulators */
	.vmmc		= &sdp4430_vmmc,
	.vpp		= &sdp4430_vpp,
	.vusim		= &sdp4430_vusim,
	.vana		= &sdp4430_vana,
	.vcxio		= &sdp4430_vcxio,
	.vdac		= &sdp4430_vdac,
	.vusb		= &sdp4430_vusb,
	.vaux1		= &sdp4430_vaux1,
	.vaux2		= &sdp4430_vaux2,
	.vaux3		= &sdp4430_vaux3,
	.clk32kg	= &sdp4430_clk32kg,
	.usb		= &omap4_usbphy_data
};

static struct i2c_board_info __initdata sdp4430_i2c_3_boardinfo[] = {
	{
		I2C_BOARD_INFO("tmp105", 0x48),
	},
	{
		I2C_BOARD_INFO("bh1780", 0x29),
	},
};
static struct i2c_board_info __initdata sdp4430_i2c_4_boardinfo[] = {
	{
		I2C_BOARD_INFO("hmc5843", 0x1e),
	},
};
static int __init omap4_i2c_init(void)
{
	omap4_pmic_init("twl6030", &sdp4430_twldata);
	omap_register_i2c_bus(2, 400, NULL, 0);
	omap_register_i2c_bus(3, 400, sdp4430_i2c_3_boardinfo,
				ARRAY_SIZE(sdp4430_i2c_3_boardinfo));
	omap_register_i2c_bus(4, 400, sdp4430_i2c_4_boardinfo,
				ARRAY_SIZE(sdp4430_i2c_4_boardinfo));
	return 0;
}

static void __init omap_sfh7741prox_init(void)
{
	int error;

	error = gpio_request_one(OMAP4_SFH7741_ENABLE_GPIO,
				 GPIOF_OUT_INIT_LOW, "sfh7741");
	if (error < 0)
		pr_err("%s:failed to request GPIO %d, error %d\n",
			__func__, OMAP4_SFH7741_ENABLE_GPIO, error);
}

static int dsi1_panel_set_backlight(struct omap_dss_device *dssdev, int level)
{
	int r;

	r = twl_i2c_write_u8(TWL_MODULE_PWM, 0x7F, LED_PWM2OFF);
	if (r)
		return r;

	if (level > 1) {
		if (level == 255)
			level = 0x7F;
		else
			level = (~(level/2)) & 0x7F;

		r = twl_i2c_write_u8(TWL_MODULE_PWM, level, LED_PWM2ON);
		if (r)
			return r;
		r = twl_i2c_write_u8(TWL6030_MODULE_ID1, 0x30, TWL6030_TOGGLE3);
		if (r)
			return r;
	} else if (level <= 1) {
		r = twl_i2c_write_u8(TWL6030_MODULE_ID1, 0x08, TWL6030_TOGGLE3);
		if (r)
			return r;
		r = twl_i2c_write_u8(TWL6030_MODULE_ID1, 0x28, TWL6030_TOGGLE3);
		if (r)
			return r;
		r = twl_i2c_write_u8(TWL6030_MODULE_ID1, 0x00, TWL6030_TOGGLE3);
		if (r)
			return r;
	}

	return 0;
}

static struct nokia_dsi_panel_data dsi1_panel;

static void sdp4430_lcd_init(void)
{
	u32 reg;
	int status;

	/* Enable 3 lanes in DSI1 module, disable pull down */
	reg = omap4_ctrl_pad_readl(OMAP4_CTRL_MODULE_PAD_CORE_CONTROL_DSIPHY);
	reg &= ~OMAP4_DSI1_LANEENABLE_MASK;
	reg |= 0x7 << OMAP4_DSI1_LANEENABLE_SHIFT;
	reg &= ~OMAP4_DSI1_PIPD_MASK;
	reg |= 0x7 << OMAP4_DSI1_PIPD_SHIFT;
	omap4_ctrl_pad_writel(reg, OMAP4_CTRL_MODULE_PAD_CORE_CONTROL_DSIPHY);

	/* Panel Taal reset and backlight GPIO init */
	status = gpio_request_one(dsi1_panel.reset_gpio, GPIOF_DIR_OUT,
		"lcd_reset_gpio");
	if (status)
		pr_err("%s: Could not get lcd_reset_gpio\n", __func__);

	if (dsi1_panel.use_ext_te) {
		status = omap_mux_init_signal("gpmc_ncs4.gpio_101",
				OMAP_PIN_INPUT_PULLUP);
		if (status)
			pr_err("%s: Could not get ext_te gpio\n", __func__);
	}

	status = gpio_request_one(LCD_BL_GPIO, GPIOF_DIR_OUT, "lcd_bl_gpio");
	if (status)
		pr_err("%s: Could not get lcd_bl_gpio\n", __func__);

	gpio_set_value(LCD_BL_GPIO, 0);
}

static void sdp4430_hdmi_mux_init(void)
{
	/* PAD0_HDMI_HPD_PAD1_HDMI_CEC */
	omap_mux_init_signal("hdmi_hpd",
			OMAP_PIN_INPUT_PULLUP);
	omap_mux_init_signal("hdmi_cec",
			OMAP_PIN_INPUT_PULLUP);
	/* PAD0_HDMI_DDC_SCL_PAD1_HDMI_DDC_SDA */
	omap_mux_init_signal("hdmi_ddc_scl",
			OMAP_PIN_INPUT_PULLUP);
	omap_mux_init_signal("hdmi_ddc_sda",
			OMAP_PIN_INPUT_PULLUP);
}

static struct gpio sdp4430_hdmi_gpios[] = {
	{ HDMI_GPIO_HPD,	GPIOF_OUT_INIT_HIGH,	"hdmi_gpio_hpd"   },
	{ HDMI_GPIO_LS_OE,	GPIOF_OUT_INIT_HIGH,	"hdmi_gpio_ls_oe" },
};

static int sdp4430_panel_enable_hdmi(struct omap_dss_device *dssdev)
{
	int status;

	status = gpio_request_array(sdp4430_hdmi_gpios,
				    ARRAY_SIZE(sdp4430_hdmi_gpios));
	if (status)
		pr_err("%s: Cannot request HDMI GPIOs\n", __func__);

	return status;
}

static void sdp4430_panel_disable_hdmi(struct omap_dss_device *dssdev)
{
	gpio_free(HDMI_GPIO_LS_OE);
	gpio_free(HDMI_GPIO_HPD);
}

static struct nokia_dsi_panel_data dsi1_panel = {
		.name		= "taal",
		.reset_gpio	= 102,
		.use_ext_te	= false,
		.ext_te_gpio	= 101,
		.esd_interval	= 0,
		.set_backlight	= dsi1_panel_set_backlight,
};

static struct omap_dss_device sdp4430_lcd_device = {
	.name			= "lcd",
	.driver_name		= "taal",
	.type			= OMAP_DISPLAY_TYPE_DSI,
	.data			= &dsi1_panel,
	.phy.dsi		= {
		.clk_lane	= 1,
		.clk_pol	= 0,
		.data1_lane	= 2,
		.data1_pol	= 0,
		.data2_lane	= 3,
		.data2_pol	= 0,
	},

	.clocks = {
		.dispc = {
			.channel = {
				.lck_div	= 1,	/* Logic Clock = 172.8 MHz */
				.pck_div	= 5,	/* Pixel Clock = 34.56 MHz */
				.lcd_clk_src	= OMAP_DSS_CLK_SRC_DSI_PLL_HSDIV_DISPC,
			},
			.dispc_fclk_src	= OMAP_DSS_CLK_SRC_FCK,
		},

		.dsi = {
			.regn		= 16,	/* Fint = 2.4 MHz */
			.regm		= 180,	/* DDR Clock = 216 MHz */
			.regm_dispc	= 5,	/* PLL1_CLK1 = 172.8 MHz */
			.regm_dsi	= 5,	/* PLL1_CLK2 = 172.8 MHz */

			.lp_clk_div	= 10,	/* LP Clock = 8.64 MHz */
			.dsi_fclk_src	= OMAP_DSS_CLK_SRC_DSI_PLL_HSDIV_DSI,
		},
	},
	.channel		= OMAP_DSS_CHANNEL_LCD,
};

static struct omap_dss_device sdp4430_hdmi_device = {
	.name = "hdmi",
	.driver_name = "hdmi_panel",
	.type = OMAP_DISPLAY_TYPE_HDMI,
	.clocks	= {
		.dispc	= {
			.dispc_fclk_src	= OMAP_DSS_CLK_SRC_FCK,
		},
		.hdmi	= {
			.regn	= 15,
			.regm2	= 1,
		},
	},
	.platform_enable = sdp4430_panel_enable_hdmi,
	.platform_disable = sdp4430_panel_disable_hdmi,
	.channel = OMAP_DSS_CHANNEL_DIGIT,
};

static struct omap_dss_device *sdp4430_dss_devices[] = {
	&sdp4430_lcd_device,
	&sdp4430_hdmi_device,
};

static struct omap_dss_board_info sdp4430_dss_data = {
	.num_devices	= ARRAY_SIZE(sdp4430_dss_devices),
	.devices	= sdp4430_dss_devices,
	.default_device	= &sdp4430_lcd_device,
};

void omap_4430sdp_display_init(void)
{
	sdp4430_lcd_init();
	sdp4430_hdmi_mux_init();
	omap_display_init(&sdp4430_dss_data);
}

#ifdef CONFIG_OMAP_MUX
static struct omap_board_mux board_mux[] __initdata = {
	OMAP4_MUX(USBB2_ULPITLL_CLK, OMAP_MUX_MODE4 | OMAP_PIN_OUTPUT),
	{ .reg_offset = OMAP_MUX_TERMINATOR },
};

static struct omap_device_pad serial2_pads[] __initdata = {
	OMAP_MUX_STATIC("uart2_cts.uart2_cts",
			 OMAP_PIN_INPUT_PULLUP | OMAP_MUX_MODE0),
	OMAP_MUX_STATIC("uart2_rts.uart2_rts",
			 OMAP_PIN_OUTPUT | OMAP_MUX_MODE0),
	OMAP_MUX_STATIC("uart2_rx.uart2_rx",
			 OMAP_PIN_INPUT_PULLUP | OMAP_MUX_MODE0),
	OMAP_MUX_STATIC("uart2_tx.uart2_tx",
			 OMAP_PIN_OUTPUT | OMAP_MUX_MODE0),
};

static struct omap_device_pad serial3_pads[] __initdata = {
	OMAP_MUX_STATIC("uart3_cts_rctx.uart3_cts_rctx",
			 OMAP_PIN_INPUT_PULLUP | OMAP_MUX_MODE0),
	OMAP_MUX_STATIC("uart3_rts_sd.uart3_rts_sd",
			 OMAP_PIN_OUTPUT | OMAP_MUX_MODE0),
	OMAP_MUX_STATIC("uart3_rx_irrx.uart3_rx_irrx",
			 OMAP_PIN_INPUT | OMAP_MUX_MODE0),
	OMAP_MUX_STATIC("uart3_tx_irtx.uart3_tx_irtx",
			 OMAP_PIN_OUTPUT | OMAP_MUX_MODE0),
};

static struct omap_device_pad serial4_pads[] __initdata = {
	OMAP_MUX_STATIC("uart4_rx.uart4_rx",
			 OMAP_PIN_INPUT | OMAP_MUX_MODE0),
	OMAP_MUX_STATIC("uart4_tx.uart4_tx",
			 OMAP_PIN_OUTPUT | OMAP_MUX_MODE0),
};

static struct omap_board_data serial2_data __initdata = {
	.id		= 1,
	.pads		= serial2_pads,
	.pads_cnt	= ARRAY_SIZE(serial2_pads),
};

static struct omap_board_data serial3_data __initdata = {
	.id		= 2,
	.pads		= serial3_pads,
	.pads_cnt	= ARRAY_SIZE(serial3_pads),
};

static struct omap_board_data serial4_data __initdata = {
	.id		= 3,
	.pads		= serial4_pads,
	.pads_cnt	= ARRAY_SIZE(serial4_pads),
};

<<<<<<< HEAD
static inline void __init board_serial_init(void)
=======
/*
 * LPDDR2 Configeration Data:
 * The memory organisation is as below :
 *	EMIF1 - CS0 -	2 Gb
 *		CS1 -	2 Gb
 *	EMIF2 - CS0 -	2 Gb
 *		CS1 -	2 Gb
 *	--------------------
 *	TOTAL -		8 Gb
 *
 * Same devices installed on EMIF1 and EMIF2
 */
static __initdata struct emif_device_details emif_devices = {
	.cs0_device = &lpddr2_elpida_2G_S4_dev,
	.cs1_device = &lpddr2_elpida_2G_S4_dev
};

static inline void board_serial_init(void)
>>>>>>> 843f59e1
{
	struct omap_board_data bdata;
	bdata.flags	= 0;
	bdata.pads	= NULL;
	bdata.pads_cnt	= 0;
	bdata.id	= 0;
	/* pass dummy data for UART1 */
	omap_serial_init_port(&bdata);

	omap_serial_init_port(&serial2_data);
	omap_serial_init_port(&serial3_data);
	omap_serial_init_port(&serial4_data);
}
#else
#define board_mux	NULL

static inline void board_serial_init(void)
{
	omap_serial_init();
}
 #endif

static void __init omap_4430sdp_init(void)
{
	int status;
	int package = OMAP_PACKAGE_CBS;

	if (omap_rev() == OMAP4430_REV_ES1_0)
		package = OMAP_PACKAGE_CBL;
	omap4_mux_init(board_mux, NULL, package);

	omap_emif_setup_device_details(&emif_devices, &emif_devices);

	omap_board_config = sdp4430_config;
	omap_board_config_size = ARRAY_SIZE(sdp4430_config);

	omap4_i2c_init();
	omap_sfh7741prox_init();
	platform_add_devices(sdp4430_devices, ARRAY_SIZE(sdp4430_devices));
	board_serial_init();
	omap4_twl6030_hsmmc_init(mmc);

	usb_musb_init(&musb_board_data);

	status = omap_ethernet_init();
	if (status) {
		pr_err("Ethernet initialization failed: %d\n", status);
	} else {
		sdp4430_spi_board_info[0].irq = gpio_to_irq(ETH_KS8851_IRQ);
		spi_register_board_info(sdp4430_spi_board_info,
				ARRAY_SIZE(sdp4430_spi_board_info));
	}

	status = omap4_keyboard_init(&sdp4430_keypad_data);
	if (status)
		pr_err("Keypad initialization failed: %d\n", status);

	omap_4430sdp_display_init();

	if (cpu_is_omap446x()) {
		/* Vsel0 = gpio, vsel1 = gnd */
		status = omap_tps6236x_board_setup(true, TPS62361_GPIO, -1,
					OMAP_PIN_OFF_OUTPUT_HIGH, -1);
		if (status)
			pr_err("TPS62361 initialization failed: %d\n", status);
	}
}

static void __init omap_4430sdp_map_io(void)
{
	omap2_set_globals_443x();
	omap44xx_map_common_io();
}

MACHINE_START(OMAP_4430SDP, "OMAP4430 4430SDP board")
	/* Maintainer: Santosh Shilimkar - Texas Instruments Inc */
	.boot_params	= 0x80000100,
	.reserve	= omap_reserve,
	.map_io		= omap_4430sdp_map_io,
	.init_early	= omap_4430sdp_init_early,
	.init_irq	= gic_init_irq,
	.init_machine	= omap_4430sdp_init,
	.timer		= &omap_timer,
MACHINE_END<|MERGE_RESOLUTION|>--- conflicted
+++ resolved
@@ -826,9 +826,6 @@
 	.pads_cnt	= ARRAY_SIZE(serial4_pads),
 };
 
-<<<<<<< HEAD
-static inline void __init board_serial_init(void)
-=======
 /*
  * LPDDR2 Configeration Data:
  * The memory organisation is as below :
@@ -846,8 +843,7 @@
 	.cs1_device = &lpddr2_elpida_2G_S4_dev
 };
 
-static inline void board_serial_init(void)
->>>>>>> 843f59e1
+static inline void __init board_serial_init(void)
 {
 	struct omap_board_data bdata;
 	bdata.flags	= 0;
