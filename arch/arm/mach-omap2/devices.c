--- conflicted
+++ resolved
@@ -482,8 +482,6 @@
 		return;
 	}
 
-<<<<<<< HEAD
-=======
 	pdata->device_scale = omap_device_scale;
 	pdata->device_enable = omap_device_enable;
 	pdata->device_idle = omap_device_idle;
@@ -492,7 +490,6 @@
 	pdata->opp_find_freq_ceil = opp_find_freq_ceil;
 	pdata->access_process_vm = access_process_vm;
 
->>>>>>> 36bed8fb
 	pdev = omap_device_build(name, 0, oh, pdata,
 			     sizeof(struct gpu_platform_data),
 			     omap_gpu_latency, ARRAY_SIZE(omap_gpu_latency), 0);
