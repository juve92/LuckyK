--- conflicted
+++ resolved
@@ -90,10 +90,6 @@
 */
 #define OMAP4_PM_ERRATUM_HSI_SWAKEUP_iXXX	BIT(2)
 
-<<<<<<< HEAD
-
-u8 pm44xx_errata;
-=======
 /* Dynamic dependendency Cannot be enabled due to i688 erratum ID for 443x */
 #define OMAP4_PM_ERRATUM_MPU_EMIF_NO_DYNDEP_i688	BIT(3)
 /*
@@ -111,8 +107,7 @@
  */
 #define OMAP4_PM_ERRATUM_MPU_EMIF_NO_DYNDEP_IDLE_iXXX	BIT(4)
 
-static u8 pm44xx_errata;
->>>>>>> c1f6dc70
+u8 pm44xx_errata;
 #define is_pm44xx_erratum(erratum) (pm44xx_errata & OMAP4_PM_ERRATUM_##erratum)
 
 /* HACK: check CAWAKE wakeup event */
@@ -1223,17 +1218,13 @@
 	 * all OMAP4 silica
 	 */
 	if (cpu_is_omap44xx())
-<<<<<<< HEAD
 		pm44xx_errata |= OMAP4_PM_ERRATUM_IVA_AUTO_RET_iXXX |
 				 OMAP4_PM_ERRATUM_HSI_SWAKEUP_iXXX;
-=======
-		pm44xx_errata |= OMAP4_PM_ERRATUM_IVA_AUTO_RET_iXXX;
 	/* Dynamic Dependency errata for all silicon !=443x */
 	if (cpu_is_omap443x())
 		pm44xx_errata |= OMAP4_PM_ERRATUM_MPU_EMIF_NO_DYNDEP_i688;
 	else
 		pm44xx_errata |= OMAP4_PM_ERRATUM_MPU_EMIF_NO_DYNDEP_IDLE_iXXX;
->>>>>>> c1f6dc70
 }
 
 /**
