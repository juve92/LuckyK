--- conflicted
+++ resolved
@@ -436,7 +436,6 @@
 	  IO barrier ensure that there is no synchronisation loss on initiators
 	  operating on both interconnect port simultaneously.
 
-<<<<<<< HEAD
 config OMAP_RAM_CONSOLE
         bool "Enable OMAP support for Android RAM console"
         depends on ANDROID_RAM_CONSOLE
@@ -446,13 +445,12 @@
           that after a kernel panic they can be viewed in the next kernel
           invocation, by accessing /proc/last_kmsg
           NOTE: Board file needs to invoke relevant api to enable the support
-=======
+
 config OMAP_TPS6236X
 	bool "OMAP4 support for TPS6236X power IC"
 	help
 	  TPS62361 is a PMIC used with OMAP4460 to supply MPU VDD voltage.
 	  Rest of the VDDs continue to be supplied via TWL6030.
->>>>>>> 965ab8fd
 
 endmenu
 
