if ARCH_OMAP2PLUS

menu "TI OMAP2/3/4 Specific Features"

config ARCH_OMAP2PLUS_TYPICAL
	bool "Typical OMAP configuration"
	default y
	select AEABI
	select REGULATOR
	select PM
	select PM_RUNTIME
	select VFP
	select NEON if ARCH_OMAP3 || ARCH_OMAP4
	select SERIAL_OMAP
	select SERIAL_OMAP_CONSOLE
	select I2C
	select I2C_OMAP
	select MFD_SUPPORT
	select MENELAUS if ARCH_OMAP2
	select TWL4030_CORE if ARCH_OMAP3 || ARCH_OMAP4
	select TWL4030_POWER if ARCH_OMAP3 || ARCH_OMAP4
	help
	  Compile a kernel suitable for booting most boards

config ARCH_OMAP2
	bool "TI OMAP2"
	depends on ARCH_OMAP2PLUS
	default y
	select CPU_V6

config ARCH_OMAP3
	bool "TI OMAP3"
	depends on ARCH_OMAP2PLUS
	default y
	select CPU_V7
	select USB_ARCH_HAS_EHCI
	select ARM_L1_CACHE_SHIFT_6 if !ARCH_OMAP4
	select ARCH_HAS_OPP
	select PM_OPP if PM

config ARCH_OMAP4
	bool "TI OMAP4"
	default y
	depends on ARCH_OMAP2PLUS
	select CPU_V7
	select ARM_GIC
	select LOCAL_TIMERS if SMP
	select PL310_ERRATA_588369 if CONFIG_CACHE_L2X0
	select PL310_ERRATA_727915 if CONFIG_CACHE_L2X0
	select ARM_ERRATA_720789
	select ARCH_HAS_OPP
	select PM_OPP if PM
	select USB_ARCH_HAS_EHCI
	select ARCH_HAS_BARRIERS

comment "OMAP Core Type"
	depends on ARCH_OMAP2

config SOC_OMAP2420
	bool "OMAP2420 support"
	depends on ARCH_OMAP2
	default y
	select OMAP_DM_TIMER
	select ARCH_OMAP_OTG

config SOC_OMAP2430
	bool "OMAP2430 support"
	depends on ARCH_OMAP2
	default y
	select ARCH_OMAP_OTG

config SOC_OMAP3430
	bool "OMAP3430 support"
	depends on ARCH_OMAP3
	default y
	select ARCH_OMAP_OTG

config SOC_OMAPTI816X
	bool "TI816X support"
	depends on ARCH_OMAP3
	default y

config OMAP_PACKAGE_ZAF
       bool

config OMAP_PACKAGE_ZAC
       bool

config OMAP_PACKAGE_CBC
       bool

config OMAP_PACKAGE_CBB
       bool

config OMAP_PACKAGE_CUS
       bool

config OMAP_PACKAGE_CBP
       bool

config OMAP_PACKAGE_CBL
       bool

config OMAP_PACKAGE_CBS
       bool

comment "OMAP Board Type"
	depends on ARCH_OMAP2PLUS

config MACH_OMAP_GENERIC
	bool "Generic OMAP board"
	depends on ARCH_OMAP2
	default y

config MACH_OMAP2_TUSB6010
	bool
	depends on ARCH_OMAP2 && SOC_OMAP2420
	default y if MACH_NOKIA_N8X0

config MACH_OMAP_H4
	bool "OMAP 2420 H4 board"
	depends on SOC_OMAP2420
	default y
	select OMAP_PACKAGE_ZAF
	select OMAP_DEBUG_DEVICES

config MACH_OMAP_APOLLON
	bool "OMAP 2420 Apollon board"
	depends on SOC_OMAP2420
	default y
	select OMAP_PACKAGE_ZAC

config MACH_OMAP_2430SDP
	bool "OMAP 2430 SDP board"
	depends on SOC_OMAP2430
	default y
	select OMAP_PACKAGE_ZAC

config MACH_OMAP3_BEAGLE
	bool "OMAP3 BEAGLE board"
	depends on ARCH_OMAP3
	default y
	select OMAP_PACKAGE_CBB

config MACH_DEVKIT8000
	bool "DEVKIT8000 board"
	depends on ARCH_OMAP3
	default y
	select OMAP_PACKAGE_CUS

config MACH_OMAP_LDP
	bool "OMAP3 LDP board"
	depends on ARCH_OMAP3
	default y
	select OMAP_PACKAGE_CBB

config MACH_OMAP3530_LV_SOM
	bool "OMAP3 Logic 3530 LV SOM board"
	depends on ARCH_OMAP3
	select OMAP_PACKAGE_CBB
	default y
	help
	 Support for the LogicPD OMAP3530 SOM Development kit
	 for full description please see the products webpage at
	 http://www.logicpd.com/products/development-kits/texas-instruments-zoom%E2%84%A2-omap35x-development-kit

config MACH_OMAP3_TORPEDO
	bool "OMAP3 Logic 35x Torpedo board"
	depends on ARCH_OMAP3
	select OMAP_PACKAGE_CBB
	default y
	help
	 Support for the LogicPD OMAP35x Torpedo Development kit
	 for full description please see the products webpage at
	 http://www.logicpd.com/products/development-kits/zoom-omap35x-torpedo-development-kit

config MACH_OVERO
	bool "Gumstix Overo board"
	depends on ARCH_OMAP3
	default y
	select OMAP_PACKAGE_CBB

config MACH_OMAP3EVM
	bool "OMAP 3530 EVM board"
	depends on ARCH_OMAP3
	default y
	select OMAP_PACKAGE_CBB

config MACH_OMAP3517EVM
	bool "OMAP3517/ AM3517 EVM board"
	depends on ARCH_OMAP3
	default y
	select OMAP_PACKAGE_CBB

config MACH_CRANEBOARD
	bool "AM3517/05 CRANE board"
	depends on ARCH_OMAP3
	select OMAP_PACKAGE_CBB

config MACH_OMAP3_PANDORA
	bool "OMAP3 Pandora"
	depends on ARCH_OMAP3
	default y
	select OMAP_PACKAGE_CBB
	select REGULATOR_FIXED_VOLTAGE

config MACH_OMAP3_TOUCHBOOK
	bool "OMAP3 Touch Book"
	depends on ARCH_OMAP3
	default y
	select BACKLIGHT_CLASS_DEVICE

config MACH_OMAP_3430SDP
	bool "OMAP 3430 SDP board"
	depends on ARCH_OMAP3
	default y
	select OMAP_PACKAGE_CBB

config MACH_NOKIA_N800
       bool

config MACH_NOKIA_N810
       bool

config MACH_NOKIA_N810_WIMAX
       bool

config MACH_NOKIA_N8X0
	bool "Nokia N800/N810"
	depends on SOC_OMAP2420
	default y
	select OMAP_PACKAGE_ZAC
	select MACH_NOKIA_N800
	select MACH_NOKIA_N810
	select MACH_NOKIA_N810_WIMAX

config MACH_NOKIA_RM680
	bool "Nokia RM-680 board"
	depends on ARCH_OMAP3
	default y
	select OMAP_PACKAGE_CBB

config MACH_NOKIA_RX51
	bool "Nokia RX-51 board"
	depends on ARCH_OMAP3
	default y
	select OMAP_PACKAGE_CBB

config MACH_OMAP_ZOOM2
	bool "OMAP3 Zoom2 board"
	depends on ARCH_OMAP3
	default y
	select OMAP_PACKAGE_CBB
	select SERIAL_8250
	select SERIAL_CORE_CONSOLE
	select SERIAL_8250_CONSOLE
	select REGULATOR_FIXED_VOLTAGE

config MACH_OMAP_ZOOM3
	bool "OMAP3630 Zoom3 board"
	depends on ARCH_OMAP3
	default y
	select OMAP_PACKAGE_CBP
	select SERIAL_8250
	select SERIAL_CORE_CONSOLE
	select SERIAL_8250_CONSOLE
	select REGULATOR_FIXED_VOLTAGE

config MACH_CM_T35
	bool "CompuLab CM-T35 module"
	depends on ARCH_OMAP3
	default y
	select OMAP_PACKAGE_CUS

config MACH_CM_T3517
	bool "CompuLab CM-T3517 module"
	depends on ARCH_OMAP3
	default y
	select OMAP_PACKAGE_CBB

config MACH_IGEP0020
	bool "IGEP v2 board"
	depends on ARCH_OMAP3
	default y
	select OMAP_PACKAGE_CBB

config MACH_IGEP0030
	bool "IGEP OMAP3 module"
	depends on ARCH_OMAP3
	default y
	select OMAP_PACKAGE_CBB
	select MACH_IGEP0020

config MACH_SBC3530
	bool "OMAP3 SBC STALKER board"
	depends on ARCH_OMAP3
	default y
	select OMAP_PACKAGE_CUS

config MACH_OMAP_3630SDP
	bool "OMAP3630 SDP board"
	depends on ARCH_OMAP3
	default y
	select OMAP_PACKAGE_CBP

config MACH_TI8168EVM
	bool "TI8168 Evaluation Module"
	depends on SOC_OMAPTI816X
	default y

config MACH_OMAP_4430SDP
	bool "OMAP 4430 SDP board"
	default y
	depends on ARCH_OMAP4
	select OMAP_PACKAGE_CBL
	select OMAP_PACKAGE_CBS
	select REGULATOR_FIXED_VOLTAGE
	select OMAP_TPS6236X

config MACH_OMAP4_PANDA
	bool "OMAP4 Panda Board"
	default y
	depends on ARCH_OMAP4
	select OMAP_PACKAGE_CBL
	select OMAP_PACKAGE_CBS
	select REGULATOR_FIXED_VOLTAGE

config OMAP3_EMU
	bool "OMAP3 debugging peripherals"
	depends on ARCH_OMAP3
	select OC_ETM
	help
	  Say Y here to enable debugging hardware of omap3

config OMAP3_SDRC_AC_TIMING
	bool "Enable SDRC AC timing register changes"
	depends on ARCH_OMAP3
	default n
	help
	  If you know that none of your system initiators will attempt to
	  access SDRAM during CORE DVFS, select Y here.  This should boost
	  SDRAM performance at lower CORE OPPs.  There are relatively few
	  users who will wish to say yes at this point - almost everyone will
	  wish to say no.  Selecting yes without understanding what is
	  going on could result in system crashes;

config OMAP_TPS6236X
       bool

config OMAP_ALLOW_OSWR
	bool  "Enable Open Switch Retention"
	depends on ARCH_OMAP4
	default n
	help
	  Select this option to enable OSWR support.
	  Which means the Logic of power domains can be lost now
	  unlike the CSWR wherein the logic is retained

<<<<<<< HEAD
config OMAP_FIQ_DEBUGGER
	bool "Enable the serial FIQ debugger on OMAP"
	default y
	select FIQ_DEBUGGER
	help
	  Enables the serial FIQ debugger on OMAP"
=======
config OMAP4_PPA_CPU1_ONLINE_BUG
	bool "Enable Support for CPU1 ONLINE WA for OSWR/OFF"
	depends on ARCH_OMAP4
	depends on OMAP_ALLOW_OSWR
	default y
	help
	  If an non GP OMAP4 device is used and PPA revision is < v1.7.3,
	  the device does not perform the memory maintenance and TLB sync
	  operations required before releasing CPU1 to HLOS. This results
	  in crash while resuming from OFF mode.

	  Disable this option *ONLY IF* you meet the minimum PPA version
	  requirement.

	  If, on the other hand, you do not understand the change, leave the
	  default as enabled.
>>>>>>> 817c7dd8

endmenu

endif<|MERGE_RESOLUTION|>--- conflicted
+++ resolved
@@ -356,14 +356,13 @@
 	  Which means the Logic of power domains can be lost now
 	  unlike the CSWR wherein the logic is retained
 
-<<<<<<< HEAD
 config OMAP_FIQ_DEBUGGER
 	bool "Enable the serial FIQ debugger on OMAP"
 	default y
 	select FIQ_DEBUGGER
 	help
 	  Enables the serial FIQ debugger on OMAP"
-=======
+
 config OMAP4_PPA_CPU1_ONLINE_BUG
 	bool "Enable Support for CPU1 ONLINE WA for OSWR/OFF"
 	depends on ARCH_OMAP4
@@ -380,7 +379,6 @@
 
 	  If, on the other hand, you do not understand the change, leave the
 	  default as enabled.
->>>>>>> 817c7dd8
 
 endmenu
 
