--- conflicted
+++ resolved
@@ -354,20 +354,6 @@
 	},
 };
 
-<<<<<<< HEAD
-=======
-static struct i2c_board_info __initdata tablet_i2c_3_boardinfo[] = {
-	{
-		I2C_BOARD_INFO("tmp105", 0x48),
-	},
-};
-
-static struct i2c_board_info __initdata tablet_i2c_4_boardinfo[] = {
-	{
-		I2C_BOARD_INFO("hmc5843", 0x1e),
-	},
-};
-
 static void __init omap_i2c_hwspinlock_init(int bus_id, int spinlock_id,
 				struct omap_i2c_bus_board_data *pdata)
 {
@@ -392,7 +378,6 @@
 static struct omap_i2c_bus_board_data __initdata omap4_i2c_3_bus_pdata;
 static struct omap_i2c_bus_board_data __initdata omap4_i2c_4_bus_pdata;
 
->>>>>>> d1d48802
 static int __init omap4_i2c_init(void)
 {
 	omap_i2c_hwspinlock_init(1, 0, &omap4_i2c_1_bus_pdata);
