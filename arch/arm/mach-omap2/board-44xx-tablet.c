/*
 * Board support file for OMAP44XX Tablet.
 *
 * Copyright (C) 2009 - 2012 Texas Instruments
 *
 * Authors:
 *	 Dan Murphy <dmurphy@ti.com>
 *	 Volodymyr Riazantsev <v.riazantsev@ti.com>
 *
 * Based on mach-omap2/board-4430sdp.c
 *   by Santosh Shilimkar <santosh.shilimkar@ti.com>
 *
 * This program is free software; you can redistribute it and/or modify
 * it under the terms of the GNU General Public License version 2 as
 * published by the Free Software Foundation.
 */

#include <linux/kernel.h>
#include <linux/init.h>
#include <linux/platform_device.h>
#include <linux/io.h>
#include <linux/gpio.h>
#include <linux/usb/otg.h>
#include <linux/spi/spi.h>
#include <linux/hwspinlock.h>
#include <linux/i2c/twl.h>
#include <linux/mfd/twl6040.h>
#include <linux/cdc_tcxo.h>
#include <linux/regulator/machine.h>
#include <linux/regulator/fixed.h>
#include <linux/platform_data/omap-abe-twl6040.h>

#include <asm/hardware/gic.h>
#include <asm/mach-types.h>
#include <asm/mach/arch.h>
#include <asm/mach/map.h>

#include <mach/hardware.h>

#include <plat/drm.h>
#include <plat/board.h>
#include <plat/usb.h>
#include <plat/mmc.h>
#include <plat/remoteproc.h>
#include <plat/omap_apps_brd_id.h>

#include "mux.h"
#include "hsmmc.h"
#include "common.h"
#include "control.h"
#include "common-board-devices.h"
#include "board-44xx-tablet.h"
#include "omap4_ion.h"

#define ETH_KS8851_IRQ			34
#define ETH_KS8851_POWER_ON		48
#define ETH_KS8851_QUART		138

#define FIXED_REG_VBAT_ID		0
#define FIXED_REG_VWLAN_ID		1
#define TPS62361_GPIO			7

#define OMAP4_MDM_PWR_EN_GPIO		157
#define OMAP4_GPIO_WK30			30

static struct spi_board_info tablet_spi_board_info[] __initdata = {
	{
		.modalias               = "ks8851",
		.bus_num                = 1,
		.chip_select            = 0,
		.max_speed_hz           = 24000000,
		/*
		 * .irq is set to gpio_to_irq(ETH_KS8851_IRQ)
		 * in omap_tablet_init
		 */
	},
};

static struct gpio tablet_eth_gpios[] __initdata = {
	{ ETH_KS8851_POWER_ON,	GPIOF_OUT_INIT_HIGH,	"eth_power"	},
	{ ETH_KS8851_QUART,	GPIOF_OUT_INIT_HIGH,	"quart"		},
	{ ETH_KS8851_IRQ,	GPIOF_IN,		"eth_irq"	},
};

static int __init omap_ethernet_init(void)
{
	int status;

	/* Request of GPIO lines */
	status = gpio_request_array(tablet_eth_gpios,
				    ARRAY_SIZE(tablet_eth_gpios));
	if (status)
		pr_err("Cannot request ETH GPIOs\n");

	return status;
}

static struct regulator_consumer_supply tablet_vbat_supply[] = {
	REGULATOR_SUPPLY("vddvibl", "twl6040-vibra"),
	REGULATOR_SUPPLY("vddvibr", "twl6040-vibra"),
};

static struct regulator_init_data tablet_vbat_data = {
	.constraints = {
		.always_on	= 1,
	},
	.num_consumer_supplies	= ARRAY_SIZE(tablet_vbat_supply),
	.consumer_supplies	= tablet_vbat_supply,
};

static struct fixed_voltage_config tablet_vbat_pdata = {
	.supply_name	= "VBAT",
	.microvolts	= 3750000,
	.init_data	= &tablet_vbat_data,
	.gpio		= -EINVAL,
};

static struct platform_device tablet_vbat = {
	.name		= "reg-fixed-voltage",
	.id		= FIXED_REG_VBAT_ID,
	.dev = {
		.platform_data = &tablet_vbat_pdata,
	},
};

static struct platform_device tablet_dmic_codec = {
	.name	= "dmic-codec",
	.id	= -1,
};

static struct platform_device tablet_spdif_dit_codec = {
	.name           = "spdif-dit",
	.id             = -1,
};

static struct platform_device tablet_hdmi_audio_codec = {
	.name	= "hdmi-audio-codec",
	.id	= -1,
};

static struct omap_abe_twl6040_data tablet_abe_audio_data = {
	.card_name = "tablet",
	.has_hs		= ABE_TWL6040_LEFT | ABE_TWL6040_RIGHT,
	.has_hf		= ABE_TWL6040_LEFT | ABE_TWL6040_RIGHT,
	.has_ep		= 1,
	.has_aux	= ABE_TWL6040_LEFT | ABE_TWL6040_RIGHT,
	.has_vibra	= ABE_TWL6040_LEFT | ABE_TWL6040_RIGHT,

	.has_abe	= 1,
	.has_dmic	= 1,
	.has_hsmic	= 1,
	.has_mainmic	= 1,
	.has_submic	= 1,
	.has_afm	= ABE_TWL6040_LEFT | ABE_TWL6040_RIGHT,

	.jack_detection = 1,
	/* MCLK input is 38.4MHz */
	.mclk_freq	= 38400000,
};

static struct platform_device tablet_abe_audio = {
	.name		= "omap-abe-twl6040",
	.id		= -1,
	.dev = {
		.platform_data = &tablet_abe_audio_data,
	},
};

static struct platform_device *tablet_devices[] __initdata = {
	&tablet_vbat,
	&tablet_dmic_codec,
	&tablet_spdif_dit_codec,
	&tablet_abe_audio,
	&tablet_hdmi_audio_codec,
};

static struct omap_musb_board_data musb_board_data = {
	.interface_type		= MUSB_INTERFACE_UTMI,
	.mode			= MUSB_OTG,
	.power			= 200,
};

static struct omap2_hsmmc_info mmc[] = {
	{
		.mmc		= 2,
		.caps		=  MMC_CAP_4_BIT_DATA | MMC_CAP_8_BIT_DATA,
		.gpio_cd	= -EINVAL,
		.gpio_wp	= -EINVAL,
		.nonremovable   = true,
		.ocr_mask	= MMC_VDD_29_30,
		.no_off_init	= true,
	},
	{
		.mmc		= 1,
		.caps		= MMC_CAP_4_BIT_DATA | MMC_CAP_8_BIT_DATA,
		.gpio_cd	= -EINVAL,
		.gpio_wp	= -EINVAL,
	},
	{
		.mmc		= 5,
		.caps		= MMC_CAP_4_BIT_DATA | MMC_CAP_POWER_OFF_CARD,
		.pm_caps	= MMC_PM_KEEP_POWER,
		.gpio_cd	= -EINVAL,
		.gpio_wp	= -EINVAL,
		.ocr_mask	= MMC_VDD_165_195,
		.built_in	= 1,
		.nonremovable	= true,
	},
	{}	/* Terminator */
};

static struct regulator_consumer_supply tablet_vaux_supply[] = {
	REGULATOR_SUPPLY("vmmc", "omap_hsmmc.1"),
};

static int omap4_twl6030_hsmmc_late_init(struct device *dev)
{
	int irq = 0;
	struct platform_device *pdev = container_of(dev,
				struct platform_device, dev);
	struct omap_mmc_platform_data *pdata = dev->platform_data;

	/* Setting MMC1 Card detect Irq */
	if (pdev->id == 0) {
		irq = twl6030_mmc_card_detect_config();
		if (irq < 0) {
			pr_err("Failed configuring MMC1 card detect\n");
			return irq;
		}
		pdata->slots[0].card_detect_irq = irq;
		pdata->slots[0].card_detect = twl6030_mmc_card_detect;
	}
	return 0;
}

static __init void omap4_twl6030_hsmmc_set_late_init(struct device *dev)
{
	struct omap_mmc_platform_data *pdata;

	/* dev can be null if CONFIG_MMC_OMAP_HS is not set */
	if (!dev) {
		pr_err("Failed %s\n", __func__);
		return;
	}
	pdata = dev->platform_data;
	pdata->init = omap4_twl6030_hsmmc_late_init;
}

static int __init omap4_twl6030_hsmmc_init(struct omap2_hsmmc_info *controllers)
{
	struct omap2_hsmmc_info *c;

	omap_hsmmc_init(controllers);
	for (c = controllers; c->mmc; c++)
		omap4_twl6030_hsmmc_set_late_init(&c->pdev->dev);

	return 0;
}

static struct regulator_init_data tablet_vaux1 = {
	.constraints = {
		.min_uV			= 1000000,
		.max_uV			= 3000000,
		.apply_uV		= true,
		.valid_modes_mask	= REGULATOR_MODE_NORMAL
					| REGULATOR_MODE_STANDBY,
		.valid_ops_mask	 = REGULATOR_CHANGE_VOLTAGE
					| REGULATOR_CHANGE_MODE
					| REGULATOR_CHANGE_STATUS,
	},
	.num_consumer_supplies  = ARRAY_SIZE(tablet_vaux_supply),
	.consumer_supplies      = tablet_vaux_supply,
};

static struct regulator_init_data tablet_vusim = {
	.constraints = {
		.min_uV			= 1200000,
		.max_uV			= 2900000,
		.apply_uV		= true,
		.valid_modes_mask	= REGULATOR_MODE_NORMAL
					| REGULATOR_MODE_STANDBY,
		.valid_ops_mask	 = REGULATOR_CHANGE_VOLTAGE
					| REGULATOR_CHANGE_MODE
					| REGULATOR_CHANGE_STATUS,
	},
};

static struct regulator_init_data clk32kg = {
	.constraints = {
		.valid_ops_mask	= REGULATOR_CHANGE_STATUS,
		.always_on		= true,
	},
};

static struct twl6040_codec_data twl6040_codec = {
	/* single-step ramp for headset and handsfree */
	.hs_left_step	= 0x0f,
	.hs_right_step	= 0x0f,
	.hf_left_step	= 0x1d,
	.hf_right_step	= 0x1d,
};

static struct twl6040_vibra_data twl6040_vibra = {
	.vibldrv_res = 8,
	.vibrdrv_res = 3,
	.viblmotor_res = 10,
	.vibrmotor_res = 10,
	.vddvibl_uV = 0,	/* fixed volt supply - VBAT */
	.vddvibr_uV = 0,	/* fixed volt supply - VBAT */

	.max_timeout = 15000,
	.initial_vibrate = 0,
	.voltage_raise_speed = 0x26,
};

static struct twl6040_platform_data twl6040_data = {
	.codec		= &twl6040_codec,
	.vibra		= &twl6040_vibra,
	.audpwron_gpio	= 127,
};

static struct twl4030_madc_platform_data twl6030_gpadc = {
	.irq_line = -1,
};

static struct twl4030_platform_data tablet_twldata = {
	/* Regulators */
	.vusim		= &tablet_vusim,
	.vaux1		= &tablet_vaux1,
	.clk32kg	= &clk32kg,
	.madc		= &twl6030_gpadc,
};

/*
 * The Clock Driver Chip (TCXO) on OMAP4 based SDP needs to
 * be programmed to output CLK1 based on REQ1 from OMAP.
 * By default CLK1 is driven based on an internal REQ1INT signal
 * which is always set to 1.
 * Doing this helps gate sysclk (from CLK1) to OMAP while OMAP
 * is in sleep states.
 */
static struct cdc_tcxo_platform_data tablet_cdc_data = {
	.buf = {
		CDC_TCXO_REQ4INT | CDC_TCXO_REQ1INT |
		CDC_TCXO_REQ4POL | CDC_TCXO_REQ3POL |
		CDC_TCXO_REQ2POL | CDC_TCXO_REQ1POL,
		CDC_TCXO_MREQ4 | CDC_TCXO_MREQ3 |
		CDC_TCXO_MREQ2 | CDC_TCXO_MREQ1,
		CDC_TCXO_LDOEN1,
		0,
	},
};

static struct i2c_board_info __initdata tablet_i2c_boardinfo[] = {
	{
		I2C_BOARD_INFO("cdc_tcxo_driver", 0x6c),
		.platform_data = &tablet_cdc_data,
	},
};

static void __init omap_i2c_hwspinlock_init(int bus_id, int spinlock_id,
				struct omap_i2c_bus_board_data *pdata)
{
	/* spinlock_id should be -1 for a generic lock request */
	if (spinlock_id < 0)
		pdata->handle = hwspin_lock_request(USE_MUTEX_LOCK);
	else
		pdata->handle = hwspin_lock_request_specific(spinlock_id,
							USE_MUTEX_LOCK);

	if (pdata->handle != NULL) {
		pdata->hwspin_lock_timeout = hwspin_lock_timeout;
		pdata->hwspin_unlock = hwspin_unlock;
	} else {
		pr_err("I2C hwspinlock request failed for bus %d\n", \
								bus_id);
	}
}

static struct omap_i2c_bus_board_data __initdata omap4_i2c_1_bus_pdata;
static struct omap_i2c_bus_board_data __initdata omap4_i2c_2_bus_pdata;
static struct omap_i2c_bus_board_data __initdata omap4_i2c_3_bus_pdata;
static struct omap_i2c_bus_board_data __initdata omap4_i2c_4_bus_pdata;

static int __init omap4_i2c_init(void)
{
	omap_i2c_hwspinlock_init(1, 0, &omap4_i2c_1_bus_pdata);
	omap_i2c_hwspinlock_init(2, 1, &omap4_i2c_2_bus_pdata);
	omap_i2c_hwspinlock_init(3, 2, &omap4_i2c_3_bus_pdata);
	omap_i2c_hwspinlock_init(4, 3, &omap4_i2c_4_bus_pdata);

	omap_register_i2c_bus_board_data(1, &omap4_i2c_1_bus_pdata);
	omap_register_i2c_bus_board_data(2, &omap4_i2c_2_bus_pdata);
	omap_register_i2c_bus_board_data(3, &omap4_i2c_3_bus_pdata);
	omap_register_i2c_bus_board_data(4, &omap4_i2c_4_bus_pdata);

	omap4_pmic_get_config(&tablet_twldata, TWL_COMMON_PDATA_USB,
			TWL_COMMON_REGULATOR_VDAC |
			TWL_COMMON_REGULATOR_VAUX2 |
			TWL_COMMON_REGULATOR_VAUX3 |
			TWL_COMMON_REGULATOR_VMMC |
			TWL_COMMON_REGULATOR_VPP |
			TWL_COMMON_REGULATOR_VANA |
			TWL_COMMON_REGULATOR_VCXIO |
			TWL_COMMON_REGULATOR_VUSB |
			TWL_COMMON_REGULATOR_CLK32KG |
			TWL_COMMON_REGULATOR_V1V8 |
			TWL_COMMON_REGULATOR_V2V1);
	omap4_pmic_init("twl6030", &tablet_twldata,
			&twl6040_data, OMAP44XX_IRQ_SYS_2N);
	i2c_register_board_info(1, tablet_i2c_boardinfo,
				ARRAY_SIZE(tablet_i2c_boardinfo));
	omap_register_i2c_bus(2, 400, NULL, 0);
<<<<<<< HEAD
	omap_register_i2c_bus(3, 400, NULL, 0);
	omap_register_i2c_bus(4, 400, NULL, 0);
=======
	omap_register_i2c_bus(3, 400, tablet_i2c_3_boardinfo,
				ARRAY_SIZE(tablet_i2c_3_boardinfo));
	omap_register_i2c_bus(4, 400, tablet_i2c_4_boardinfo,
				ARRAY_SIZE(tablet_i2c_4_boardinfo));

	/*
	 * Drive MSECURE high for TWL6030/6032 write access.
	 */
	omap_mux_init_signal("fref_clk0_out.gpio_wk6", OMAP_PIN_OUTPUT);
	gpio_request(6, "msecure");
	gpio_direction_output(6, 1);

	return 0;
}

static struct tc358765_board_data tablet_dsi_panel = {
	.lp_time	= 0x4,
	.clrsipo	= 0x3,
	.lv_is		= 0x1,
	.lv_nd		= 0x6,
	.vtgen		= 0x1,
	.vsdelay	= 0xf,
};

static struct omap_dss_device tablet_lcd_device = {
	.name                   = "lcd",
	.driver_name            = "tc358765",
	.type                   = OMAP_DISPLAY_TYPE_DSI,
	.data			= &tablet_dsi_panel,
	.phy.dsi                = {
		.clk_lane       = 1,
		.clk_pol        = 0,
		.data1_lane     = 2,
		.data1_pol      = 0,
		.data2_lane     = 3,
		.data2_pol      = 0,
		.data3_lane     = 4,
		.data3_pol      = 0,
		.data4_lane     = 5,
		.data4_pol      = 0,

		.module		= 0,
	},

	.clocks = {
		.dispc = {
			 .channel = {
				.lck_div        = 1,
				.pck_div        = 2,
				.lcd_clk_src    =
					OMAP_DSS_CLK_SRC_DSI_PLL_HSDIV_DISPC,
			},
			.dispc_fclk_src = OMAP_DSS_CLK_SRC_DSI_PLL_HSDIV_DISPC,
		},

		.dsi = {
			.regn           = 38,
			.regm           = 441,
			.regm_dispc     = 6,
			.regm_dsi       = 9,
			.lp_clk_div     = 5,
			.dsi_fclk_src   = OMAP_DSS_CLK_SRC_DSI_PLL_HSDIV_DSI,
		},
	},

	.panel = {
		.timings = {
			.x_res		= 1280,
			.y_res		= 800,
			.pixel_clock	= 65183,
			.hfp		= 10,
			.hsw		= 20,
			.hbp		= 10,
			.vfp		= 4,
			.vsw		= 4,
			.vbp		= 4,
		},
		.dsi_mode = OMAP_DSS_DSI_VIDEO_MODE,
		.dsi_vm_data = {
				.hsa			= 0,
				.hfp			= 6,
				.hbp			= 21,
				.vsa			= 4,
				.vfp			= 4,
				.vbp			= 4,

				.vp_de_pol		= true,
				.vp_vsync_pol		= true,
				.vp_hsync_pol		= false,
				.vp_hsync_end		= false,
				.vp_vsync_end		= false,

				.blanking_mode		= 0,
				.hsa_blanking_mode	= 1,
				.hfp_blanking_mode	= 1,
				.hbp_blanking_mode	= 1,

				.ddr_clk_always_on	= true,

				.window_sync		= 4,
		}
	},

	.ctrl = {
		.pixel_size = 24,
	},

	.reset_gpio     = 102,
	.channel = OMAP_DSS_CHANNEL_LCD,
	.platform_enable = NULL,
	.platform_disable = NULL,
};


static struct omap_dss_device *tablet_dss_devices[] = {
	&tablet_lcd_device,
};

static struct omap_dss_board_info tablet_dss_data = {
	.num_devices	= ARRAY_SIZE(tablet_dss_devices),
	.devices	= tablet_dss_devices,
	.default_device	= &tablet_lcd_device,
};

static void tablet_lcd_init(void)
{
	u32 reg;
	int status;

	/* Enable 3 lanes in DSI1 module, disable pull down */
	reg = omap4_ctrl_pad_readl(OMAP4_CTRL_MODULE_PAD_CORE_CONTROL_DSIPHY);
	reg &= ~OMAP4_DSI1_LANEENABLE_MASK;
	reg |= 0x1f << OMAP4_DSI1_LANEENABLE_SHIFT;
	reg &= ~OMAP4_DSI1_PIPD_MASK;
	reg |= 0x1f << OMAP4_DSI1_PIPD_SHIFT;
	omap4_ctrl_pad_writel(reg, OMAP4_CTRL_MODULE_PAD_CORE_CONTROL_DSIPHY);

	status = gpio_request_one(tablet_lcd_device.reset_gpio,
				GPIOF_OUT_INIT_LOW, "lcd_reset_gpio");
	gpio_set_value(tablet_lcd_device.reset_gpio, 1);
	if (status)
		pr_err("%s: Could not get lcd_reset_gpio\n", __func__);
}

static struct i2c_board_info __initdata omap4xx_i2c_bus2_d2l_info[] = {
	{
		I2C_BOARD_INFO("tc358765_i2c_driver", 0x0f),
	},
};

static int __init tablet_display_init(void)
{
	omap_mux_init_signal("fref_clk4_out.fref_clk4_out",
				OMAP_MUX_MODE0 | OMAP_PIN_INPUT_PULLUP);

	platform_device_register(&tablet_disp_led);
	tablet_lcd_init();

	omap_vram_set_sdram_vram(TABLET_FB_RAM_SIZE, 0);
	omap_display_init(&tablet_dss_data);

	i2c_register_board_info(2, omap4xx_i2c_bus2_d2l_info,
		ARRAY_SIZE(omap4xx_i2c_bus2_d2l_info));

>>>>>>> 262669ae
	return 0;
}

#ifdef CONFIG_OMAP_MUX
static struct omap_board_mux board_mux[] __initdata = {
	OMAP4_MUX(USBB2_ULPITLL_CLK, OMAP_MUX_MODE3 | OMAP_PIN_OUTPUT),
	OMAP4_MUX(SYS_NIRQ2, OMAP_MUX_MODE0 | OMAP_PIN_INPUT_PULLUP |
				OMAP_PIN_OFF_WAKEUPENABLE),
	{ .reg_offset = OMAP_MUX_TERMINATOR },
};

#else
#define board_mux	NULL
#endif

#if defined(CONFIG_USB_EHCI_HCD_OMAP) || defined(CONFIG_USB_OHCI_HCD_OMAP3)
static const struct usbhs_omap_board_data usbhs_bdata __initconst = {
	.port_mode[0] = OMAP_EHCI_PORT_MODE_PHY,
	.port_mode[1] = OMAP_USBHS_PORT_MODE_UNUSED,
	.port_mode[2] = OMAP_USBHS_PORT_MODE_UNUSED,
	.phy_reset  = false,
	.reset_gpio_port[0]  = -EINVAL,
	.reset_gpio_port[1]  = -EINVAL,
	.reset_gpio_port[2]  = -EINVAL
};

static void __init omap4_ehci_ohci_init(void)
{
	omap_mux_init_signal("fref_clk3_req.gpio_wk30", \
		OMAP_PIN_OUTPUT | \
		OMAP_PIN_OFF_NONE | OMAP_PULL_ENA);

	/* Enable 5V,1A USB power on external HS-USB ports */
	if (gpio_is_valid(OMAP4_GPIO_WK30)) {
		gpio_request(OMAP4_GPIO_WK30, "USB POWER GPIO");
		gpio_direction_output(OMAP4_GPIO_WK30, 1);
		gpio_set_value(OMAP4_GPIO_WK30, 0);
	}

	omap_mux_init_signal("usbb2_ulpitll_clk.gpio_157", \
		OMAP_PIN_OUTPUT | \
		OMAP_PIN_OFF_NONE);

	/* Power on the ULPI PHY */
	if (gpio_is_valid(OMAP4_MDM_PWR_EN_GPIO)) {
		gpio_request(OMAP4_MDM_PWR_EN_GPIO, "USBB1 PHY VMDM_3V3");
		gpio_direction_output(OMAP4_MDM_PWR_EN_GPIO, 1);
	}

	usbhs_init(&usbhs_bdata);

	return;
}
#else
static void __init omap4_ehci_ohci_init(void){}
#endif

static void __init tablet_camera_mux_init(void)
{
	u32 r = 0;

	/* Enable CSI22 pads for 4460 and 4470 */
	if (cpu_is_omap446x() || cpu_is_omap447x()) {
		r = omap4_ctrl_pad_readl(OMAP4_CTRL_MODULE_PAD_CORE_CONTROL_CAMERA_RX);
		r |= (0x7 << OMAP4_CAMERARX_CSI22_LANEENABLE_SHIFT);
		omap4_ctrl_pad_writel(r,
		OMAP4_CTRL_MODULE_PAD_CORE_CONTROL_CAMERA_RX);

		omap_mux_init_signal("csi22_dx2.csi22_dx2",
				OMAP_PIN_INPUT | OMAP_MUX_MODE0);
		omap_mux_init_signal("csi22_dy2.csi22_dy2",
				OMAP_PIN_INPUT | OMAP_MUX_MODE0);
	}
}

static void __init omap_tablet_init(void)
{
	int status;
	int package = OMAP_PACKAGE_CBS;

#if defined(CONFIG_TI_EMIF) || defined(CONFIG_TI_EMIF_MODULE)
	if (cpu_is_omap447x()) {
		omap_emif_set_device_details(1, &lpddr2_elpida_4G_S4_info,
				lpddr2_elpida_4G_S4_timings,
				ARRAY_SIZE(lpddr2_elpida_4G_S4_timings),
				&lpddr2_elpida_S4_min_tck, NULL);
		omap_emif_set_device_details(2, &lpddr2_elpida_4G_S4_info,
				lpddr2_elpida_4G_S4_timings,
				ARRAY_SIZE(lpddr2_elpida_4G_S4_timings),
				&lpddr2_elpida_S4_min_tck, NULL);
	} else {
		omap_emif_set_device_details(1, &lpddr2_elpida_2G_S4_x2_info,
				lpddr2_elpida_2G_S4_timings,
				ARRAY_SIZE(lpddr2_elpida_2G_S4_timings),
				&lpddr2_elpida_S4_min_tck, NULL);
		omap_emif_set_device_details(2, &lpddr2_elpida_2G_S4_x2_info,
				lpddr2_elpida_2G_S4_timings,
				ARRAY_SIZE(lpddr2_elpida_2G_S4_timings),
				&lpddr2_elpida_S4_min_tck, NULL);
	}
#endif

	omap4_mux_init(board_mux, NULL, package);
	omap_create_board_props();
	omap4_i2c_init();
	platform_add_devices(tablet_devices, ARRAY_SIZE(tablet_devices));
	omap4_board_serial_init();
	omap_sdrc_init(NULL, NULL);
	omap4_twl6030_hsmmc_init(mmc);

	omap4_ehci_ohci_init();
	usb_musb_init(&musb_board_data);

	omap_init_dmm_tiler();
	omap4_register_ion();
	tablet_display_init();
	tablet_touch_init();
	tablet_camera_mux_init();
	tablet_sensor_init();
	tablet_button_init();
	omap4plus_connectivity_init(OMAP4_TABLET_2_0_ID);
	status = omap_ethernet_init();
	if (status) {
		pr_err("Ethernet initialization failed: %d\n", status);
	} else {
		tablet_spi_board_info[0].irq = gpio_to_irq(ETH_KS8851_IRQ);
		spi_register_board_info(tablet_spi_board_info,
				ARRAY_SIZE(tablet_spi_board_info));
	}

	if (cpu_is_omap446x()) {
		/* Vsel0 = gpio, vsel1 = gnd */
		status = omap_tps6236x_board_setup(true, TPS62361_GPIO, -1,
					OMAP_PIN_OFF_OUTPUT_HIGH, -1);
		if (status)
			pr_err("TPS62361 initialization failed: %d\n", status);
	}
}

static void __init omap_tablet_reserve(void)
{
	omap_rproc_reserve_cma(RPROC_CMA_OMAP4);
	omap4_ion_init();
	omap_reserve();
}

MACHINE_START(OMAP_BLAZE, "OMAP4 Blaze board")
	.atag_offset	= 0x100,
	.reserve	= omap_tablet_reserve,
	.map_io		= omap4_map_io,
	.init_early	= omap4430_init_early,
	.init_irq	= gic_init_irq,
	.handle_irq	= gic_handle_irq,
	.init_machine	= omap_tablet_init,
	.timer		= &omap4_timer,
	.restart	= omap_prcm_restart,
MACHINE_END<|MERGE_RESOLUTION|>--- conflicted
+++ resolved
@@ -411,15 +411,8 @@
 	i2c_register_board_info(1, tablet_i2c_boardinfo,
 				ARRAY_SIZE(tablet_i2c_boardinfo));
 	omap_register_i2c_bus(2, 400, NULL, 0);
-<<<<<<< HEAD
 	omap_register_i2c_bus(3, 400, NULL, 0);
 	omap_register_i2c_bus(4, 400, NULL, 0);
-=======
-	omap_register_i2c_bus(3, 400, tablet_i2c_3_boardinfo,
-				ARRAY_SIZE(tablet_i2c_3_boardinfo));
-	omap_register_i2c_bus(4, 400, tablet_i2c_4_boardinfo,
-				ARRAY_SIZE(tablet_i2c_4_boardinfo));
-
 	/*
 	 * Drive MSECURE high for TWL6030/6032 write access.
 	 */
@@ -427,159 +420,6 @@
 	gpio_request(6, "msecure");
 	gpio_direction_output(6, 1);
 
-	return 0;
-}
-
-static struct tc358765_board_data tablet_dsi_panel = {
-	.lp_time	= 0x4,
-	.clrsipo	= 0x3,
-	.lv_is		= 0x1,
-	.lv_nd		= 0x6,
-	.vtgen		= 0x1,
-	.vsdelay	= 0xf,
-};
-
-static struct omap_dss_device tablet_lcd_device = {
-	.name                   = "lcd",
-	.driver_name            = "tc358765",
-	.type                   = OMAP_DISPLAY_TYPE_DSI,
-	.data			= &tablet_dsi_panel,
-	.phy.dsi                = {
-		.clk_lane       = 1,
-		.clk_pol        = 0,
-		.data1_lane     = 2,
-		.data1_pol      = 0,
-		.data2_lane     = 3,
-		.data2_pol      = 0,
-		.data3_lane     = 4,
-		.data3_pol      = 0,
-		.data4_lane     = 5,
-		.data4_pol      = 0,
-
-		.module		= 0,
-	},
-
-	.clocks = {
-		.dispc = {
-			 .channel = {
-				.lck_div        = 1,
-				.pck_div        = 2,
-				.lcd_clk_src    =
-					OMAP_DSS_CLK_SRC_DSI_PLL_HSDIV_DISPC,
-			},
-			.dispc_fclk_src = OMAP_DSS_CLK_SRC_DSI_PLL_HSDIV_DISPC,
-		},
-
-		.dsi = {
-			.regn           = 38,
-			.regm           = 441,
-			.regm_dispc     = 6,
-			.regm_dsi       = 9,
-			.lp_clk_div     = 5,
-			.dsi_fclk_src   = OMAP_DSS_CLK_SRC_DSI_PLL_HSDIV_DSI,
-		},
-	},
-
-	.panel = {
-		.timings = {
-			.x_res		= 1280,
-			.y_res		= 800,
-			.pixel_clock	= 65183,
-			.hfp		= 10,
-			.hsw		= 20,
-			.hbp		= 10,
-			.vfp		= 4,
-			.vsw		= 4,
-			.vbp		= 4,
-		},
-		.dsi_mode = OMAP_DSS_DSI_VIDEO_MODE,
-		.dsi_vm_data = {
-				.hsa			= 0,
-				.hfp			= 6,
-				.hbp			= 21,
-				.vsa			= 4,
-				.vfp			= 4,
-				.vbp			= 4,
-
-				.vp_de_pol		= true,
-				.vp_vsync_pol		= true,
-				.vp_hsync_pol		= false,
-				.vp_hsync_end		= false,
-				.vp_vsync_end		= false,
-
-				.blanking_mode		= 0,
-				.hsa_blanking_mode	= 1,
-				.hfp_blanking_mode	= 1,
-				.hbp_blanking_mode	= 1,
-
-				.ddr_clk_always_on	= true,
-
-				.window_sync		= 4,
-		}
-	},
-
-	.ctrl = {
-		.pixel_size = 24,
-	},
-
-	.reset_gpio     = 102,
-	.channel = OMAP_DSS_CHANNEL_LCD,
-	.platform_enable = NULL,
-	.platform_disable = NULL,
-};
-
-
-static struct omap_dss_device *tablet_dss_devices[] = {
-	&tablet_lcd_device,
-};
-
-static struct omap_dss_board_info tablet_dss_data = {
-	.num_devices	= ARRAY_SIZE(tablet_dss_devices),
-	.devices	= tablet_dss_devices,
-	.default_device	= &tablet_lcd_device,
-};
-
-static void tablet_lcd_init(void)
-{
-	u32 reg;
-	int status;
-
-	/* Enable 3 lanes in DSI1 module, disable pull down */
-	reg = omap4_ctrl_pad_readl(OMAP4_CTRL_MODULE_PAD_CORE_CONTROL_DSIPHY);
-	reg &= ~OMAP4_DSI1_LANEENABLE_MASK;
-	reg |= 0x1f << OMAP4_DSI1_LANEENABLE_SHIFT;
-	reg &= ~OMAP4_DSI1_PIPD_MASK;
-	reg |= 0x1f << OMAP4_DSI1_PIPD_SHIFT;
-	omap4_ctrl_pad_writel(reg, OMAP4_CTRL_MODULE_PAD_CORE_CONTROL_DSIPHY);
-
-	status = gpio_request_one(tablet_lcd_device.reset_gpio,
-				GPIOF_OUT_INIT_LOW, "lcd_reset_gpio");
-	gpio_set_value(tablet_lcd_device.reset_gpio, 1);
-	if (status)
-		pr_err("%s: Could not get lcd_reset_gpio\n", __func__);
-}
-
-static struct i2c_board_info __initdata omap4xx_i2c_bus2_d2l_info[] = {
-	{
-		I2C_BOARD_INFO("tc358765_i2c_driver", 0x0f),
-	},
-};
-
-static int __init tablet_display_init(void)
-{
-	omap_mux_init_signal("fref_clk4_out.fref_clk4_out",
-				OMAP_MUX_MODE0 | OMAP_PIN_INPUT_PULLUP);
-
-	platform_device_register(&tablet_disp_led);
-	tablet_lcd_init();
-
-	omap_vram_set_sdram_vram(TABLET_FB_RAM_SIZE, 0);
-	omap_display_init(&tablet_dss_data);
-
-	i2c_register_board_info(2, omap4xx_i2c_bus2_d2l_info,
-		ARRAY_SIZE(omap4xx_i2c_bus2_d2l_info));
-
->>>>>>> 262669ae
 	return 0;
 }
 
