/*
 * Board support file for OMAP44XX Tablet.
 *
 * Copyright (C) 2009 - 2012 Texas Instruments
 *
 * Authors:
 *	 Dan Murphy <dmurphy@ti.com>
 *	 Volodymyr Riazantsev <v.riazantsev@ti.com>
 *
 * Based on mach-omap2/board-4430sdp.c
 *   by Santosh Shilimkar <santosh.shilimkar@ti.com>
 *
 * This program is free software; you can redistribute it and/or modify
 * it under the terms of the GNU General Public License version 2 as
 * published by the Free Software Foundation.
 */

#include <linux/kernel.h>
#include <linux/init.h>
#include <linux/platform_device.h>
#include <linux/io.h>
#include <linux/gpio.h>
#include <linux/usb/otg.h>
#include <linux/spi/spi.h>
#include <linux/hwspinlock.h>
#include <linux/i2c/twl.h>
#include <linux/mfd/twl6040.h>
#include <linux/cdc_tcxo.h>
#include <linux/regulator/machine.h>
#include <linux/regulator/fixed.h>
#include <linux/platform_data/omap-abe-twl6040.h>

#include <asm/hardware/gic.h>
#include <asm/mach-types.h>
#include <asm/mach/arch.h>
#include <asm/mach/map.h>

#include <mach/hardware.h>

#include <plat/drm.h>
#include <plat/board.h>
#include <plat/usb.h>
#include <plat/mmc.h>
#include <plat/remoteproc.h>
#include <plat/omap_apps_brd_id.h>

#include "mux.h"
#include "hsmmc.h"
#include "common.h"
#include "control.h"
#include "common-board-devices.h"
<<<<<<< HEAD
#include "board-44xx-tablet.h"
#include "omap4_ion.h"
#include "omap_ram_console.h"
=======
#include "pm.h"
>>>>>>> deedc6e8

#define ETH_KS8851_IRQ			34
#define ETH_KS8851_POWER_ON		48
#define ETH_KS8851_QUART		138

#define FIXED_REG_VBAT_ID		0
#define FIXED_REG_VWLAN_ID		1
#define TPS62361_GPIO			7

#define OMAP4_MDM_PWR_EN_GPIO		157
#define OMAP4_GPIO_WK30			30

static struct spi_board_info tablet_spi_board_info[] __initdata = {
	{
		.modalias               = "ks8851",
		.bus_num                = 1,
		.chip_select            = 0,
		.max_speed_hz           = 24000000,
		/*
		 * .irq is set to gpio_to_irq(ETH_KS8851_IRQ)
		 * in omap_tablet_init
		 */
	},
};

static struct gpio tablet_eth_gpios[] __initdata = {
	{ ETH_KS8851_POWER_ON,	GPIOF_OUT_INIT_HIGH,	"eth_power"	},
	{ ETH_KS8851_QUART,	GPIOF_OUT_INIT_HIGH,	"quart"		},
	{ ETH_KS8851_IRQ,	GPIOF_IN,		"eth_irq"	},
};

static int __init omap_ethernet_init(void)
{
	int status;

	/* Request of GPIO lines */
	status = gpio_request_array(tablet_eth_gpios,
				    ARRAY_SIZE(tablet_eth_gpios));
	if (status)
		pr_err("Cannot request ETH GPIOs\n");

	return status;
}

static struct regulator_consumer_supply tablet_vbat_supply[] = {
	REGULATOR_SUPPLY("vddvibl", "twl6040-vibra"),
	REGULATOR_SUPPLY("vddvibr", "twl6040-vibra"),
};

static struct regulator_init_data tablet_vbat_data = {
	.constraints = {
		.always_on	= 1,
	},
	.num_consumer_supplies	= ARRAY_SIZE(tablet_vbat_supply),
	.consumer_supplies	= tablet_vbat_supply,
};

static struct fixed_voltage_config tablet_vbat_pdata = {
	.supply_name	= "VBAT",
	.microvolts	= 3750000,
	.init_data	= &tablet_vbat_data,
	.gpio		= -EINVAL,
};

static struct platform_device tablet_vbat = {
	.name		= "reg-fixed-voltage",
	.id		= FIXED_REG_VBAT_ID,
	.dev = {
		.platform_data = &tablet_vbat_pdata,
	},
};

static struct platform_device tablet_dmic_codec = {
	.name	= "dmic-codec",
	.id	= -1,
};

static struct platform_device tablet_spdif_dit_codec = {
	.name           = "spdif-dit",
	.id             = -1,
};

static struct platform_device tablet_hdmi_audio_codec = {
	.name	= "hdmi-audio-codec",
	.id	= -1,
};

static struct omap_abe_twl6040_data tablet_abe_audio_data = {
	.card_name = "tablet",
	.has_hs		= ABE_TWL6040_LEFT | ABE_TWL6040_RIGHT,
	.has_hf		= ABE_TWL6040_LEFT | ABE_TWL6040_RIGHT,
	.has_ep		= 1,
	.has_aux	= ABE_TWL6040_LEFT | ABE_TWL6040_RIGHT,
	.has_vibra	= ABE_TWL6040_LEFT | ABE_TWL6040_RIGHT,

	.has_abe	= 1,
	.has_dmic	= 1,
	.has_hsmic	= 1,
	.has_mainmic	= 1,
	.has_submic	= 1,
	.has_afm	= ABE_TWL6040_LEFT | ABE_TWL6040_RIGHT,

	.jack_detection = 1,
	/* MCLK input is 38.4MHz */
	.mclk_freq	= 38400000,
};

static struct platform_device tablet_abe_audio = {
	.name		= "omap-abe-twl6040",
	.id		= -1,
	.dev = {
		.platform_data = &tablet_abe_audio_data,
	},
};

static struct platform_device *tablet_devices[] __initdata = {
	&tablet_vbat,
	&tablet_dmic_codec,
	&tablet_spdif_dit_codec,
	&tablet_abe_audio,
	&tablet_hdmi_audio_codec,
};

static struct omap_musb_board_data musb_board_data = {
	.interface_type		= MUSB_INTERFACE_UTMI,
	.mode			= MUSB_OTG,
	.power			= 200,
};

static struct omap2_hsmmc_info mmc[] = {
	{
		.mmc		= 2,
		.caps		=  MMC_CAP_4_BIT_DATA | MMC_CAP_8_BIT_DATA,
		.gpio_cd	= -EINVAL,
		.gpio_wp	= -EINVAL,
		.nonremovable   = true,
		.ocr_mask	= MMC_VDD_29_30,
		.no_off_init	= true,
	},
	{
		.mmc		= 1,
		.caps		= MMC_CAP_4_BIT_DATA | MMC_CAP_8_BIT_DATA,
		.gpio_cd	= -EINVAL,
		.gpio_wp	= -EINVAL,
	},
	{
		.mmc		= 5,
		.caps		= MMC_CAP_4_BIT_DATA | MMC_CAP_POWER_OFF_CARD,
		.pm_caps	= MMC_PM_KEEP_POWER,
		.gpio_cd	= -EINVAL,
		.gpio_wp	= -EINVAL,
		.ocr_mask	= MMC_VDD_165_195,
		.built_in	= 1,
		.nonremovable	= true,
	},
	{}	/* Terminator */
};

static int omap4_twl6030_hsmmc_late_init(struct device *dev)
{
	int irq = 0;
	struct platform_device *pdev = container_of(dev,
				struct platform_device, dev);
	struct omap_mmc_platform_data *pdata = dev->platform_data;

	/* Setting MMC1 Card detect Irq */
	if (pdev->id == 0) {
		irq = twl6030_mmc_card_detect_config();
		if (irq < 0) {
			pr_err("Failed configuring MMC1 card detect\n");
			return irq;
		}
		pdata->slots[0].card_detect_irq = irq;
		pdata->slots[0].card_detect = twl6030_mmc_card_detect;
	}
	return 0;
}

static __init void omap4_twl6030_hsmmc_set_late_init(struct device *dev)
{
	struct omap_mmc_platform_data *pdata;

	/* dev can be null if CONFIG_MMC_OMAP_HS is not set */
	if (!dev) {
		pr_err("Failed %s\n", __func__);
		return;
	}
	pdata = dev->platform_data;
	pdata->init = omap4_twl6030_hsmmc_late_init;
}

static int __init omap4_twl6030_hsmmc_init(struct omap2_hsmmc_info *controllers)
{
	struct omap2_hsmmc_info *c;

	omap_hsmmc_init(controllers);
	for (c = controllers; c->mmc; c++)
		omap4_twl6030_hsmmc_set_late_init(&c->pdev->dev);

	return 0;
}

static struct twl6040_codec_data twl6040_codec = {
	/* single-step ramp for headset and handsfree */
	.hs_left_step	= 0x0f,
	.hs_right_step	= 0x0f,
	.hf_left_step	= 0x1d,
	.hf_right_step	= 0x1d,
};

static struct twl6040_vibra_data twl6040_vibra = {
	.vibldrv_res = 8,
	.vibrdrv_res = 3,
	.viblmotor_res = 10,
	.vibrmotor_res = 10,
	.vddvibl_uV = 0,	/* fixed volt supply - VBAT */
	.vddvibr_uV = 0,	/* fixed volt supply - VBAT */

	.max_timeout = 15000,
	.initial_vibrate = 0,
	.voltage_raise_speed = 0x26,
};

static struct twl6040_platform_data twl6040_data = {
	.codec		= &twl6040_codec,
	.vibra		= &twl6040_vibra,
	.audpwron_gpio	= 127,
};

static struct twl4030_platform_data tablet_twldata;

/*
 * The Clock Driver Chip (TCXO) on OMAP4 based SDP needs to
 * be programmed to output CLK1 based on REQ1 from OMAP.
 * By default CLK1 is driven based on an internal REQ1INT signal
 * which is always set to 1.
 * Doing this helps gate sysclk (from CLK1) to OMAP while OMAP
 * is in sleep states.
 */
static struct cdc_tcxo_platform_data tablet_cdc_data = {
	.buf = {
		CDC_TCXO_REQ4INT | CDC_TCXO_REQ1INT |
		CDC_TCXO_REQ4POL | CDC_TCXO_REQ3POL |
		CDC_TCXO_REQ2POL | CDC_TCXO_REQ1POL,
		CDC_TCXO_MREQ4 | CDC_TCXO_MREQ3 |
		CDC_TCXO_MREQ2 | CDC_TCXO_MREQ1,
		CDC_TCXO_LDOEN1,
		0,
	},
};

static struct i2c_board_info __initdata tablet_i2c_boardinfo[] = {
	{
		I2C_BOARD_INFO("cdc_tcxo_driver", 0x6c),
		.platform_data = &tablet_cdc_data,
	},
};

static void __init omap_i2c_hwspinlock_init(int bus_id, int spinlock_id,
				struct omap_i2c_bus_board_data *pdata)
{
	/* spinlock_id should be -1 for a generic lock request */
	if (spinlock_id < 0)
		pdata->handle = hwspin_lock_request(USE_MUTEX_LOCK);
	else
		pdata->handle = hwspin_lock_request_specific(spinlock_id,
							USE_MUTEX_LOCK);

	if (pdata->handle != NULL) {
		pdata->hwspin_lock_timeout = hwspin_lock_timeout;
		pdata->hwspin_unlock = hwspin_unlock;
	} else {
		pr_err("I2C hwspinlock request failed for bus %d\n", \
								bus_id);
	}
}

static struct omap_i2c_bus_board_data __initdata omap4_i2c_1_bus_pdata;
static struct omap_i2c_bus_board_data __initdata omap4_i2c_2_bus_pdata;
static struct omap_i2c_bus_board_data __initdata omap4_i2c_3_bus_pdata;
static struct omap_i2c_bus_board_data __initdata omap4_i2c_4_bus_pdata;

static int __init omap4_i2c_init(void)
{
	omap_i2c_hwspinlock_init(1, 0, &omap4_i2c_1_bus_pdata);
	omap_i2c_hwspinlock_init(2, 1, &omap4_i2c_2_bus_pdata);
	omap_i2c_hwspinlock_init(3, 2, &omap4_i2c_3_bus_pdata);
	omap_i2c_hwspinlock_init(4, 3, &omap4_i2c_4_bus_pdata);

	omap_register_i2c_bus_board_data(1, &omap4_i2c_1_bus_pdata);
	omap_register_i2c_bus_board_data(2, &omap4_i2c_2_bus_pdata);
	omap_register_i2c_bus_board_data(3, &omap4_i2c_3_bus_pdata);
	omap_register_i2c_bus_board_data(4, &omap4_i2c_4_bus_pdata);

	omap4_pmic_get_config(&tablet_twldata, TWL_COMMON_PDATA_USB |
			TWL_COMMON_PDATA_MADC,
			TWL_COMMON_REGULATOR_VDAC |
			TWL_COMMON_REGULATOR_VAUX1 |
			TWL_COMMON_REGULATOR_VAUX2 |
			TWL_COMMON_REGULATOR_VAUX3 |
			TWL_COMMON_REGULATOR_VMMC |
			TWL_COMMON_REGULATOR_VPP |
			TWL_COMMON_REGULATOR_VUSIM |
			TWL_COMMON_REGULATOR_VANA |
			TWL_COMMON_REGULATOR_VCXIO |
			TWL_COMMON_REGULATOR_VUSB |
			TWL_COMMON_REGULATOR_CLK32KG |
			TWL_COMMON_REGULATOR_V1V8 |
			TWL_COMMON_REGULATOR_V2V1 |
			TWL_COMMON_REGULATOR_SYSEN |
			TWL_COMMON_REGULATOR_CLK32KAUDIO |
			TWL_COMMON_REGULATOR_REGEN1);
	omap4_pmic_init("twl6030", &tablet_twldata,
			&twl6040_data, OMAP44XX_IRQ_SYS_2N);
	i2c_register_board_info(1, tablet_i2c_boardinfo,
				ARRAY_SIZE(tablet_i2c_boardinfo));
	omap_register_i2c_bus(2, 400, NULL, 0);
	omap_register_i2c_bus(3, 400, NULL, 0);
	omap_register_i2c_bus(4, 400, NULL, 0);
	/*
	 * Drive MSECURE high for TWL6030/6032 write access.
	 */
	omap_mux_init_signal("fref_clk0_out.gpio_wk6", OMAP_PIN_OUTPUT);
	gpio_request(6, "msecure");
	gpio_direction_output(6, 1);

	return 0;
}

#ifdef CONFIG_OMAP_MUX
static struct omap_board_mux board_mux[] __initdata = {
	OMAP4_MUX(USBB2_ULPITLL_CLK, OMAP_MUX_MODE3 | OMAP_PIN_OUTPUT),
	OMAP4_MUX(SYS_NIRQ2, OMAP_MUX_MODE0 | OMAP_PIN_INPUT_PULLUP |
				OMAP_PIN_OFF_WAKEUPENABLE),
	{ .reg_offset = OMAP_MUX_TERMINATOR },
};

#else
#define board_mux	NULL
#endif

#if defined(CONFIG_USB_EHCI_HCD_OMAP) || defined(CONFIG_USB_OHCI_HCD_OMAP3)
static const struct usbhs_omap_board_data usbhs_bdata __initconst = {
	.port_mode[0] = OMAP_EHCI_PORT_MODE_PHY,
	.port_mode[1] = OMAP_USBHS_PORT_MODE_UNUSED,
	.port_mode[2] = OMAP_USBHS_PORT_MODE_UNUSED,
	.phy_reset  = false,
	.reset_gpio_port[0]  = -EINVAL,
	.reset_gpio_port[1]  = -EINVAL,
	.reset_gpio_port[2]  = -EINVAL
};

static void __init omap4_ehci_ohci_init(void)
{
	omap_mux_init_signal("fref_clk3_req.gpio_wk30", \
		OMAP_PIN_OUTPUT | \
		OMAP_PIN_OFF_NONE | OMAP_PULL_ENA);

	/* Enable 5V,1A USB power on external HS-USB ports */
	if (gpio_is_valid(OMAP4_GPIO_WK30)) {
		gpio_request(OMAP4_GPIO_WK30, "USB POWER GPIO");
		gpio_direction_output(OMAP4_GPIO_WK30, 1);
		gpio_set_value(OMAP4_GPIO_WK30, 0);
	}

	omap_mux_init_signal("usbb2_ulpitll_clk.gpio_157", \
		OMAP_PIN_OUTPUT | \
		OMAP_PIN_OFF_NONE);

	/* Power on the ULPI PHY */
	if (gpio_is_valid(OMAP4_MDM_PWR_EN_GPIO)) {
		gpio_request(OMAP4_MDM_PWR_EN_GPIO, "USBB1 PHY VMDM_3V3");
		gpio_direction_output(OMAP4_MDM_PWR_EN_GPIO, 1);
	}

	usbhs_init(&usbhs_bdata);

	return;
}
#else
static void __init omap4_ehci_ohci_init(void){}
#endif

static void __init tablet_camera_mux_init(void)
{
	u32 r = 0;

	/* Enable CSI22 pads for 4460 and 4470 */
	if (cpu_is_omap446x() || cpu_is_omap447x()) {
		r = omap4_ctrl_pad_readl(OMAP4_CTRL_MODULE_PAD_CORE_CONTROL_CAMERA_RX);
		r |= (0x7 << OMAP4_CAMERARX_CSI22_LANEENABLE_SHIFT);
		omap4_ctrl_pad_writel(r,
		OMAP4_CTRL_MODULE_PAD_CORE_CONTROL_CAMERA_RX);

		omap_mux_init_signal("csi22_dx2.csi22_dx2",
				OMAP_PIN_INPUT | OMAP_MUX_MODE0);
		omap_mux_init_signal("csi22_dy2.csi22_dy2",
				OMAP_PIN_INPUT | OMAP_MUX_MODE0);
	}
}

static void __init omap_tablet_init(void)
{
	int status;
	int package = OMAP_PACKAGE_CBS;

#if defined(CONFIG_TI_EMIF) || defined(CONFIG_TI_EMIF_MODULE)
	if (cpu_is_omap447x()) {
		omap_emif_set_device_details(1, &lpddr2_elpida_4G_S4_info,
				lpddr2_elpida_4G_S4_timings,
				ARRAY_SIZE(lpddr2_elpida_4G_S4_timings),
				&lpddr2_elpida_S4_min_tck, NULL);
		omap_emif_set_device_details(2, &lpddr2_elpida_4G_S4_info,
				lpddr2_elpida_4G_S4_timings,
				ARRAY_SIZE(lpddr2_elpida_4G_S4_timings),
				&lpddr2_elpida_S4_min_tck, NULL);
	} else {
		omap_emif_set_device_details(1, &lpddr2_elpida_2G_S4_x2_info,
				lpddr2_elpida_2G_S4_timings,
				ARRAY_SIZE(lpddr2_elpida_2G_S4_timings),
				&lpddr2_elpida_S4_min_tck, NULL);
		omap_emif_set_device_details(2, &lpddr2_elpida_2G_S4_x2_info,
				lpddr2_elpida_2G_S4_timings,
				ARRAY_SIZE(lpddr2_elpida_2G_S4_timings),
				&lpddr2_elpida_S4_min_tck, NULL);
	}
#endif

	omap4_mux_init(board_mux, NULL, package);
	omap_create_board_props();
	omap4_i2c_init();
	platform_add_devices(tablet_devices, ARRAY_SIZE(tablet_devices));
	omap4_board_serial_init();
	omap_sdrc_init(NULL, NULL);
	omap4_twl6030_hsmmc_init(mmc);

	omap4_ehci_ohci_init();
	usb_musb_init(&musb_board_data);

	omap_init_dmm_tiler();
	omap4_register_ion();
	tablet_display_init();
	tablet_touch_init();
	tablet_camera_mux_init();
	tablet_sensor_init();
	tablet_button_init();
	omap4plus_connectivity_init(OMAP4_TABLET_2_0_ID);
	status = omap_ethernet_init();
	if (status) {
		pr_err("Ethernet initialization failed: %d\n", status);
	} else {
		tablet_spi_board_info[0].irq = gpio_to_irq(ETH_KS8851_IRQ);
		spi_register_board_info(tablet_spi_board_info,
				ARRAY_SIZE(tablet_spi_board_info));
	}

	if (cpu_is_omap446x()) {
		/* Vsel0 = gpio, vsel1 = gnd */
		status = omap_tps6236x_board_setup(true, TPS62361_GPIO, -1,
					OMAP_PIN_OFF_OUTPUT_HIGH, -1);
		if (status)
			pr_err("TPS62361 initialization failed: %d\n", status);
	}

	omap_enable_smartreflex_on_init();
}

static void __init omap_tablet_reserve(void)
{
	omap_ram_console_init(OMAP_RAM_CONSOLE_START_DEFAULT,
			OMAP_RAM_CONSOLE_SIZE_DEFAULT);
	omap_rproc_reserve_cma(RPROC_CMA_OMAP4);
	omap4_ion_init();
	omap_reserve();
}

MACHINE_START(OMAP_BLAZE, "OMAP4 Blaze board")
	.atag_offset	= 0x100,
	.reserve	= omap_tablet_reserve,
	.map_io		= omap4_map_io,
	.init_early	= omap4430_init_early,
	.init_irq	= gic_init_irq,
	.handle_irq	= gic_handle_irq,
	.init_machine	= omap_tablet_init,
	.timer		= &omap4_timer,
	.restart	= omap_prcm_restart,
MACHINE_END<|MERGE_RESOLUTION|>--- conflicted
+++ resolved
@@ -49,13 +49,11 @@
 #include "common.h"
 #include "control.h"
 #include "common-board-devices.h"
-<<<<<<< HEAD
+#include "pm.h"
+
 #include "board-44xx-tablet.h"
 #include "omap4_ion.h"
 #include "omap_ram_console.h"
-=======
-#include "pm.h"
->>>>>>> deedc6e8
 
 #define ETH_KS8851_IRQ			34
 #define ETH_KS8851_POWER_ON		48
