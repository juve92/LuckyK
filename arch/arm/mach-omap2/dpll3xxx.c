--- conflicted
+++ resolved
@@ -93,9 +93,45 @@
 	if (i == MAX_DPLL_WAIT_TRIES) {
 		printk(KERN_ERR "clock: %s failed transition to '%s'\n",
 		       clk->name, (state) ? "locked" : "bypassed");
-<<<<<<< HEAD
-		/* Catch failing usb-dpll lock error */
+
+		/* Try Error Recovery: for failing usbdpll locking */
 		if (!strcmp(clk->name, "dpll_usb_ck")) {
+			reg = __raw_readl(dd->mult_div1_reg);
+
+			/* Put in MN bypass */
+			_omap3_dpll_write_clken(clk, DPLL_MN_BYPASS);
+			i = 0;
+			while (!(__raw_readl(dd->idlest_reg) & (1 << OMAP4430_ST_MN_BYPASS_SHIFT)) &&
+					i < MAX_DPLL_WAIT_TRIES) {
+				i++;
+				udelay(1);
+			}
+
+			/* MN bypass looses contents of CM_CLKSEL_DPLL_USB */
+			__raw_writel(reg, dd->mult_div1_reg);
+
+			/* Force generate request to PRCM: put in Force mode */
+
+			/* a) CM_DIV_M2_DPLL_USB.DPLL_CLKOUT_GATE_CTRL = 1 */
+			orig_cm_div_m2_dpll_usb = __raw_readl(OMAP4430_CM_DIV_M2_DPLL_USB);
+			__raw_writel(orig_cm_div_m2_dpll_usb |
+					(1 << OMAP4430_DPLL_CLKOUT_GATE_CTRL_SHIFT),
+					OMAP4430_CM_DIV_M2_DPLL_USB);
+
+			/* b) CM_CLKDCOLDO_DPLL_USB.DPLL_CLKDCOLDO_GATE_CTRL = 1 */
+			orig_cm_clkdcoldo_dpll_usb = __raw_readl(OMAP4430_CM_CLKDCOLDO_DPLL_USB);
+			__raw_writel(orig_cm_clkdcoldo_dpll_usb |
+					(1 << OMAP4430_DPLL_CLKDCOLDO_GATE_CTRL_SHIFT),
+					OMAP4430_CM_CLKDCOLDO_DPLL_USB);
+
+			/* Put back to locked mode */
+			_omap3_dpll_write_clken(clk, DPLL_LOCKED);
+
+			if (first_time) {
+				first_time = false;
+				goto retry;
+			}
+
 			pr_info("\n========== USB DPLL DUMP ===========\n");
 			pr_info("CM_CLKMODE_DPLL_USB         :%08x\n", omap_readl(0x4A008180));
 			pr_info("CM_IDLEST_DPLL_USB          :%08x\n", omap_readl(0x4A008184));
@@ -107,49 +143,6 @@
 			pr_info("CM_CLKDCOLDO_DPLL_USB       :%08x\n", omap_readl(0x4A0081B4));
 			pr_info("========== USB DPLL DUMP: End ===========\n");
 		}
-
-=======
-
-		/* Try Error Recovery: for failing usbdpll locking */
-		if (!strcmp(clk->name, "dpll_usb_ck")) {
-
-			reg = __raw_readl(dd->mult_div1_reg);
-
-			/* Put in MN bypass */
-			_omap3_dpll_write_clken(clk, DPLL_MN_BYPASS);
-			i = 0;
-			while (!(__raw_readl(dd->idlest_reg) & (1 << OMAP4430_ST_MN_BYPASS_SHIFT)) &&
-					i < MAX_DPLL_WAIT_TRIES) {
-				i++;
-				udelay(1);
-			}
-
-			/* MN bypass looses contents of CM_CLKSEL_DPLL_USB */
-			__raw_writel(reg, dd->mult_div1_reg);
-
-			/* Force generate request to PRCM: put in Force mode */
-
-			/* a) CM_DIV_M2_DPLL_USB.DPLL_CLKOUT_GATE_CTRL = 1 */
-			orig_cm_div_m2_dpll_usb = __raw_readl(OMAP4430_CM_DIV_M2_DPLL_USB);
-			__raw_writel(orig_cm_div_m2_dpll_usb |
-					(1 << OMAP4430_DPLL_CLKOUT_GATE_CTRL_SHIFT),
-					OMAP4430_CM_DIV_M2_DPLL_USB);
-
-			/* b) CM_CLKDCOLDO_DPLL_USB.DPLL_CLKDCOLDO_GATE_CTRL = 1 */
-			orig_cm_clkdcoldo_dpll_usb = __raw_readl(OMAP4430_CM_CLKDCOLDO_DPLL_USB);
-			__raw_writel(orig_cm_clkdcoldo_dpll_usb |
-					(1 << OMAP4430_DPLL_CLKDCOLDO_GATE_CTRL_SHIFT),
-					OMAP4430_CM_CLKDCOLDO_DPLL_USB);
-
-			/* Put back to locked mode */
-			_omap3_dpll_write_clken(clk, DPLL_LOCKED);
-
-			if (first_time) {
-				first_time = false;
-				goto retry;
-			}
-		}
->>>>>>> 90672f17
 	} else {
 		pr_debug("clock: %s transition to '%s' in %d loops\n",
 			 clk->name, (state) ? "locked" : "bypassed", i);
