--- conflicted
+++ resolved
@@ -327,12 +327,9 @@
 	if (si_type == OMAP4_SILICON_TYPE_PERFORMANCE)
 		omap_features = OMAP4_HAS_PERF_SILICON;
 
-<<<<<<< HEAD
-=======
 	/* GC320 is available from OMAP4770 chips */
 	if (omap_rev() == OMAP4470_REV_ES1_0)
 		omap_features |= OMAP_HAS_GC320;
->>>>>>> 39a1e8fc
 }
 
 void __init omap5xxx_check_features(void)
