--- conflicted
+++ resolved
@@ -631,14 +631,6 @@
 		abe_init_io_tasks(OMAP_ABE_DMIC_PORT, &format, protocol);
 	}
 	if (id == OMAP_ABE_VX_UL_PORT) {
-<<<<<<< HEAD
-		/* Init VX_UL ASRC and enable its adaptation */
-		abe_init_asrc_vx_ul(0);
-	}
-	if (id == OMAP_ABE_VX_DL_PORT) {
-		/* Init VX_DL ASRC and enable its adaptation */
-		abe_init_asrc_vx_dl(0);
-=======
 		if (abe_port[OMAP_ABE_VX_DL_PORT].status == OMAP_ABE_PORT_ACTIVITY_RUNNING) {
 			/* VX_DL port already started, hence no need to
 				initialize ASRC */
@@ -657,7 +649,6 @@
 			abe_init_asrc_vx_ul(-250);
 			abe_init_asrc_vx_dl(250);
 		}
->>>>>>> c5169392
 	}
 
 	/* local host variable status= "port is running" */
