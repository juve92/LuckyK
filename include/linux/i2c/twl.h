--- conflicted
+++ resolved
@@ -84,10 +84,7 @@
 #define TWL_MODULE_RTC		TWL4030_MODULE_RTC
 #define TWL_MODULE_PWM		TWL4030_MODULE_PWM0
 #define TWL6030_MODULE_CHARGER TWL4030_MODULE_MAIN_CHARGE
-<<<<<<< HEAD
 #define TWL_MODULE_PM_SLAVE_RES	TWL6030_MODULE_SLAVE_RES
-=======
->>>>>>> f46bf5de
 
 #define TWL6030_MODULE_GASGAUGE 0x0B
 #define TWL6030_MODULE_ID0	0x0D
@@ -1054,9 +1051,8 @@
 /* 6032 external SMPSs */
 #define TWL6032_REG_EXT_V2V1	64
 
-<<<<<<< HEAD
 #define PHOENIX_MSK_TRANSITION      0x20
-=======
+
 #define TWL6032_ERRATA_LDO_MUST_BE_ALWAYS_ON	(1 << 3)
 
 #define TWL6032_PREQ1_RES_ASS_A	0xd7
@@ -1065,5 +1061,4 @@
 #define TWL6030_ERRATA_DB00112620	(1 << 1)
 #define TWL6030_ERRATA_DB00110684	(1 << 2)
 
->>>>>>> f46bf5de
 #endif /* End of __TWL4030_H */