/*
 * Remote processor messaging
 *
 * Copyright (C) 2011 Texas Instruments, Inc.
 * Copyright (C) 2011 Google, Inc.
 * All rights reserved.
 *
 * Redistribution and use in source and binary forms, with or without
 * modification, are permitted provided that the following conditions
 * are met:
 *
 * * Redistributions of source code must retain the above copyright
 *   notice, this list of conditions and the following disclaimer.
 * * Redistributions in binary form must reproduce the above copyright
 *   notice, this list of conditions and the following disclaimer in
 *   the documentation and/or other materials provided with the
 *   distribution.
 * * Neither the name Texas Instruments nor the names of its
 *   contributors may be used to endorse or promote products derived
 *   from this software without specific prior written permission.
 *
 * THIS SOFTWARE IS PROVIDED BY THE COPYRIGHT HOLDERS AND CONTRIBUTORS
 * "AS IS" AND ANY EXPRESS OR IMPLIED WARRANTIES, INCLUDING, BUT NOT
 * LIMITED TO, THE IMPLIED WARRANTIES OF MERCHANTABILITY AND FITNESS FOR
 * A PARTICULAR PURPOSE ARE DISCLAIMED. IN NO EVENT SHALL THE COPYRIGHT
 * OWNER OR CONTRIBUTORS BE LIABLE FOR ANY DIRECT, INDIRECT, INCIDENTAL,
 * SPECIAL, EXEMPLARY, OR CONSEQUENTIAL DAMAGES (INCLUDING, BUT NOT
 * LIMITED TO, PROCUREMENT OF SUBSTITUTE GOODS OR SERVICES; LOSS OF USE,
 * DATA, OR PROFITS; OR BUSINESS INTERRUPTION) HOWEVER CAUSED AND ON ANY
 * THEORY OF LIABILITY, WHETHER IN CONTRACT, STRICT LIABILITY, OR TORT
 * (INCLUDING NEGLIGENCE OR OTHERWISE) ARISING IN ANY WAY OUT OF THE USE
 * OF THIS SOFTWARE, EVEN IF ADVISED OF THE POSSIBILITY OF SUCH DAMAGE.
 */

#ifndef _LINUX_RPMSG_H
#define _LINUX_RPMSG_H

#include <linux/types.h>
#include <linux/device.h>
#include <linux/mod_devicetable.h>
<<<<<<< HEAD
#include <linux/idr.h>
=======
#include <linux/kref.h>
#include <linux/mutex.h>
>>>>>>> 763c71b1

/* The feature bitmap for virtio rpmsg */
#define VIRTIO_RPMSG_F_NS	0 /* RP supports name service notifications */

/**
 * struct rpmsg_hdr - common header for all rpmsg messages
 * @src: source address
 * @dst: destination address
 * @reserved: reserved for future use
 * @len: length of payload (in bytes)
 * @flags: message flags
 * @data: @len bytes of message payload data
 *
 * Every message sent(/received) on the rpmsg bus begins with this header.
 */
struct rpmsg_hdr {
	u32 src;
	u32 dst;
	u32 reserved;
	u16 len;
	u16 flags;
	u8 data[0];
} __packed;

/**
 * struct rpmsg_ns_msg - dynamic name service announcement message
 * @name: name of remote service that is published
 * @addr: address of remote service that is published
 * @flags: indicates whether service is created or destroyed
 *
 * This message is sent across to publish a new service, or announce
 * about its removal. When we receive these messages, an appropriate
 * rpmsg channel (i.e device) is created/destroyed. In turn, the ->probe()
 * or ->remove() handler of the appropriate rpmsg driver will be invoked
 * (if/as-soon-as one is registered).
 */
struct rpmsg_ns_msg {
	char name[RPMSG_NAME_SIZE];
	u32 addr;
	u32 flags;
} __packed;

/**
 * enum rpmsg_ns_flags - dynamic name service announcement flags
 *
 * @RPMSG_NS_CREATE: a new remote service was just created
 * @RPMSG_NS_DESTROY: a known remote service was just destroyed
 */
enum rpmsg_ns_flags {
	RPMSG_NS_CREATE		= 0,
	RPMSG_NS_DESTROY	= 1,
};

#define RPMSG_ADDR_ANY		0xFFFFFFFF

/**
 * struct virtproc_info - virtual remote processor state
 * @vdev:	the virtio device
 * @rvq:	rx virtqueue
 * @svq:	tx virtqueue
 * @rbufs:	kernel address of rx buffers
 * @sbufs:	kernel address of tx buffers
 * @last_sbuf:	index of last tx buffer used
 * @bufs_dma:	dma base addr of the buffers
 * @tx_lock:	protects svq, sbufs and sleepers, to allow concurrent senders.
 *		sending a message might require waking up a dozing remote
 *		processor, which involves sleeping, hence the mutex.
 * @rx_lock:	protects rvq, to allow concurrent receive threads.
 * @endpoints:	idr of local endpoints, allows fast retrieval
 * @endpoints_lock: lock of the endpoints set
 * @sendq:	wait queue of sending contexts waiting for a tx buffers
 * @sleepers:	number of senders that are waiting for a tx buffer
 * @ns_ept:	the bus's name service endpoint
 * @id:		unique system-wide index id for this vproc
 *
 * This structure stores the rpmsg state of a given virtio remote processor
 * device (there might be several virtio proc devices for each physical
 * remote processor).
 */
struct virtproc_info {
	struct virtio_device *vdev;
	struct virtqueue *rvq, *svq;
	void *rbufs, *sbufs;
	int last_sbuf;
	dma_addr_t bufs_dma;
	struct mutex tx_lock;
	struct mutex rx_lock;
	struct idr endpoints;
	struct mutex endpoints_lock;
	wait_queue_head_t sendq;
	atomic_t sleepers;
	struct rpmsg_endpoint *ns_ept;
	int id;
};

/**
 * rpmsg_channel - devices that belong to the rpmsg bus are called channels
 * @vrp: the remote processor this channel belongs to
 * @dev: the device struct
 * @id: device id (used to match between rpmsg drivers and devices)
 * @src: local address
 * @dst: destination address
 * @ept: the rpmsg endpoint of this channel
 * @announce: if set, rpmsg will announce the creation/removal of this channel
 */
struct rpmsg_channel {
	struct virtproc_info *vrp;
	struct device dev;
	struct rpmsg_device_id id;
	u32 src;
	u32 dst;
	struct rpmsg_endpoint *ept;
	bool announce;
};

typedef void (*rpmsg_rx_cb_t)(struct rpmsg_channel *, void *, int, void *, u32);

/**
 * struct rpmsg_endpoint - binds a local rpmsg address to its user
 * @rpdev: rpmsg channel device
 * @refcount: when this drops to zero, the ept is deallocated
 * @cb: rx callback handler
 * @cb_lock: must be taken before accessing/changing @cb
 * @addr: local rpmsg address
 * @priv: private data for the driver's use
 *
 * In essence, an rpmsg endpoint represents a listener on the rpmsg bus, as
 * it binds an rpmsg address with an rx callback handler.
 *
 * Simple rpmsg drivers shouldn't use this struct directly, because
 * things just work: every rpmsg driver provides an rx callback upon
 * registering to the bus, and that callback is then bound to its rpmsg
 * address when the driver is probed. When relevant inbound messages arrive
 * (i.e. messages which their dst address equals to the src address of
 * the rpmsg channel), the driver's handler is invoked to process it.
 *
 * More complicated drivers though, that do need to allocate additional rpmsg
 * addresses, and bind them to different rx callbacks, must explicitly
 * create additional endpoints by themselves (see rpmsg_create_ept()).
 */
struct rpmsg_endpoint {
	struct rpmsg_channel *rpdev;
	struct kref refcount;
	rpmsg_rx_cb_t cb;
	struct mutex cb_lock;
	u32 addr;
	void *priv;
};

/**
 * struct rpmsg_driver - rpmsg driver struct
 * @drv: underlying device driver
 * @id_table: rpmsg ids serviced by this driver
 * @probe: invoked when a matching rpmsg channel (i.e. device) is found
 * @remove: invoked when the rpmsg channel is removed
 * @callback: invoked when an inbound message is received on the channel
 */
struct rpmsg_driver {
	struct device_driver drv;
	const struct rpmsg_device_id *id_table;
	int (*probe)(struct rpmsg_channel *dev);
	void (*remove)(struct rpmsg_channel *dev);
	void (*callback)(struct rpmsg_channel *, void *, int, void *, u32);
};

int register_rpmsg_device(struct rpmsg_channel *dev);
void unregister_rpmsg_device(struct rpmsg_channel *dev);
int register_rpmsg_driver(struct rpmsg_driver *drv);
void unregister_rpmsg_driver(struct rpmsg_driver *drv);
void rpmsg_destroy_ept(struct rpmsg_endpoint *);
struct rpmsg_endpoint *rpmsg_create_ept(struct rpmsg_channel *,
				rpmsg_rx_cb_t cb, void *priv, u32 addr);
int
rpmsg_send_offchannel_raw(struct rpmsg_channel *, u32, u32, void *, int, bool);

/**
 * rpmsg_send() - send a message across to the remote processor
 * @rpdev: the rpmsg channel
 * @data: payload of message
 * @len: length of payload
 *
 * This function sends @data of length @len on the @rpdev channel.
 * The message will be sent to the remote processor which the @rpdev
 * channel belongs to, using @rpdev's source and destination addresses.
 * In case there are no TX buffers available, the function will block until
 * one becomes available, or a timeout of 15 seconds elapses. When the latter
 * happens, -ERESTARTSYS is returned.
 *
 * Can only be called from process context (for now).
 *
 * Returns 0 on success and an appropriate error value on failure.
 */
static inline int rpmsg_send(struct rpmsg_channel *rpdev, void *data, int len)
{
	u32 src = rpdev->src, dst = rpdev->dst;

	return rpmsg_send_offchannel_raw(rpdev, src, dst, data, len, true);
}

/**
 * rpmsg_sendto() - send a message across to the remote processor, specify dst
 * @rpdev: the rpmsg channel
 * @data: payload of message
 * @len: length of payload
 * @dst: destination address
 *
 * This function sends @data of length @len to the remote @dst address.
 * The message will be sent to the remote processor which the @rpdev
 * channel belongs to, using @rpdev's source address.
 * In case there are no TX buffers available, the function will block until
 * one becomes available, or a timeout of 15 seconds elapses. When the latter
 * happens, -ERESTARTSYS is returned.
 *
 * Can only be called from process context (for now).
 *
 * Returns 0 on success and an appropriate error value on failure.
 */
static inline
int rpmsg_sendto(struct rpmsg_channel *rpdev, void *data, int len, u32 dst)
{
	u32 src = rpdev->src;

	return rpmsg_send_offchannel_raw(rpdev, src, dst, data, len, true);
}

/**
 * rpmsg_send_offchannel() - send a message using explicit src/dst addresses
 * @rpdev: the rpmsg channel
 * @src: source address
 * @dst: destination address
 * @data: payload of message
 * @len: length of payload
 *
 * This function sends @data of length @len to the remote @dst address,
 * and uses @src as the source address.
 * The message will be sent to the remote processor which the @rpdev
 * channel belongs to.
 * In case there are no TX buffers available, the function will block until
 * one becomes available, or a timeout of 15 seconds elapses. When the latter
 * happens, -ERESTARTSYS is returned.
 *
 * Can only be called from process context (for now).
 *
 * Returns 0 on success and an appropriate error value on failure.
 */
static inline
int rpmsg_send_offchannel(struct rpmsg_channel *rpdev, u32 src, u32 dst,
							void *data, int len)
{
	return rpmsg_send_offchannel_raw(rpdev, src, dst, data, len, true);
}

/**
 * rpmsg_send() - send a message across to the remote processor
 * @rpdev: the rpmsg channel
 * @data: payload of message
 * @len: length of payload
 *
 * This function sends @data of length @len on the @rpdev channel.
 * The message will be sent to the remote processor which the @rpdev
 * channel belongs to, using @rpdev's source and destination addresses.
 * In case there are no TX buffers available, the function will immediately
 * return -ENOMEM without waiting until one becomes available.
 *
 * Can only be called from process context (for now).
 *
 * Returns 0 on success and an appropriate error value on failure.
 */
static inline
int rpmsg_trysend(struct rpmsg_channel *rpdev, void *data, int len)
{
	u32 src = rpdev->src, dst = rpdev->dst;

	return rpmsg_send_offchannel_raw(rpdev, src, dst, data, len, false);
}

/**
 * rpmsg_sendto() - send a message across to the remote processor, specify dst
 * @rpdev: the rpmsg channel
 * @data: payload of message
 * @len: length of payload
 * @dst: destination address
 *
 * This function sends @data of length @len to the remote @dst address.
 * The message will be sent to the remote processor which the @rpdev
 * channel belongs to, using @rpdev's source address.
 * In case there are no TX buffers available, the function will immediately
 * return -ENOMEM without waiting until one becomes available.
 *
 * Can only be called from process context (for now).
 *
 * Returns 0 on success and an appropriate error value on failure.
 */
static inline
int rpmsg_trysendto(struct rpmsg_channel *rpdev, void *data, int len, u32 dst)
{
	u32 src = rpdev->src;

	return rpmsg_send_offchannel_raw(rpdev, src, dst, data, len, false);
}

/**
 * rpmsg_send_offchannel() - send a message using explicit src/dst addresses
 * @rpdev: the rpmsg channel
 * @src: source address
 * @dst: destination address
 * @data: payload of message
 * @len: length of payload
 *
 * This function sends @data of length @len to the remote @dst address,
 * and uses @src as the source address.
 * The message will be sent to the remote processor which the @rpdev
 * channel belongs to.
 * In case there are no TX buffers available, the function will immediately
 * return -ENOMEM without waiting until one becomes available.
 *
 * Can only be called from process context (for now).
 *
 * Returns 0 on success and an appropriate error value on failure.
 */
static inline
int rpmsg_trysend_offchannel(struct rpmsg_channel *rpdev, u32 src, u32 dst,
							void *data, int len)
{
	return rpmsg_send_offchannel_raw(rpdev, src, dst, data, len, false);
}

int get_virtproc_id(struct virtproc_info *vrp);
struct rpmsg_channel *rpmsg_create_channel(int vrp_id, const char *name,
							int src, int dst);

#endif /* _LINUX_RPMSG_H */<|MERGE_RESOLUTION|>--- conflicted
+++ resolved
@@ -38,12 +38,9 @@
 #include <linux/types.h>
 #include <linux/device.h>
 #include <linux/mod_devicetable.h>
-<<<<<<< HEAD
 #include <linux/idr.h>
-=======
 #include <linux/kref.h>
 #include <linux/mutex.h>
->>>>>>> 763c71b1
 
 /* The feature bitmap for virtio rpmsg */
 #define VIRTIO_RPMSG_F_NS	0 /* RP supports name service notifications */
